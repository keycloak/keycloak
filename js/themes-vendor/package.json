{
  "name": "themes-vendor",
  "private": true,
  "type": "module",
  "scripts": {
    "build": "wireit",
    "build:rewrite-import": "node scripts/rewrite-imports.js"
  },
  "wireit": {
    "build": {
      "command": "rollup --config && pnpm build:rewrite-import",
      "files": [
        "rollup.config.js",
        "src"
      ],
      "output": [
        "target/classes/theme/keycloak/common/resources/vendor/react",
        "target/classes/theme/keycloak/common/resources/vendor/react-dom",
        "target/classes/theme/keycloak/common/resources/vendor/web-crypto-shim"
      ]
    }
  },
  "dependencies": {
    "@noble/hashes": "^2.0.1",
    "@patternfly-v5/patternfly": "npm:@patternfly/patternfly@^5.4.2",
    "@patternfly/patternfly": "^4.224.5",
    "patternfly": "^3.59.5",
    "react": "^18.3.1",
    "react-dom": "^18.3.1",
    "rfc4648": "^1.5.4",
    "uuid": "^13.0.0"
  },
  "devDependencies": {
    "@rollup/plugin-commonjs": "^28.0.6",
    "@rollup/plugin-node-resolve": "^16.0.1",
    "@rollup/plugin-replace": "^6.0.2",
    "@rollup/plugin-terser": "^0.4.4",
<<<<<<< HEAD
    "rollup": "^4.50.1"
  },
  "author": {
    "name": "Red Hat, Inc.",
    "url": "https://www.keycloak.org/"
  },
  "license": "Apache-2.0",
  "repository": {
    "type": "git",
    "url": "https://github.com/keycloak/keycloak.git",
    "directory": "js/themes-vendor"
  },
  "homepage": "https://www.keycloak.org/"
=======
    "rollup": "^4.52.2"
  }
>>>>>>> aedd7fe5
}<|MERGE_RESOLUTION|>--- conflicted
+++ resolved
@@ -35,8 +35,7 @@
     "@rollup/plugin-node-resolve": "^16.0.1",
     "@rollup/plugin-replace": "^6.0.2",
     "@rollup/plugin-terser": "^0.4.4",
-<<<<<<< HEAD
-    "rollup": "^4.50.1"
+    "rollup": "^4.52.2"
   },
   "author": {
     "name": "Red Hat, Inc.",
@@ -49,8 +48,4 @@
     "directory": "js/themes-vendor"
   },
   "homepage": "https://www.keycloak.org/"
-=======
-    "rollup": "^4.52.2"
-  }
->>>>>>> aedd7fe5
 }