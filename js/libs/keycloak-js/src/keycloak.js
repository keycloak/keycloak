/*
 * Copyright 2016 Red Hat, Inc. and/or its affiliates
 * and other contributors as indicated by the @author tags.
 *
 * Licensed under the Apache License, Version 2.0 (the "License");
 * you may not use this file except in compliance with the License.
 * You may obtain a copy of the License at
 *
 * http://www.apache.org/licenses/LICENSE-2.0
 *
 * Unless required by applicable law or agreed to in writing, software
 * distributed under the License is distributed on an "AS IS" BASIS,
 * WITHOUT WARRANTIES OR CONDITIONS OF ANY KIND, either express or implied.
 * See the License for the specific language governing permissions and
 * limitations under the License.
 */
import { sha256 } from '@noble/hashes/sha256';
import { jwtDecode } from 'jwt-decode';

if (typeof Promise === 'undefined') {
    throw Error('Keycloak requires an environment that supports Promises. Make sure that you include the appropriate polyfill.');
}

function Keycloak (config) {
    if (!(this instanceof Keycloak)) {
        throw new Error("The 'Keycloak' constructor must be invoked with 'new'.")
    }

    var kc = this;
    var adapter;
    var refreshQueue = [];
    var callbackStorage;

    var loginIframe = {
        enable: true,
        callbackList: [],
        interval: 5
    };

    kc.didInitialize = false;

    var scripts = document.getElementsByTagName('script');
    for (var i = 0; i < scripts.length; i++) {
        if ((scripts[i].src.indexOf('keycloak.js') !== -1 || scripts[i].src.indexOf('keycloak.min.js') !== -1) && scripts[i].src.indexOf('version=') !== -1) {
            kc.iframeVersion = scripts[i].src.substring(scripts[i].src.indexOf('version=') + 8).split('&')[0];
        }
    }

    var useNonce = true;
    var logInfo = createLogger(console.info);
    var logWarn = createLogger(console.warn);

    kc.init = function (initOptions) {
        if (kc.didInitialize) {
            throw new Error("A 'Keycloak' instance can only be initialized once.");
        }

        kc.didInitialize = true;

        kc.authenticated = false;

        callbackStorage = createCallbackStorage();
        var adapters = ['default', 'cordova', 'cordova-native'];

        if (initOptions && adapters.indexOf(initOptions.adapter) > -1) {
            adapter = loadAdapter(initOptions.adapter);
        } else if (initOptions && typeof initOptions.adapter === "object") {
            adapter = initOptions.adapter;
        } else {
            if (window.Cordova || window.cordova) {
                adapter = loadAdapter('cordova');
            } else {
                adapter = loadAdapter();
            }
        }

        if (initOptions) {
            if (typeof initOptions.useNonce !== 'undefined') {
                useNonce = initOptions.useNonce;
            }

            if (typeof initOptions.checkLoginIframe !== 'undefined') {
                loginIframe.enable = initOptions.checkLoginIframe;
            }

            if (initOptions.checkLoginIframeInterval) {
                loginIframe.interval = initOptions.checkLoginIframeInterval;
            }

            if (initOptions.onLoad === 'login-required') {
                kc.loginRequired = true;
            }

            if (initOptions.responseMode) {
                if (initOptions.responseMode === 'query' || initOptions.responseMode === 'fragment') {
                    kc.responseMode = initOptions.responseMode;
                } else {
                    throw 'Invalid value for responseMode';
                }
            }

            if (initOptions.flow) {
                switch (initOptions.flow) {
                    case 'standard':
                        kc.responseType = 'code';
                        break;
                    case 'implicit':
                        kc.responseType = 'id_token token';
                        break;
                    case 'hybrid':
                        kc.responseType = 'code id_token token';
                        break;
                    default:
                        throw 'Invalid value for flow';
                }
                kc.flow = initOptions.flow;
            }

            if (initOptions.timeSkew != null) {
                kc.timeSkew = initOptions.timeSkew;
            }

            if(initOptions.redirectUri) {
                kc.redirectUri = initOptions.redirectUri;
            }

            if (initOptions.silentCheckSsoRedirectUri) {
                kc.silentCheckSsoRedirectUri = initOptions.silentCheckSsoRedirectUri;
            }

            if (typeof initOptions.silentCheckSsoFallback === 'boolean') {
                kc.silentCheckSsoFallback = initOptions.silentCheckSsoFallback;
            } else {
                kc.silentCheckSsoFallback = true;
            }

            if (typeof initOptions.pkceMethod !== "undefined") {
                if (initOptions.pkceMethod !== "S256" && initOptions.pkceMethod !== false) {
                    throw new TypeError(`Invalid value for pkceMethod', expected 'S256' or false but got ${initOptions.pkceMethod}.`);
                }

                kc.pkceMethod = initOptions.pkceMethod;
            } else {
                kc.pkceMethod = "S256";
            }

            if (typeof initOptions.enableLogging === 'boolean') {
                kc.enableLogging = initOptions.enableLogging;
            } else {
                kc.enableLogging = false;
            }

            if (initOptions.logoutMethod === 'POST') {
                kc.logoutMethod = 'POST';
            } else {
                kc.logoutMethod = 'GET';
            }

            if (typeof initOptions.scope === 'string') {
                kc.scope = initOptions.scope;
            }

            if (typeof initOptions.acrValues === 'string') {
                kc.acrValues = initOptions.acrValues;
            }

            if (typeof initOptions.messageReceiveTimeout === 'number' && initOptions.messageReceiveTimeout > 0) {
                kc.messageReceiveTimeout = initOptions.messageReceiveTimeout;
            } else {
                kc.messageReceiveTimeout = 10000;
            }
        }

        if (!kc.responseMode) {
            kc.responseMode = 'fragment';
        }
        if (!kc.responseType) {
            kc.responseType = 'code';
            kc.flow = 'standard';
        }

        var promise = createPromise();

        var initPromise = createPromise();
        initPromise.promise.then(function() {
            kc.onReady && kc.onReady(kc.authenticated);
            promise.setSuccess(kc.authenticated);
        }).catch(function(error) {
            promise.setError(error);
        });

        var configPromise = loadConfig(config);

        function onLoad() {
            var doLogin = function(prompt) {
                if (!prompt) {
                    options.prompt = 'none';
                }

                if (initOptions && initOptions.locale) {
                    options.locale = initOptions.locale;
                }
                kc.login(options).then(function () {
                    initPromise.setSuccess();
                }).catch(function (error) {
                    initPromise.setError(error);
                });
            }

            var checkSsoSilently = function() {
                var ifrm = document.createElement("iframe");
                var src = kc.createLoginUrl({prompt: 'none', redirectUri: kc.silentCheckSsoRedirectUri});
                ifrm.setAttribute("src", src);
                ifrm.setAttribute("sandbox", "allow-storage-access-by-user-activation allow-scripts allow-same-origin");
                ifrm.setAttribute("title", "keycloak-silent-check-sso");
                ifrm.style.display = "none";
                document.body.appendChild(ifrm);

                var messageCallback = function(event) {
                    if (event.origin !== window.location.origin || ifrm.contentWindow !== event.source) {
                        return;
                    }

                    var oauth = parseCallback(event.data);
                    processCallback(oauth, initPromise);

                    document.body.removeChild(ifrm);
                    window.removeEventListener("message", messageCallback);
                };

                window.addEventListener("message", messageCallback);
            };

            var options = {};
            switch (initOptions.onLoad) {
                case 'check-sso':
                    if (loginIframe.enable) {
                        setupCheckLoginIframe().then(function() {
                            checkLoginIframe().then(function (unchanged) {
                                if (!unchanged) {
                                    kc.silentCheckSsoRedirectUri ? checkSsoSilently() : doLogin(false);
                                } else {
                                    initPromise.setSuccess();
                                }
                            }).catch(function (error) {
                                initPromise.setError(error);
                            });
                        });
                    } else {
                        kc.silentCheckSsoRedirectUri ? checkSsoSilently() : doLogin(false);
                    }
                    break;
                case 'login-required':
                    doLogin(true);
                    break;
                default:
                    throw 'Invalid value for onLoad';
            }
        }

        function processInit() {
            var callback = parseCallback(window.location.href);

            if (callback) {
                window.history.replaceState(window.history.state, null, callback.newUrl);
            }

            if (callback && callback.valid) {
                return setupCheckLoginIframe().then(function() {
                    processCallback(callback, initPromise);
                }).catch(function (error) {
                    initPromise.setError(error);
                });
            } else if (initOptions) {
                if (initOptions.token && initOptions.refreshToken) {
                    setToken(initOptions.token, initOptions.refreshToken, initOptions.idToken);

                    if (loginIframe.enable) {
                        setupCheckLoginIframe().then(function() {
                            checkLoginIframe().then(function (unchanged) {
                                if (unchanged) {
                                    kc.onAuthSuccess && kc.onAuthSuccess();
                                    initPromise.setSuccess();
                                    scheduleCheckIframe();
                                } else {
                                    initPromise.setSuccess();
                                }
                            }).catch(function (error) {
                                initPromise.setError(error);
                            });
                        });
                    } else {
                        kc.updateToken(-1).then(function() {
                            kc.onAuthSuccess && kc.onAuthSuccess();
                            initPromise.setSuccess();
                        }).catch(function(error) {
                            kc.onAuthError && kc.onAuthError();
                            if (initOptions.onLoad) {
                                onLoad();
                            } else {
                                initPromise.setError(error);
                            }
                        });
                    }
                } else if (initOptions.onLoad) {
                    onLoad();
                } else {
                    initPromise.setSuccess();
                }
            } else {
                initPromise.setSuccess();
            }
        }

        function domReady() {
            var promise = createPromise();

            var checkReadyState = function () {
                if (document.readyState === 'interactive' || document.readyState === 'complete') {
                    document.removeEventListener('readystatechange', checkReadyState);
                    promise.setSuccess();
                }
            }
            document.addEventListener('readystatechange', checkReadyState);

            checkReadyState(); // just in case the event was already fired and we missed it (in case the init is done later than at the load time, i.e. it's done from code)

            return promise.promise;
        }

        configPromise.then(function () {
            domReady()
                .then(check3pCookiesSupported)
                .then(processInit)
                .catch(function (error) {
                    promise.setError(error);
                });
        });
        configPromise.catch(function (error) {
            promise.setError(error);
        });

        return promise.promise;
    }

    kc.login = function (options) {
        return adapter.login(options);
    }

    function generateRandomData(len) {
        // use web crypto APIs if possible
        var array = null;
        var crypto = window.crypto || window.msCrypto;
        if (crypto && crypto.getRandomValues && window.Uint8Array) {
            array = new Uint8Array(len);
            crypto.getRandomValues(array);
            return array;
        }

        // fallback to Math random
        array = new Array(len);
        for (var j = 0; j < array.length; j++) {
            array[j] = Math.floor(256 * Math.random());
        }
        return array;
    }

    function generateCodeVerifier(len) {
        return generateRandomString(len, 'ABCDEFGHIJKLMNOPQRSTUVWXYZabcdefghijklmnopqrstuvwxyz0123456789');
    }

    function generateRandomString(len, alphabet){
        var randomData = generateRandomData(len);
        var chars = new Array(len);
        for (var i = 0; i < len; i++) {
            chars[i] = alphabet.charCodeAt(randomData[i] % alphabet.length);
        }
        return String.fromCharCode.apply(null, chars);
    }

    function generatePkceChallenge(pkceMethod, codeVerifier) {
        if (pkceMethod !== "S256") {
            throw new TypeError(`Invalid value for 'pkceMethod', expected 'S256' but got '${pkceMethod}'.`);
        }

        // hash codeVerifier, then encode as url-safe base64 without padding
        const hashBytes = sha256(codeVerifier);
        const encodedHash = bytesToBase64(hashBytes)
            .replace(/\+/g, '-')
            .replace(/\//g, '_')
            .replace(/\=/g, '');

        return encodedHash;
    }

    function buildClaimsParameter(requestedAcr){
        var claims = {
            id_token: {
                acr: requestedAcr
            }
        }
        return JSON.stringify(claims);
    }

    kc.createLoginUrl = function(options) {
        var state = createUUID();
        var nonce = createUUID();

        var redirectUri = adapter.redirectUri(options);

        var callbackState = {
            state: state,
            nonce: nonce,
            redirectUri: encodeURIComponent(redirectUri),
            loginOptions: options
        };

        if (options && options.prompt) {
            callbackState.prompt = options.prompt;
        }

        var baseUrl;
        if (options && options.action == 'register') {
            baseUrl = kc.endpoints.register();
        } else {
            baseUrl = kc.endpoints.authorize();
        }

        var scope = options && options.scope || kc.scope;
        if (!scope) {
            // if scope is not set, default to "openid"
            scope = "openid";
        } else if (scope.indexOf("openid") === -1) {
            // if openid scope is missing, prefix the given scopes with it
            scope = "openid " + scope;
        }

        var url = baseUrl
            + '?client_id=' + encodeURIComponent(kc.clientId)
            + '&redirect_uri=' + encodeURIComponent(redirectUri)
            + '&state=' + encodeURIComponent(state)
            + '&response_mode=' + encodeURIComponent(kc.responseMode)
            + '&response_type=' + encodeURIComponent(kc.responseType)
            + '&scope=' + encodeURIComponent(scope);
        if (useNonce) {
            url = url + '&nonce=' + encodeURIComponent(nonce);
        }

        if (options && options.prompt) {
            url += '&prompt=' + encodeURIComponent(options.prompt);
        }

<<<<<<< HEAD
        if (options && typeof options.maxAge === 'number') {
=======
        if (options && (options.maxAge || options.maxAge === 0)) {
>>>>>>> 38936e00
            url += '&max_age=' + encodeURIComponent(options.maxAge);
        }

        if (options && options.loginHint) {
            url += '&login_hint=' + encodeURIComponent(options.loginHint);
        }

        if (options && options.idpHint) {
            url += '&kc_idp_hint=' + encodeURIComponent(options.idpHint);
        }

        if (options && options.action && options.action != 'register') {
            url += '&kc_action=' + encodeURIComponent(options.action);
        }

        if (options && options.locale) {
            url += '&ui_locales=' + encodeURIComponent(options.locale);
        }

        if (options && options.acr) {
            var claimsParameter = buildClaimsParameter(options.acr);
            url += '&claims=' + encodeURIComponent(claimsParameter);
        }

        if ((options && options.acrValues) || kc.acrValues) {
            url += '&acr_values=' + encodeURIComponent(options.acrValues || kc.acrValues);
        }

        if (kc.pkceMethod) {
            var codeVerifier = generateCodeVerifier(96);
            callbackState.pkceCodeVerifier = codeVerifier;
            var pkceChallenge = generatePkceChallenge(kc.pkceMethod, codeVerifier);
            url += '&code_challenge=' + pkceChallenge;
            url += '&code_challenge_method=' + kc.pkceMethod;
        }

        callbackStorage.add(callbackState);

        return url;
    }

    kc.logout = function(options) {
        return adapter.logout(options);
    }

    kc.createLogoutUrl = function(options) {

        const logoutMethod = options?.logoutMethod ?? kc.logoutMethod;
        if (logoutMethod === 'POST') {
            return kc.endpoints.logout();
        }

        var url = kc.endpoints.logout()
            + '?client_id=' + encodeURIComponent(kc.clientId)
            + '&post_logout_redirect_uri=' + encodeURIComponent(adapter.redirectUri(options, false));

        if (kc.idToken) {
            url += '&id_token_hint=' + encodeURIComponent(kc.idToken);
        }

        return url;
    }

    kc.register = function (options) {
        return adapter.register(options);
    }

    kc.createRegisterUrl = function(options) {
        if (!options) {
            options = {};
        }
        options.action = 'register';
        return kc.createLoginUrl(options);
    }

    kc.createAccountUrl = function(options) {
        var realm = getRealmUrl();
        var url = undefined;
        if (typeof realm !== 'undefined') {
            url = realm
            + '/account'
            + '?referrer=' + encodeURIComponent(kc.clientId)
            + '&referrer_uri=' + encodeURIComponent(adapter.redirectUri(options));
        }
        return url;
    }

    kc.accountManagement = function() {
        return adapter.accountManagement();
    }

    kc.hasRealmRole = function (role) {
        var access = kc.realmAccess;
        return !!access && access.roles.indexOf(role) >= 0;
    }

    kc.hasResourceRole = function(role, resource) {
        if (!kc.resourceAccess) {
            return false;
        }

        var access = kc.resourceAccess[resource || kc.clientId];
        return !!access && access.roles.indexOf(role) >= 0;
    }

    kc.loadUserProfile = function() {
        var url = getRealmUrl() + '/account';
        var req = new XMLHttpRequest();
        req.open('GET', url, true);
        req.setRequestHeader('Accept', 'application/json');
        req.setRequestHeader('Authorization', 'bearer ' + kc.token);

        var promise = createPromise();

        req.onreadystatechange = function () {
            if (req.readyState == 4) {
                if (req.status == 200) {
                    kc.profile = JSON.parse(req.responseText);
                    promise.setSuccess(kc.profile);
                } else {
                    promise.setError();
                }
            }
        }

        req.send();

        return promise.promise;
    }

    kc.loadUserInfo = function() {
        var url = kc.endpoints.userinfo();
        var req = new XMLHttpRequest();
        req.open('GET', url, true);
        req.setRequestHeader('Accept', 'application/json');
        req.setRequestHeader('Authorization', 'bearer ' + kc.token);

        var promise = createPromise();

        req.onreadystatechange = function () {
            if (req.readyState == 4) {
                if (req.status == 200) {
                    kc.userInfo = JSON.parse(req.responseText);
                    promise.setSuccess(kc.userInfo);
                } else {
                    promise.setError();
                }
            }
        }

        req.send();

        return promise.promise;
    }

    kc.isTokenExpired = function(minValidity) {
        if (!kc.tokenParsed || (!kc.refreshToken && kc.flow != 'implicit' )) {
            throw 'Not authenticated';
        }

        if (kc.timeSkew == null) {
            logInfo('[KEYCLOAK] Unable to determine if token is expired as timeskew is not set');
            return true;
        }

        var expiresIn = kc.tokenParsed['exp'] - Math.ceil(new Date().getTime() / 1000) + kc.timeSkew;
        if (minValidity) {
            if (isNaN(minValidity)) {
                throw 'Invalid minValidity';
            }
            expiresIn -= minValidity;
        }
        return expiresIn < 0;
    }

    kc.updateToken = function(minValidity) {
        var promise = createPromise();

        if (!kc.refreshToken) {
            promise.setError();
            return promise.promise;
        }

        minValidity = minValidity || 5;

        var exec = function() {
            var refreshToken = false;
            if (minValidity == -1) {
                refreshToken = true;
                logInfo('[KEYCLOAK] Refreshing token: forced refresh');
            } else if (!kc.tokenParsed || kc.isTokenExpired(minValidity)) {
                refreshToken = true;
                logInfo('[KEYCLOAK] Refreshing token: token expired');
            }

            if (!refreshToken) {
                promise.setSuccess(false);
            } else {
                var params = 'grant_type=refresh_token&' + 'refresh_token=' + kc.refreshToken;
                var url = kc.endpoints.token();

                refreshQueue.push(promise);

                if (refreshQueue.length == 1) {
                    var req = new XMLHttpRequest();
                    req.open('POST', url, true);
                    req.setRequestHeader('Content-type', 'application/x-www-form-urlencoded');
                    req.withCredentials = true;

                    params += '&client_id=' + encodeURIComponent(kc.clientId);

                    var timeLocal = new Date().getTime();

                    req.onreadystatechange = function () {
                        if (req.readyState == 4) {
                            if (req.status == 200) {
                                logInfo('[KEYCLOAK] Token refreshed');

                                timeLocal = (timeLocal + new Date().getTime()) / 2;

                                var tokenResponse = JSON.parse(req.responseText);

                                setToken(tokenResponse['access_token'], tokenResponse['refresh_token'], tokenResponse['id_token'], timeLocal);

                                kc.onAuthRefreshSuccess && kc.onAuthRefreshSuccess();
                                for (var p = refreshQueue.pop(); p != null; p = refreshQueue.pop()) {
                                    p.setSuccess(true);
                                }
                            } else {
                                logWarn('[KEYCLOAK] Failed to refresh token');

                                if (req.status == 400) {
                                    kc.clearToken();
                                }

                                kc.onAuthRefreshError && kc.onAuthRefreshError();
                                for (var p = refreshQueue.pop(); p != null; p = refreshQueue.pop()) {
                                    p.setError(true);
                                }
                            }
                        }
                    };

                    req.send(params);
                }
            }
        }

        if (loginIframe.enable) {
            var iframePromise = checkLoginIframe();
            iframePromise.then(function() {
                exec();
            }).catch(function(error) {
                promise.setError(error);
            });
        } else {
            exec();
        }

        return promise.promise;
    }

    kc.clearToken = function() {
        if (kc.token) {
            setToken(null, null, null);
            kc.onAuthLogout && kc.onAuthLogout();
            if (kc.loginRequired) {
                kc.login();
            }
        }
    }

    function getRealmUrl() {
        if (typeof kc.authServerUrl !== 'undefined') {
            if (kc.authServerUrl.charAt(kc.authServerUrl.length - 1) == '/') {
                return kc.authServerUrl + 'realms/' + encodeURIComponent(kc.realm);
            } else {
                return kc.authServerUrl + '/realms/' + encodeURIComponent(kc.realm);
            }
        } else {
            return undefined;
        }
    }

    function getOrigin() {
        if (!window.location.origin) {
            return window.location.protocol + "//" + window.location.hostname + (window.location.port ? ':' + window.location.port: '');
        } else {
            return window.location.origin;
        }
    }

    function processCallback(oauth, promise) {
        var code = oauth.code;
        var error = oauth.error;
        var prompt = oauth.prompt;

        var timeLocal = new Date().getTime();

        if (oauth['kc_action_status']) {
            kc.onActionUpdate && kc.onActionUpdate(oauth['kc_action_status'], oauth['kc_action']);
        }

        if (error) {
            if (prompt != 'none') {
                if (oauth.error_description && oauth.error_description === "authentication_expired") {
                    kc.login(oauth.loginOptions);
                } else {
                    var errorData = { error: error, error_description: oauth.error_description };
                    kc.onAuthError && kc.onAuthError(errorData);
                    promise && promise.setError(errorData);
                }
            } else {
                promise && promise.setSuccess();
            }
            return;
        } else if ((kc.flow != 'standard') && (oauth.access_token || oauth.id_token)) {
            authSuccess(oauth.access_token, null, oauth.id_token, true);
        }

        if ((kc.flow != 'implicit') && code) {
            var params = 'code=' + code + '&grant_type=authorization_code';
            var url = kc.endpoints.token();

            var req = new XMLHttpRequest();
            req.open('POST', url, true);
            req.setRequestHeader('Content-type', 'application/x-www-form-urlencoded');

            params += '&client_id=' + encodeURIComponent(kc.clientId);
            params += '&redirect_uri=' + oauth.redirectUri;

            if (oauth.pkceCodeVerifier) {
                params += '&code_verifier=' + oauth.pkceCodeVerifier;
            }

            req.withCredentials = true;

            req.onreadystatechange = function() {
                if (req.readyState == 4) {
                    if (req.status == 200) {

                        var tokenResponse = JSON.parse(req.responseText);
                        authSuccess(tokenResponse['access_token'], tokenResponse['refresh_token'], tokenResponse['id_token'], kc.flow === 'standard');
                        scheduleCheckIframe();
                    } else {
                        kc.onAuthError && kc.onAuthError();
                        promise && promise.setError();
                    }
                }
            };

            req.send(params);
        }

        function authSuccess(accessToken, refreshToken, idToken, fulfillPromise) {
            timeLocal = (timeLocal + new Date().getTime()) / 2;

            setToken(accessToken, refreshToken, idToken, timeLocal);

            if (useNonce && (kc.idTokenParsed && kc.idTokenParsed.nonce != oauth.storedNonce)) {
                logInfo('[KEYCLOAK] Invalid nonce, clearing token');
                kc.clearToken();
                promise && promise.setError();
            } else {
                if (fulfillPromise) {
                    kc.onAuthSuccess && kc.onAuthSuccess();
                    promise && promise.setSuccess();
                }
            }
        }

    }

    function loadConfig(url) {
        var promise = createPromise();
        var configUrl;

        if (!config) {
            configUrl = 'keycloak.json';
        } else if (typeof config === 'string') {
            configUrl = config;
        }

        function setupOidcEndoints(oidcConfiguration) {
            if (! oidcConfiguration) {
                kc.endpoints = {
                    authorize: function() {
                        return getRealmUrl() + '/protocol/openid-connect/auth';
                    },
                    token: function() {
                        return getRealmUrl() + '/protocol/openid-connect/token';
                    },
                    logout: function() {
                        return getRealmUrl() + '/protocol/openid-connect/logout';
                    },
                    checkSessionIframe: function() {
                        var src = getRealmUrl() + '/protocol/openid-connect/login-status-iframe.html';
                        if (kc.iframeVersion) {
                            src = src + '?version=' + kc.iframeVersion;
                        }
                        return src;
                    },
                    thirdPartyCookiesIframe: function() {
                        var src = getRealmUrl() + '/protocol/openid-connect/3p-cookies/step1.html';
                        if (kc.iframeVersion) {
                            src = src + '?version=' + kc.iframeVersion;
                        }
                        return src;
                    },
                    register: function() {
                        return getRealmUrl() + '/protocol/openid-connect/registrations';
                    },
                    userinfo: function() {
                        return getRealmUrl() + '/protocol/openid-connect/userinfo';
                    }
                };
            } else {
                kc.endpoints = {
                    authorize: function() {
                        return oidcConfiguration.authorization_endpoint;
                    },
                    token: function() {
                        return oidcConfiguration.token_endpoint;
                    },
                    logout: function() {
                        if (!oidcConfiguration.end_session_endpoint) {
                            throw "Not supported by the OIDC server";
                        }
                        return oidcConfiguration.end_session_endpoint;
                    },
                    checkSessionIframe: function() {
                        if (!oidcConfiguration.check_session_iframe) {
                            throw "Not supported by the OIDC server";
                        }
                        return oidcConfiguration.check_session_iframe;
                    },
                    register: function() {
                        throw 'Redirection to "Register user" page not supported in standard OIDC mode';
                    },
                    userinfo: function() {
                        if (!oidcConfiguration.userinfo_endpoint) {
                            throw "Not supported by the OIDC server";
                        }
                        return oidcConfiguration.userinfo_endpoint;
                    }
                }
            }
        }

        if (configUrl) {
            var req = new XMLHttpRequest();
            req.open('GET', configUrl, true);
            req.setRequestHeader('Accept', 'application/json');

            req.onreadystatechange = function () {
                if (req.readyState == 4) {
                    if (req.status == 200 || fileLoaded(req)) {
                        var config = JSON.parse(req.responseText);

                        kc.authServerUrl = config['auth-server-url'];
                        kc.realm = config['realm'];
                        kc.clientId = config['resource'];
                        setupOidcEndoints(null);
                        promise.setSuccess();
                    } else {
                        promise.setError();
                    }
                }
            };

            req.send();
        } else {
            if (!config.clientId) {
                throw 'clientId missing';
            }

            kc.clientId = config.clientId;

            var oidcProvider = config['oidcProvider'];
            if (!oidcProvider) {
                if (!config['url']) {
                    var scripts = document.getElementsByTagName('script');
                    for (var i = 0; i < scripts.length; i++) {
                        if (scripts[i].src.match(/.*keycloak\.js/)) {
                            config.url = scripts[i].src.substr(0, scripts[i].src.indexOf('/js/keycloak.js'));
                            break;
                        }
                    }
                }
                if (!config.realm) {
                    throw 'realm missing';
                }

                kc.authServerUrl = config.url;
                kc.realm = config.realm;
                setupOidcEndoints(null);
                promise.setSuccess();
            } else {
                if (typeof oidcProvider === 'string') {
                    var oidcProviderConfigUrl;
                    if (oidcProvider.charAt(oidcProvider.length - 1) == '/') {
                        oidcProviderConfigUrl = oidcProvider + '.well-known/openid-configuration';
                    } else {
                        oidcProviderConfigUrl = oidcProvider + '/.well-known/openid-configuration';
                    }
                    var req = new XMLHttpRequest();
                    req.open('GET', oidcProviderConfigUrl, true);
                    req.setRequestHeader('Accept', 'application/json');

                    req.onreadystatechange = function () {
                        if (req.readyState == 4) {
                            if (req.status == 200 || fileLoaded(req)) {
                                var oidcProviderConfig = JSON.parse(req.responseText);
                                setupOidcEndoints(oidcProviderConfig);
                                promise.setSuccess();
                            } else {
                                promise.setError();
                            }
                        }
                    };

                    req.send();
                } else {
                    setupOidcEndoints(oidcProvider);
                    promise.setSuccess();
                }
            }
        }

        return promise.promise;
    }

    function fileLoaded(xhr) {
        return xhr.status == 0 && xhr.responseText && xhr.responseURL.startsWith('file:');
    }

    function setToken(token, refreshToken, idToken, timeLocal) {
        if (kc.tokenTimeoutHandle) {
            clearTimeout(kc.tokenTimeoutHandle);
            kc.tokenTimeoutHandle = null;
        }

        if (refreshToken) {
            kc.refreshToken = refreshToken;
            kc.refreshTokenParsed = jwtDecode(refreshToken);
        } else {
            delete kc.refreshToken;
            delete kc.refreshTokenParsed;
        }

        if (idToken) {
            kc.idToken = idToken;
            kc.idTokenParsed = jwtDecode(idToken);
        } else {
            delete kc.idToken;
            delete kc.idTokenParsed;
        }

        if (token) {
            kc.token = token;
            kc.tokenParsed = jwtDecode(token);
            kc.sessionId = kc.tokenParsed.sid;
            kc.authenticated = true;
            kc.subject = kc.tokenParsed.sub;
            kc.realmAccess = kc.tokenParsed.realm_access;
            kc.resourceAccess = kc.tokenParsed.resource_access;

            if (timeLocal) {
                kc.timeSkew = Math.floor(timeLocal / 1000) - kc.tokenParsed.iat;
            }

            if (kc.timeSkew != null) {
                logInfo('[KEYCLOAK] Estimated time difference between browser and server is ' + kc.timeSkew + ' seconds');

                if (kc.onTokenExpired) {
                    var expiresIn = (kc.tokenParsed['exp'] - (new Date().getTime() / 1000) + kc.timeSkew) * 1000;
                    logInfo('[KEYCLOAK] Token expires in ' + Math.round(expiresIn / 1000) + ' s');
                    if (expiresIn <= 0) {
                        kc.onTokenExpired();
                    } else {
                        kc.tokenTimeoutHandle = setTimeout(kc.onTokenExpired, expiresIn);
                    }
                }
            }
        } else {
            delete kc.token;
            delete kc.tokenParsed;
            delete kc.subject;
            delete kc.realmAccess;
            delete kc.resourceAccess;

            kc.authenticated = false;
        }
    }

    function createUUID() {
        var hexDigits = '0123456789abcdef';
        var s = generateRandomString(36, hexDigits).split("");
        s[14] = '4';
        s[19] = hexDigits.substr((s[19] & 0x3) | 0x8, 1);
        s[8] = s[13] = s[18] = s[23] = '-';
        var uuid = s.join('');
        return uuid;
    }

    function parseCallback(url) {
        var oauth = parseCallbackUrl(url);
        if (!oauth) {
            return;
        }

        var oauthState = callbackStorage.get(oauth.state);

        if (oauthState) {
            oauth.valid = true;
            oauth.redirectUri = oauthState.redirectUri;
            oauth.storedNonce = oauthState.nonce;
            oauth.prompt = oauthState.prompt;
            oauth.pkceCodeVerifier = oauthState.pkceCodeVerifier;
            oauth.loginOptions = oauthState.loginOptions;
        }

        return oauth;
    }

    function parseCallbackUrl(url) {
        var supportedParams;
        switch (kc.flow) {
            case 'standard':
                supportedParams = ['code', 'state', 'session_state', 'kc_action_status', 'kc_action', 'iss'];
                break;
            case 'implicit':
                supportedParams = ['access_token', 'token_type', 'id_token', 'state', 'session_state', 'expires_in', 'kc_action_status', 'kc_action', 'iss'];
                break;
            case 'hybrid':
                supportedParams = ['access_token', 'token_type', 'id_token', 'code', 'state', 'session_state', 'expires_in', 'kc_action_status', 'kc_action', 'iss'];
                break;
        }

        supportedParams.push('error');
        supportedParams.push('error_description');
        supportedParams.push('error_uri');

        var queryIndex = url.indexOf('?');
        var fragmentIndex = url.indexOf('#');

        var newUrl;
        var parsed;

        if (kc.responseMode === 'query' && queryIndex !== -1) {
            newUrl = url.substring(0, queryIndex);
            parsed = parseCallbackParams(url.substring(queryIndex + 1, fragmentIndex !== -1 ? fragmentIndex : url.length), supportedParams);
            if (parsed.paramsString !== '') {
                newUrl += '?' + parsed.paramsString;
            }
            if (fragmentIndex !== -1) {
                newUrl += url.substring(fragmentIndex);
            }
        } else if (kc.responseMode === 'fragment' && fragmentIndex !== -1) {
            newUrl = url.substring(0, fragmentIndex);
            parsed = parseCallbackParams(url.substring(fragmentIndex + 1), supportedParams);
            if (parsed.paramsString !== '') {
                newUrl += '#' + parsed.paramsString;
            }
        }

        if (parsed && parsed.oauthParams) {
            if (kc.flow === 'standard' || kc.flow === 'hybrid') {
                if ((parsed.oauthParams.code || parsed.oauthParams.error) && parsed.oauthParams.state) {
                    parsed.oauthParams.newUrl = newUrl;
                    return parsed.oauthParams;
                }
            } else if (kc.flow === 'implicit') {
                if ((parsed.oauthParams.access_token || parsed.oauthParams.error) && parsed.oauthParams.state) {
                    parsed.oauthParams.newUrl = newUrl;
                    return parsed.oauthParams;
                }
            }
        }
    }

    function parseCallbackParams(paramsString, supportedParams) {
        var p = paramsString.split('&');
        var result = {
            paramsString: '',
            oauthParams: {}
        }
        for (var i = 0; i < p.length; i++) {
            var split = p[i].indexOf("=");
            var key = p[i].slice(0, split);
            if (supportedParams.indexOf(key) !== -1) {
                result.oauthParams[key] = p[i].slice(split + 1);
            } else {
                if (result.paramsString !== '') {
                    result.paramsString += '&';
                }
                result.paramsString += p[i];
            }
        }
        return result;
    }

    function createPromise() {
        // Need to create a native Promise which also preserves the
        // interface of the custom promise type previously used by the API
        var p = {
            setSuccess: function(result) {
                p.resolve(result);
            },

            setError: function(result) {
                p.reject(result);
            }
        };
        p.promise = new Promise(function(resolve, reject) {
            p.resolve = resolve;
            p.reject = reject;
        });

        return p;
    }

    // Function to extend existing native Promise with timeout
    function applyTimeoutToPromise(promise, timeout, errorMessage) {
        var timeoutHandle = null;
        var timeoutPromise = new Promise(function (resolve, reject) {
            timeoutHandle = setTimeout(function () {
                reject({ "error": errorMessage || "Promise is not settled within timeout of " + timeout + "ms" });
            }, timeout);
        });

        return Promise.race([promise, timeoutPromise]).finally(function () {
            clearTimeout(timeoutHandle);
        });
    }

    function setupCheckLoginIframe() {
        var promise = createPromise();

        if (!loginIframe.enable) {
            promise.setSuccess();
            return promise.promise;
        }

        if (loginIframe.iframe) {
            promise.setSuccess();
            return promise.promise;
        }

        var iframe = document.createElement('iframe');
        loginIframe.iframe = iframe;

        iframe.onload = function() {
            var authUrl = kc.endpoints.authorize();
            if (authUrl.charAt(0) === '/') {
                loginIframe.iframeOrigin = getOrigin();
            } else {
                loginIframe.iframeOrigin = authUrl.substring(0, authUrl.indexOf('/', 8));
            }
            promise.setSuccess();
        }

        var src = kc.endpoints.checkSessionIframe();
        iframe.setAttribute('src', src );
        iframe.setAttribute('sandbox', 'allow-storage-access-by-user-activation allow-scripts allow-same-origin');
        iframe.setAttribute('title', 'keycloak-session-iframe' );
        iframe.style.display = 'none';
        document.body.appendChild(iframe);

        var messageCallback = function(event) {
            if ((event.origin !== loginIframe.iframeOrigin) || (loginIframe.iframe.contentWindow !== event.source)) {
                return;
            }

            if (!(event.data == 'unchanged' || event.data == 'changed' || event.data == 'error')) {
                return;
            }


            if (event.data != 'unchanged') {
                kc.clearToken();
            }

            var callbacks = loginIframe.callbackList.splice(0, loginIframe.callbackList.length);

            for (var i = callbacks.length - 1; i >= 0; --i) {
                var promise = callbacks[i];
                if (event.data == 'error') {
                    promise.setError();
                } else {
                    promise.setSuccess(event.data == 'unchanged');
                }
            }
        };

        window.addEventListener('message', messageCallback, false);

        return promise.promise;
    }

    function scheduleCheckIframe() {
        if (loginIframe.enable) {
            if (kc.token) {
                setTimeout(function() {
                    checkLoginIframe().then(function(unchanged) {
                        if (unchanged) {
                            scheduleCheckIframe();
                        }
                    });
                }, loginIframe.interval * 1000);
            }
        }
    }

    function checkLoginIframe() {
        var promise = createPromise();

        if (loginIframe.iframe && loginIframe.iframeOrigin ) {
            var msg = kc.clientId + ' ' + (kc.sessionId ? kc.sessionId : '');
            loginIframe.callbackList.push(promise);
            var origin = loginIframe.iframeOrigin;
            if (loginIframe.callbackList.length == 1) {
                loginIframe.iframe.contentWindow.postMessage(msg, origin);
            }
        } else {
            promise.setSuccess();
        }

        return promise.promise;
    }

    function check3pCookiesSupported() {
        var promise = createPromise();

        if (loginIframe.enable || kc.silentCheckSsoRedirectUri) {
            var iframe = document.createElement('iframe');
            iframe.setAttribute('src', kc.endpoints.thirdPartyCookiesIframe());
            iframe.setAttribute('sandbox', 'allow-storage-access-by-user-activation allow-scripts allow-same-origin');
            iframe.setAttribute('title', 'keycloak-3p-check-iframe' );
            iframe.style.display = 'none';
            document.body.appendChild(iframe);

            var messageCallback = function(event) {
                if (iframe.contentWindow !== event.source) {
                    return;
                }

                if (event.data !== "supported" && event.data !== "unsupported") {
                    return;
                } else if (event.data === "unsupported") {
                    logWarn(
                        "[KEYCLOAK] Your browser is blocking access to 3rd-party cookies, this means:\n\n" +
                        " - It is not possible to retrieve tokens without redirecting to the Keycloak server (a.k.a. no support for silent authentication).\n" +
                        " - It is not possible to automatically detect changes to the session status (such as the user logging out in another tab).\n\n" +
                        "For more information see: https://www.keycloak.org/docs/latest/securing_apps/#_modern_browsers"
                    );

                    loginIframe.enable = false;
                    if (kc.silentCheckSsoFallback) {
                        kc.silentCheckSsoRedirectUri = false;
                    }
                }

                document.body.removeChild(iframe);
                window.removeEventListener("message", messageCallback);
                promise.setSuccess();
            };

            window.addEventListener('message', messageCallback, false);
        } else {
            promise.setSuccess();
        }

        return applyTimeoutToPromise(promise.promise, kc.messageReceiveTimeout, "Timeout when waiting for 3rd party check iframe message.");
    }

    function loadAdapter(type) {
        if (!type || type == 'default') {
            return {
                login: function(options) {
                    window.location.assign(kc.createLoginUrl(options));
                    return createPromise().promise;
                },

                logout: async function(options) {

                    const logoutMethod = options?.logoutMethod ?? kc.logoutMethod;
                    if (logoutMethod === "GET") {
                        window.location.replace(kc.createLogoutUrl(options));
                        return;
                    }

                    const logoutUrl = kc.createLogoutUrl(options);
                    const response = await fetch(logoutUrl, {
                        method: "POST",
                        headers: {
                            "Content-Type": "application/x-www-form-urlencoded"
                        },
                        body: new URLSearchParams({
                            id_token_hint: kc.idToken,
                            client_id: kc.clientId,
                            post_logout_redirect_uri: adapter.redirectUri(options, false)
                        })
                    });

                    if (response.redirected) {
                        window.location.href = response.url;
                        return;
                    }

                    if (response.ok) {
                        window.location.reload();
                        return;
                    }

                    throw new Error("Logout failed, request returned an error code.");
                },

                register: function(options) {
                    window.location.assign(kc.createRegisterUrl(options));
                    return createPromise().promise;
                },

                accountManagement : function() {
                    var accountUrl = kc.createAccountUrl();
                    if (typeof accountUrl !== 'undefined') {
                        window.location.href = accountUrl;
                    } else {
                        throw "Not supported by the OIDC server";
                    }
                    return createPromise().promise;
                },

                redirectUri: function(options, encodeHash) {
                    if (arguments.length == 1) {
                        encodeHash = true;
                    }

                    if (options && options.redirectUri) {
                        return options.redirectUri;
                    } else if (kc.redirectUri) {
                        return kc.redirectUri;
                    } else {
                        return location.href;
                    }
                }
            };
        }

        if (type == 'cordova') {
            loginIframe.enable = false;
            var cordovaOpenWindowWrapper = function(loginUrl, target, options) {
                if (window.cordova && window.cordova.InAppBrowser) {
                    // Use inappbrowser for IOS and Android if available
                    return window.cordova.InAppBrowser.open(loginUrl, target, options);
                } else {
                    return window.open(loginUrl, target, options);
                }
            };

            var shallowCloneCordovaOptions = function (userOptions) {
                if (userOptions && userOptions.cordovaOptions) {
                    return Object.keys(userOptions.cordovaOptions).reduce(function (options, optionName) {
                        options[optionName] = userOptions.cordovaOptions[optionName];
                        return options;
                    }, {});
                } else {
                    return {};
                }
            };

            var formatCordovaOptions = function (cordovaOptions) {
                return Object.keys(cordovaOptions).reduce(function (options, optionName) {
                    options.push(optionName+"="+cordovaOptions[optionName]);
                    return options;
                }, []).join(",");
            };

            var createCordovaOptions = function (userOptions) {
                var cordovaOptions = shallowCloneCordovaOptions(userOptions);
                cordovaOptions.location = 'no';
                if (userOptions && userOptions.prompt == 'none') {
                    cordovaOptions.hidden = 'yes';
                }
                return formatCordovaOptions(cordovaOptions);
            };

            var getCordovaRedirectUri = function() {
                return kc.redirectUri || 'http://localhost';
            }

            return {
                login: function(options) {
                    var promise = createPromise();

                    var cordovaOptions = createCordovaOptions(options);
                    var loginUrl = kc.createLoginUrl(options);
                    var ref = cordovaOpenWindowWrapper(loginUrl, '_blank', cordovaOptions);
                    var completed = false;

                    var closed = false;
                    var closeBrowser = function() {
                        closed = true;
                        ref.close();
                    };

                    ref.addEventListener('loadstart', function(event) {
                        if (event.url.indexOf(getCordovaRedirectUri()) == 0) {
                            var callback = parseCallback(event.url);
                            processCallback(callback, promise);
                            closeBrowser();
                            completed = true;
                        }
                    });

                    ref.addEventListener('loaderror', function(event) {
                        if (!completed) {
                            if (event.url.indexOf(getCordovaRedirectUri()) == 0) {
                                var callback = parseCallback(event.url);
                                processCallback(callback, promise);
                                closeBrowser();
                                completed = true;
                            } else {
                                promise.setError();
                                closeBrowser();
                            }
                        }
                    });

                    ref.addEventListener('exit', function(event) {
                        if (!closed) {
                            promise.setError({
                                reason: "closed_by_user"
                            });
                        }
                    });

                    return promise.promise;
                },

                logout: function(options) {
                    var promise = createPromise();

                    var logoutUrl = kc.createLogoutUrl(options);
                    var ref = cordovaOpenWindowWrapper(logoutUrl, '_blank', 'location=no,hidden=yes,clearcache=yes');

                    var error;

                    ref.addEventListener('loadstart', function(event) {
                        if (event.url.indexOf(getCordovaRedirectUri()) == 0) {
                            ref.close();
                        }
                    });

                    ref.addEventListener('loaderror', function(event) {
                        if (event.url.indexOf(getCordovaRedirectUri()) == 0) {
                            ref.close();
                        } else {
                            error = true;
                            ref.close();
                        }
                    });

                    ref.addEventListener('exit', function(event) {
                        if (error) {
                            promise.setError();
                        } else {
                            kc.clearToken();
                            promise.setSuccess();
                        }
                    });

                    return promise.promise;
                },

                register : function(options) {
                    var promise = createPromise();
                    var registerUrl = kc.createRegisterUrl();
                    var cordovaOptions = createCordovaOptions(options);
                    var ref = cordovaOpenWindowWrapper(registerUrl, '_blank', cordovaOptions);
                    ref.addEventListener('loadstart', function(event) {
                        if (event.url.indexOf(getCordovaRedirectUri()) == 0) {
                            ref.close();
                            var oauth = parseCallback(event.url);
                            processCallback(oauth, promise);
                        }
                    });
                    return promise.promise;
                },

                accountManagement : function() {
                    var accountUrl = kc.createAccountUrl();
                    if (typeof accountUrl !== 'undefined') {
                        var ref = cordovaOpenWindowWrapper(accountUrl, '_blank', 'location=no');
                        ref.addEventListener('loadstart', function(event) {
                            if (event.url.indexOf(getCordovaRedirectUri()) == 0) {
                                ref.close();
                            }
                        });
                    } else {
                        throw "Not supported by the OIDC server";
                    }
                },

                redirectUri: function(options) {
                    return getCordovaRedirectUri();
                }
            }
        }

        if (type == 'cordova-native') {
            loginIframe.enable = false;

            return {
                login: function(options) {
                    var promise = createPromise();
                    var loginUrl = kc.createLoginUrl(options);

                    universalLinks.subscribe('keycloak', function(event) {
                        universalLinks.unsubscribe('keycloak');
                        window.cordova.plugins.browsertab.close();
                        var oauth = parseCallback(event.url);
                        processCallback(oauth, promise);
                    });

                    window.cordova.plugins.browsertab.openUrl(loginUrl);
                    return promise.promise;
                },

                logout: function(options) {
                    var promise = createPromise();
                    var logoutUrl = kc.createLogoutUrl(options);

                    universalLinks.subscribe('keycloak', function(event) {
                        universalLinks.unsubscribe('keycloak');
                        window.cordova.plugins.browsertab.close();
                        kc.clearToken();
                        promise.setSuccess();
                    });

                    window.cordova.plugins.browsertab.openUrl(logoutUrl);
                    return promise.promise;
                },

                register : function(options) {
                    var promise = createPromise();
                    var registerUrl = kc.createRegisterUrl(options);
                    universalLinks.subscribe('keycloak' , function(event) {
                        universalLinks.unsubscribe('keycloak');
                        window.cordova.plugins.browsertab.close();
                        var oauth = parseCallback(event.url);
                        processCallback(oauth, promise);
                    });
                    window.cordova.plugins.browsertab.openUrl(registerUrl);
                    return promise.promise;

                },

                accountManagement : function() {
                    var accountUrl = kc.createAccountUrl();
                    if (typeof accountUrl !== 'undefined') {
                        window.cordova.plugins.browsertab.openUrl(accountUrl);
                    } else {
                        throw "Not supported by the OIDC server";
                    }
                },

                redirectUri: function(options) {
                    if (options && options.redirectUri) {
                        return options.redirectUri;
                    } else if (kc.redirectUri) {
                        return kc.redirectUri;
                    } else {
                        return "http://localhost";
                    }
                }
            }
        }

        throw 'invalid adapter type: ' + type;
    }

    var LocalStorage = function() {
        if (!(this instanceof LocalStorage)) {
            return new LocalStorage();
        }

        localStorage.setItem('kc-test', 'test');
        localStorage.removeItem('kc-test');

        var cs = this;

        function clearExpired() {
            var time = new Date().getTime();
            for (var i = 0; i < localStorage.length; i++)  {
                var key = localStorage.key(i);
                if (key && key.indexOf('kc-callback-') == 0) {
                    var value = localStorage.getItem(key);
                    if (value) {
                        try {
                            var expires = JSON.parse(value).expires;
                            if (!expires || expires < time) {
                                localStorage.removeItem(key);
                            }
                        } catch (err) {
                            localStorage.removeItem(key);
                        }
                    }
                }
            }
        }

        cs.get = function(state) {
            if (!state) {
                return;
            }

            var key = 'kc-callback-' + state;
            var value = localStorage.getItem(key);
            if (value) {
                localStorage.removeItem(key);
                value = JSON.parse(value);
            }

            clearExpired();
            return value;
        };

        cs.add = function(state) {
            clearExpired();

            var key = 'kc-callback-' + state.state;
            state.expires = new Date().getTime() + (60 * 60 * 1000);
            localStorage.setItem(key, JSON.stringify(state));
        };
    };

    var CookieStorage = function() {
        if (!(this instanceof CookieStorage)) {
            return new CookieStorage();
        }

        var cs = this;

        cs.get = function(state) {
            if (!state) {
                return;
            }

            var value = getCookie('kc-callback-' + state);
            setCookie('kc-callback-' + state, '', cookieExpiration(-100));
            if (value) {
                return JSON.parse(value);
            }
        };

        cs.add = function(state) {
            setCookie('kc-callback-' + state.state, JSON.stringify(state), cookieExpiration(60));
        };

        cs.removeItem = function(key) {
            setCookie(key, '', cookieExpiration(-100));
        };

        var cookieExpiration = function (minutes) {
            var exp = new Date();
            exp.setTime(exp.getTime() + (minutes*60*1000));
            return exp;
        };

        var getCookie = function (key) {
            var name = key + '=';
            var ca = document.cookie.split(';');
            for (var i = 0; i < ca.length; i++) {
                var c = ca[i];
                while (c.charAt(0) == ' ') {
                    c = c.substring(1);
                }
                if (c.indexOf(name) == 0) {
                    return c.substring(name.length, c.length);
                }
            }
            return '';
        };

        var setCookie = function (key, value, expirationDate) {
            var cookie = key + '=' + value + '; '
                + 'expires=' + expirationDate.toUTCString() + '; ';
            document.cookie = cookie;
        }
    };

    function createCallbackStorage() {
        try {
            return new LocalStorage();
        } catch (err) {
        }

        return new CookieStorage();
    }

    function createLogger(fn) {
        return function() {
            if (kc.enableLogging) {
                fn.apply(console, Array.prototype.slice.call(arguments));
            }
        };
    }
}

export default Keycloak;

// See: https://developer.mozilla.org/en-US/docs/Glossary/Base64#the_unicode_problem
function bytesToBase64(bytes) {
    const binString = String.fromCodePoint(...bytes);
    return btoa(binString);
}<|MERGE_RESOLUTION|>--- conflicted
+++ resolved
@@ -450,11 +450,7 @@
             url += '&prompt=' + encodeURIComponent(options.prompt);
         }
 
-<<<<<<< HEAD
-        if (options && typeof options.maxAge === 'number') {
-=======
-        if (options && (options.maxAge || options.maxAge === 0)) {
->>>>>>> 38936e00
+        if (options && typeof options.maxAge === 'number' && !isNaN(options.maxAge)) {
             url += '&max_age=' + encodeURIComponent(options.maxAge);
         }
 
