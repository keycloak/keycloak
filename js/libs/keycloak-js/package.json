--- conflicted
+++ resolved
@@ -1,10 +1,6 @@
 {
   "name": "keycloak-js",
-<<<<<<< HEAD
-  "version": "26.1.0",
-=======
   "version": "26.1.4",
->>>>>>> b281b5f0
   "type": "module",
   "description": "A client-side JavaScript OpenID Connect library that can be used to secure web applications.",
   "exports": {
