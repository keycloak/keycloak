--- conflicted
+++ resolved
@@ -4757,12 +4757,8 @@
       '@uiw/react-textarea-code-editor': 3.1.1(@babel/runtime@7.28.2)(react-dom@18.3.1(react@18.3.1))(react@18.3.1)
       file-saver: 2.0.5
       flat: 6.0.1
-<<<<<<< HEAD
       heimdall-tide: 0.1.1
       i18next: 25.3.2(typescript@5.8.3)
-=======
-      i18next: 25.3.2(typescript@5.9.2)
->>>>>>> a8225655
       i18next-fetch-backend: 6.0.0
       jszip: 3.10.1
       keycloak-js: 26.2.0
