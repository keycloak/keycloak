--- conflicted
+++ resolved
@@ -914,15 +914,6 @@
     resolution: {integrity: sha512-gtF186CXhIl1p4pJNGZw8Yc6RlshoePRvE0X91oPGb3vZ8pM3qOS9W9NGPat9LziaBV7XrJWGylNQXkGcnM3IQ==}
     engines: {node: ^18.18.0 || ^20.9.0 || >=21.1.0}
 
-<<<<<<< HEAD
-  '@eslint/js@9.30.1':
-    resolution: {integrity: sha512-zXhuECFlyep42KZUhWjfvsmXGX39W8K8LFb8AWXM9gSV9dQB+MrJGLKvW6Zw0Ggnbpw0VHTtrhFXYe3Gym18jg==}
-=======
-  '@eslint/js@9.30.0':
-    resolution: {integrity: sha512-Wzw3wQwPvc9sHM+NjakWTcPx11mbZyiYHuwWa/QfZ7cIRX7WK54PSk7bdyXDaoaopUcMatv1zaQvOAAO8hCdww==}
->>>>>>> 91983808
-    engines: {node: ^18.18.0 || ^20.9.0 || >=21.1.0}
-
   '@eslint/js@9.30.1':
     resolution: {integrity: sha512-zXhuECFlyep42KZUhWjfvsmXGX39W8K8LFb8AWXM9gSV9dQB+MrJGLKvW6Zw0Ggnbpw0VHTtrhFXYe3Gym18jg==}
     engines: {node: ^18.18.0 || ^20.9.0 || >=21.1.0}
@@ -4896,11 +4887,7 @@
     transitivePeerDependencies:
       - supports-color
 
-<<<<<<< HEAD
   '@eslint/js@9.30.1': {}
-=======
-  '@eslint/js@9.30.0': {}
->>>>>>> 91983808
 
   '@eslint/js@9.30.1': {}
 
