--- conflicted
+++ resolved
@@ -9,13 +9,8 @@
   .:
     devDependencies:
       '@types/node':
-<<<<<<< HEAD
-        specifier: ^20.11.3
-        version: 20.11.3
-=======
         specifier: ^20.11.5
         version: 20.11.5
->>>>>>> a0496519
       '@typescript-eslint/eslint-plugin':
         specifier: ^6.19.0
         version: 6.19.0(@typescript-eslint/parser@6.19.0)(eslint@8.56.0)(typescript@5.3.3)
@@ -142,11 +137,7 @@
         version: 1.23.0
       vite:
         specifier: ^5.0.11
-<<<<<<< HEAD
-        version: 5.0.11(@types/node@20.11.3)(lightningcss@1.23.0)
-=======
         version: 5.0.11(@types/node@20.11.5)(lightningcss@1.23.0)
->>>>>>> a0496519
       vite-plugin-checker:
         specifier: ^0.6.2
         version: 0.6.2(eslint@8.56.0)(typescript@5.3.3)(vite@5.0.11)
@@ -282,31 +273,19 @@
         version: 1.23.0
       ts-node:
         specifier: ^10.9.2
-<<<<<<< HEAD
-        version: 10.9.2(@types/node@20.11.3)(typescript@5.3.3)
-=======
         version: 10.9.2(@types/node@20.11.5)(typescript@5.3.3)
->>>>>>> a0496519
       uuid:
         specifier: ^9.0.1
         version: 9.0.1
       vite:
         specifier: ^5.0.11
-<<<<<<< HEAD
-        version: 5.0.11(@types/node@20.11.3)(lightningcss@1.23.0)
-=======
         version: 5.0.11(@types/node@20.11.5)(lightningcss@1.23.0)
->>>>>>> a0496519
       vite-plugin-checker:
         specifier: ^0.6.2
         version: 0.6.2(eslint@8.56.0)(typescript@5.3.3)(vite@5.0.11)
       vitest:
         specifier: ^1.2.0
-<<<<<<< HEAD
-        version: 1.2.0(@types/node@20.11.3)(jsdom@23.2.0)(lightningcss@1.23.0)
-=======
         version: 1.2.0(@types/node@20.11.5)(jsdom@23.2.0)(lightningcss@1.23.0)
->>>>>>> a0496519
 
   apps/keycloak-server:
     dependencies:
@@ -354,13 +333,8 @@
         specifier: ^10.0.6
         version: 10.0.6
       '@types/node':
-<<<<<<< HEAD
-        specifier: ^20.11.3
-        version: 20.11.3
-=======
         specifier: ^20.11.5
         version: 20.11.5
->>>>>>> a0496519
       chai:
         specifier: ^5.0.0
         version: 5.0.0
@@ -372,12 +346,8 @@
         version: 10.2.0
       ts-node:
         specifier: ^10.9.2
-<<<<<<< HEAD
-        version: 10.9.2(@types/node@20.11.3)(typescript@5.3.3)
-=======
-        version: 10.9.2(@types/node@20.11.5)(typescript@5.3.3)
->>>>>>> a0496519
-
+        version: 10.9.2(@types/node@20.11.5)(typescript@5.3.3
+        
   libs/keycloak-js:
     dependencies:
       base64-js:
@@ -447,21 +417,13 @@
         version: 2.2.4(rollup@4.9.5)
       vite:
         specifier: ^5.0.11
-<<<<<<< HEAD
-        version: 5.0.11(@types/node@20.11.3)(lightningcss@1.23.0)
-=======
         version: 5.0.11(@types/node@20.11.5)(lightningcss@1.23.0)
->>>>>>> a0496519
       vite-plugin-checker:
         specifier: ^0.6.2
         version: 0.6.2(eslint@8.56.0)(typescript@5.3.3)(vite@5.0.11)
       vite-plugin-dts:
         specifier: ^3.7.1
-<<<<<<< HEAD
-        version: 3.7.1(@types/node@20.11.3)(rollup@4.9.5)(typescript@5.3.3)(vite@5.0.11)
-=======
         version: 3.7.1(@types/node@20.11.5)(rollup@4.9.5)(typescript@5.3.3)(vite@5.0.11)
->>>>>>> a0496519
 
   libs/ui-shared:
     dependencies:
@@ -510,31 +472,19 @@
         version: 2.2.4(rollup@4.9.5)
       vite:
         specifier: ^5.0.11
-<<<<<<< HEAD
-        version: 5.0.11(@types/node@20.11.3)(lightningcss@1.23.0)
-=======
         version: 5.0.11(@types/node@20.11.5)(lightningcss@1.23.0)
->>>>>>> a0496519
       vite-plugin-checker:
         specifier: ^0.6.2
         version: 0.6.2(eslint@8.56.0)(typescript@5.3.3)(vite@5.0.11)
       vite-plugin-dts:
         specifier: ^3.7.1
-<<<<<<< HEAD
-        version: 3.7.1(@types/node@20.11.3)(rollup@4.9.5)(typescript@5.3.3)(vite@5.0.11)
-=======
         version: 3.7.1(@types/node@20.11.5)(rollup@4.9.5)(typescript@5.3.3)(vite@5.0.11)
->>>>>>> a0496519
       vite-plugin-lib-inject-css:
         specifier: ^1.3.0
         version: 1.3.0(vite@5.0.11)
       vitest:
         specifier: ^1.2.0
-<<<<<<< HEAD
-        version: 1.2.0(@types/node@20.11.3)(jsdom@23.2.0)(lightningcss@1.23.0)
-=======
         version: 1.2.0(@types/node@20.11.5)(jsdom@23.2.0)(lightningcss@1.23.0)
->>>>>>> a0496519
 
 packages:
 
@@ -971,34 +921,17 @@
       '@jridgewell/sourcemap-codec': 1.4.15
     dev: true
 
-<<<<<<< HEAD
-  /@microsoft/api-extractor-model@7.28.3(@types/node@20.11.3):
-=======
   /@microsoft/api-extractor-model@7.28.3(@types/node@20.11.5):
->>>>>>> a0496519
     resolution: {integrity: sha512-wT/kB2oDbdZXITyDh2SQLzaWwTOFbV326fP0pUwNW00WeliARs0qjmXBWmGWardEzp2U3/axkO3Lboqun6vrig==}
     dependencies:
       '@microsoft/tsdoc': 0.14.2
       '@microsoft/tsdoc-config': 0.16.2
-<<<<<<< HEAD
-      '@rushstack/node-core-library': 3.62.0(@types/node@20.11.3)
-=======
       '@rushstack/node-core-library': 3.62.0(@types/node@20.11.5)
->>>>>>> a0496519
     transitivePeerDependencies:
       - '@types/node'
     dev: true
 
-<<<<<<< HEAD
-  /@microsoft/api-extractor@7.39.0(@types/node@20.11.3):
-    resolution: {integrity: sha512-PuXxzadgnvp+wdeZFPonssRAj/EW4Gm4s75TXzPk09h3wJ8RS3x7typf95B4vwZRrPTQBGopdUl+/vHvlPdAcg==}
-    hasBin: true
-    dependencies:
-      '@microsoft/api-extractor-model': 7.28.3(@types/node@20.11.3)
-      '@microsoft/tsdoc': 0.14.2
-      '@microsoft/tsdoc-config': 0.16.2
-      '@rushstack/node-core-library': 3.62.0(@types/node@20.11.3)
-=======
+
   /@microsoft/api-extractor@7.39.0(@types/node@20.11.5):
     resolution: {integrity: sha512-PuXxzadgnvp+wdeZFPonssRAj/EW4Gm4s75TXzPk09h3wJ8RS3x7typf95B4vwZRrPTQBGopdUl+/vHvlPdAcg==}
     hasBin: true
@@ -1007,7 +940,6 @@
       '@microsoft/tsdoc': 0.14.2
       '@microsoft/tsdoc-config': 0.16.2
       '@rushstack/node-core-library': 3.62.0(@types/node@20.11.5)
->>>>>>> a0496519
       '@rushstack/rig-package': 0.5.1
       '@rushstack/ts-command-line': 4.17.1
       colors: 1.2.5
@@ -1688,11 +1620,7 @@
     dev: true
     optional: true
 
-<<<<<<< HEAD
-  /@rushstack/node-core-library@3.62.0(@types/node@20.11.3):
-=======
   /@rushstack/node-core-library@3.62.0(@types/node@20.11.5):
->>>>>>> a0496519
     resolution: {integrity: sha512-88aJn2h8UpSvdwuDXBv1/v1heM6GnBf3RjEy6ZPP7UnzHNCqOHA2Ut+ScYUbXcqIdfew9JlTAe3g+cnX9xQ/Aw==}
     peerDependencies:
       '@types/node': '*'
@@ -1700,11 +1628,7 @@
       '@types/node':
         optional: true
     dependencies:
-<<<<<<< HEAD
-      '@types/node': 20.11.3
-=======
       '@types/node': 20.11.5
->>>>>>> a0496519
       colors: 1.2.5
       fs-extra: 7.0.1
       import-lazy: 4.0.0
@@ -1908,11 +1832,7 @@
       dom-accessibility-api: 0.6.3
       lodash: 4.17.21
       redent: 3.0.0
-<<<<<<< HEAD
-      vitest: 1.2.0(@types/node@20.11.3)(jsdom@23.2.0)(lightningcss@1.23.0)
-=======
       vitest: 1.2.0(@types/node@20.11.5)(jsdom@23.2.0)(lightningcss@1.23.0)
->>>>>>> a0496519
     dev: true
 
   /@testing-library/react@14.1.2(react-dom@18.2.0)(react@18.2.0):
@@ -2155,11 +2075,7 @@
   /@types/gunzip-maybe@1.4.2:
     resolution: {integrity: sha512-2uqXZg1jTCKE1Pjbab8qb74+f2+i9h/jz8rQ+jRR+zaNJF75zWwrpbX8/TjF4m56m3KFOg9umHdCJ074KwiVxg==}
     dependencies:
-<<<<<<< HEAD
-      '@types/node': 20.11.0
-=======
       '@types/node': 20.11.3
->>>>>>> a0496519
     dev: false
 
   /@types/json-schema@7.0.14:
@@ -2184,30 +2100,16 @@
     resolution: {integrity: sha512-dJvrYWxP/UcXm36Qn36fxhUKu8A/xMRXVT2cliFF1Z7UA9liG5Psj3ezNSZw+5puH2czDXRLcXQxf8JbJt0ejg==}
     dev: true
 
-<<<<<<< HEAD
-  /@types/node@18.18.8:
-    resolution: {integrity: sha512-OLGBaaK5V3VRBS1bAkMVP2/W9B+H8meUfl866OrMNQqt7wDgdpWPp5o6gmIc9pB+lIQHSq4ZL8ypeH1vPxcPaQ==}
-    dependencies:
-      undici-types: 5.26.5
-    dev: true
-
-  /@types/node@20.11.0:
-    resolution: {integrity: sha512-o9bjXmDNcF7GbM4CNQpmi+TutCgap/K3w1JyKgxAjqx41zp9qlIAVFi0IhCNsJcXolEqLWhbFbEeL0PvYm4pcQ==}
-=======
+
   /@types/node@20.11.3:
     resolution: {integrity: sha512-nrlmbvGPNGaj84IJZXMPhQuCMEVTT/hXZMJJG/aIqVL9fKxqk814sGGtJA4GI6hpJSLQjpi6cn0Qx9eOf9SDVg==}
->>>>>>> a0496519
     dependencies:
       undici-types: 5.26.5
     dev: false
 
-<<<<<<< HEAD
-  /@types/node@20.11.3:
-    resolution: {integrity: sha512-nrlmbvGPNGaj84IJZXMPhQuCMEVTT/hXZMJJG/aIqVL9fKxqk814sGGtJA4GI6hpJSLQjpi6cn0Qx9eOf9SDVg==}
-=======
+
   /@types/node@20.11.5:
     resolution: {integrity: sha512-g557vgQjUUfN76MZAN/dt1z3dzcUsimuysco0KeluHgrPdJXkP/XdAURgyO2W9fZWHRtRBiVKzKn8vyOAwlG+w==}
->>>>>>> a0496519
     dependencies:
       undici-types: 5.26.5
 
@@ -2249,22 +2151,14 @@
   /@types/tar-fs@2.0.4:
     resolution: {integrity: sha512-ipPec0CjTmVDWE+QKr9cTmIIoTl7dFG/yARCM5MqK8i6CNLIG1P8x4kwDsOQY1ChZOZjH0wO9nvfgBvWl4R3kA==}
     dependencies:
-<<<<<<< HEAD
-      '@types/node': 20.11.0
-=======
       '@types/node': 20.11.3
->>>>>>> a0496519
       '@types/tar-stream': 3.1.2
     dev: false
 
   /@types/tar-stream@3.1.2:
     resolution: {integrity: sha512-qnIpUItVb5u8jl3kbrHofkM40ggO3YKSzc7TWqLYjDdwlrL7CiEAkDySaGfeUBLtC50RTfh2acdz51ItUbV7pQ==}
     dependencies:
-<<<<<<< HEAD
-      '@types/node': 20.11.3
-=======
       '@types/node': 20.11.5
->>>>>>> a0496519
     dev: false
 
   /@types/uuid@9.0.7:
@@ -2275,11 +2169,7 @@
     resolution: {integrity: sha512-Km7XAtUIduROw7QPgvcft0lIupeG8a8rdKL8RiSyKvlE7dYY31fEn41HVuQsRFDuROA8tA4K2UVL+WdfFmErBA==}
     requiresBuild: true
     dependencies:
-<<<<<<< HEAD
-      '@types/node': 20.11.3
-=======
       '@types/node': 20.11.5
->>>>>>> a0496519
     dev: true
     optional: true
 
@@ -2425,11 +2315,7 @@
       vite: ^4 || ^5
     dependencies:
       '@swc/core': 1.3.96
-<<<<<<< HEAD
-      vite: 5.0.11(@types/node@20.11.3)(lightningcss@1.23.0)
-=======
       vite: 5.0.11(@types/node@20.11.5)(lightningcss@1.23.0)
->>>>>>> a0496519
     transitivePeerDependencies:
       - '@swc/helpers'
     dev: true
@@ -7076,11 +6962,7 @@
       typescript: 5.3.3
     dev: true
 
-<<<<<<< HEAD
-  /ts-node@10.9.2(@types/node@20.11.3)(typescript@5.3.3):
-=======
   /ts-node@10.9.2(@types/node@20.11.5)(typescript@5.3.3):
->>>>>>> a0496519
     resolution: {integrity: sha512-f0FFpIdcHgn8zcPSbf1dRevwt047YMnaiJM3u2w2RewrB+fob/zePZcrOyQoLMMO7aBIddLcQIEK5dYjkLnGrQ==}
     hasBin: true
     peerDependencies:
@@ -7099,11 +6981,7 @@
       '@tsconfig/node12': 1.0.11
       '@tsconfig/node14': 1.0.3
       '@tsconfig/node16': 1.0.4
-<<<<<<< HEAD
-      '@types/node': 20.11.3
-=======
       '@types/node': 20.11.5
->>>>>>> a0496519
       acorn: 8.11.2
       acorn-walk: 8.3.0
       arg: 4.1.3
@@ -7337,11 +7215,7 @@
       extsprintf: 1.4.1
     dev: true
 
-<<<<<<< HEAD
-  /vite-node@1.2.0(@types/node@20.11.3)(lightningcss@1.23.0):
-=======
   /vite-node@1.2.0(@types/node@20.11.5)(lightningcss@1.23.0):
->>>>>>> a0496519
     resolution: {integrity: sha512-ETnQTHeAbbOxl7/pyBck9oAPZZZo+kYnFt1uQDD+hPReOc+wCjXw4r4jHriBRuVDB5isHmPXxrfc1yJnfBERqg==}
     engines: {node: ^18.0.0 || >=20.0.0}
     hasBin: true
@@ -7350,11 +7224,7 @@
       debug: 4.3.4(supports-color@8.1.1)
       pathe: 1.1.1
       picocolors: 1.0.0
-<<<<<<< HEAD
-      vite: 5.0.11(@types/node@20.11.3)(lightningcss@1.23.0)
-=======
       vite: 5.0.11(@types/node@20.11.5)(lightningcss@1.23.0)
->>>>>>> a0496519
     transitivePeerDependencies:
       - '@types/node'
       - less
@@ -7412,22 +7282,14 @@
       strip-ansi: 6.0.1
       tiny-invariant: 1.3.1
       typescript: 5.3.3
-<<<<<<< HEAD
-      vite: 5.0.11(@types/node@20.11.3)(lightningcss@1.23.0)
-=======
       vite: 5.0.11(@types/node@20.11.5)(lightningcss@1.23.0)
->>>>>>> a0496519
       vscode-languageclient: 7.0.0
       vscode-languageserver: 7.0.0
       vscode-languageserver-textdocument: 1.0.11
       vscode-uri: 3.0.8
     dev: true
 
-<<<<<<< HEAD
-  /vite-plugin-dts@3.7.1(@types/node@20.11.3)(rollup@4.9.5)(typescript@5.3.3)(vite@5.0.11):
-=======
   /vite-plugin-dts@3.7.1(@types/node@20.11.5)(rollup@4.9.5)(typescript@5.3.3)(vite@5.0.11):
->>>>>>> a0496519
     resolution: {integrity: sha512-VZJckNFpVfRAkmOxhGT5OgTUVWVXxkNQqLpBUuiNGAr9HbtvmvsPLo2JB3Xhn+o/Z9+CT6YZfYa4bX9SGR5hNw==}
     engines: {node: ^14.18.0 || >=16.0.0}
     peerDependencies:
@@ -7437,21 +7299,13 @@
       vite:
         optional: true
     dependencies:
-<<<<<<< HEAD
-      '@microsoft/api-extractor': 7.39.0(@types/node@20.11.3)
-=======
       '@microsoft/api-extractor': 7.39.0(@types/node@20.11.5)
->>>>>>> a0496519
       '@rollup/pluginutils': 5.1.0(rollup@4.9.5)
       '@vue/language-core': 1.8.26(typescript@5.3.3)
       debug: 4.3.4(supports-color@8.1.1)
       kolorist: 1.8.0
       typescript: 5.3.3
-<<<<<<< HEAD
-      vite: 5.0.11(@types/node@20.11.3)(lightningcss@1.23.0)
-=======
       vite: 5.0.11(@types/node@20.11.5)(lightningcss@1.23.0)
->>>>>>> a0496519
       vue-tsc: 1.8.26(typescript@5.3.3)
     transitivePeerDependencies:
       - '@types/node'
@@ -7466,17 +7320,10 @@
     dependencies:
       magic-string: 0.30.5
       picocolors: 1.0.0
-<<<<<<< HEAD
-      vite: 5.0.11(@types/node@20.11.3)(lightningcss@1.23.0)
-    dev: true
-
-  /vite@5.0.11(@types/node@20.11.3)(lightningcss@1.23.0):
-=======
       vite: 5.0.11(@types/node@20.11.5)(lightningcss@1.23.0)
     dev: true
 
   /vite@5.0.11(@types/node@20.11.5)(lightningcss@1.23.0):
->>>>>>> a0496519
     resolution: {integrity: sha512-XBMnDjZcNAw/G1gEiskiM1v6yzM4GE5aMGvhWTlHAYYhxb7S3/V1s3m2LDHa8Vh6yIWYYB0iJwsEaS523c4oYA==}
     engines: {node: ^18.0.0 || >=20.0.0}
     hasBin: true
@@ -7504,11 +7351,7 @@
       terser:
         optional: true
     dependencies:
-<<<<<<< HEAD
-      '@types/node': 20.11.3
-=======
       '@types/node': 20.11.5
->>>>>>> a0496519
       esbuild: 0.19.5
       lightningcss: 1.23.0
       postcss: 8.4.32
@@ -7517,11 +7360,7 @@
       fsevents: 2.3.3
     dev: true
 
-<<<<<<< HEAD
-  /vitest@1.2.0(@types/node@20.11.3)(jsdom@23.2.0)(lightningcss@1.23.0):
-=======
   /vitest@1.2.0(@types/node@20.11.5)(jsdom@23.2.0)(lightningcss@1.23.0):
->>>>>>> a0496519
     resolution: {integrity: sha512-Ixs5m7BjqvLHXcibkzKRQUvD/XLw0E3rvqaCMlrm/0LMsA0309ZqYvTlPzkhh81VlEyVZXFlwWnkhb6/UMtcaQ==}
     engines: {node: ^18.0.0 || >=20.0.0}
     hasBin: true
@@ -7546,11 +7385,7 @@
       jsdom:
         optional: true
     dependencies:
-<<<<<<< HEAD
-      '@types/node': 20.11.3
-=======
       '@types/node': 20.11.5
->>>>>>> a0496519
       '@vitest/expect': 1.2.0
       '@vitest/runner': 1.2.0
       '@vitest/snapshot': 1.2.0
@@ -7570,13 +7405,8 @@
       strip-literal: 1.3.0
       tinybench: 2.5.1
       tinypool: 0.8.1
-<<<<<<< HEAD
-      vite: 5.0.11(@types/node@20.11.3)(lightningcss@1.23.0)
-      vite-node: 1.2.0(@types/node@20.11.3)(lightningcss@1.23.0)
-=======
       vite: 5.0.11(@types/node@20.11.5)(lightningcss@1.23.0)
       vite-node: 1.2.0(@types/node@20.11.5)(lightningcss@1.23.0)
->>>>>>> a0496519
       why-is-node-running: 2.2.2
     transitivePeerDependencies:
       - less
