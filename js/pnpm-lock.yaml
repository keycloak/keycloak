--- conflicted
+++ resolved
@@ -128,14 +128,10 @@
         version: 18.3.5(@types/react@18.3.18)
       '@vitejs/plugin-react-swc':
         specifier: ^3.8.1
-<<<<<<< HEAD
-        version: 3.8.1(vite@6.2.2(@types/node@22.13.10)(lightningcss@1.29.3)(terser@5.39.0)(tsx@4.19.3)(yaml@2.7.0))
+        version: 3.8.1(vite@6.2.2(@types/node@22.13.11)(lightningcss@1.29.3)(terser@5.39.0)(tsx@4.19.3)(yaml@2.7.0))
       cross-env:
         specifier: ^7.0.3
         version: 7.0.3
-=======
-        version: 3.8.1(vite@6.2.2(@types/node@22.13.11)(lightningcss@1.29.3)(terser@5.39.0)(tsx@4.19.3)(yaml@2.7.0))
->>>>>>> 8f7c1871
       lightningcss:
         specifier: ^1.29.3
         version: 1.29.3
@@ -259,14 +255,10 @@
         version: 18.3.5(@types/react@18.3.18)
       '@vitejs/plugin-react-swc':
         specifier: ^3.8.1
-<<<<<<< HEAD
-        version: 3.8.1(vite@6.2.2(@types/node@22.13.10)(lightningcss@1.29.3)(terser@5.39.0)(tsx@4.19.3)(yaml@2.7.0))
+        version: 3.8.1(vite@6.2.2(@types/node@22.13.11)(lightningcss@1.29.3)(terser@5.39.0)(tsx@4.19.3)(yaml@2.7.0))
       cross-env:
         specifier: ^7.0.3
         version: 7.0.3
-=======
-        version: 3.8.1(vite@6.2.2(@types/node@22.13.11)(lightningcss@1.29.3)(terser@5.39.0)(tsx@4.19.3)(yaml@2.7.0))
->>>>>>> 8f7c1871
       jsdom:
         specifier: ^26.0.0
         version: 26.0.0
