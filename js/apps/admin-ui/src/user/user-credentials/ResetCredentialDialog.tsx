import type { RequiredActionAlias } from "@keycloak/keycloak-admin-client/lib/defs/requiredActionProviderRepresentation";
import { AlertVariant, Form, ModalVariant } from "@patternfly/react-core";
import { isEmpty } from "lodash-es";
import { FormProvider, useForm, useWatch } from "react-hook-form";
import { useTranslation } from "react-i18next";
import { useAdminClient } from "../../admin-client";
import { useAlerts } from "@keycloak/keycloak-ui-shared";
import { ConfirmDialogModal } from "../../components/confirm-dialog/ConfirmDialog";
import { LifespanField } from "./LifespanField";
import { RequiredActionMultiSelect } from "./RequiredActionMultiSelect";
import { useRealm } from "../../context/realm-context/RealmContext";

type ResetCredentialDialogProps = {
  userId: string;
  onClose: () => void;
};

type CredentialResetForm = {
  actions: RequiredActionAlias[];
  lifespan: number | undefined;
};

export const ResetCredentialDialog = ({
  userId,
  onClose,
}: ResetCredentialDialogProps) => {
  const { adminClient } = useAdminClient();
  const { realmRepresentation: realm } = useRealm();
  const { t } = useTranslation();
  const form = useForm<CredentialResetForm>({
    defaultValues: {
      actions: [],
      lifespan: realm?.actionTokenGeneratedByAdminLifespan,
    },
  });
  const { handleSubmit, control } = form;

  const resetActionWatcher = useWatch({
    control,
    name: "actions",
  });
  const resetIsNotDisabled = !isEmpty(resetActionWatcher);

  const { addAlert, addError } = useAlerts();

  const sendCredentialsResetEmail = async ({
    actions,
    lifespan,
  }: CredentialResetForm) => {
    if (isEmpty(actions)) {
      return;
    }

    try {
      await adminClient.users.executeActionsEmail({
        id: userId,
        actions,
        lifespan,
      });
      addAlert(t("credentialResetEmailSuccess"), AlertVariant.success);
      onClose();
    } catch (error) {
      addError("credentialResetEmailError", error);
    }
  };

  /* TIDECLOAK IMPLEMENTATION */
  const getLinkTideAccountBtn = async () => {
    const actions = form.getValues("actions");
    const lifespan = form.getValues("lifespan")
    if (isEmpty(actions)) {
      return;
    }

    try {

      const response = await adminClient.tideAdmin.getRequiredActionLink({
        userId,
        actions,
        lifespan,
      });


      navigator.clipboard.writeText(response);
      addAlert(t("Link copied to clipboard"), AlertVariant.success);
      onClose();
    } catch (error) {
      addError("Could not get required action link", error);
    }
  };

  return (
<<<<<<< HEAD
<ConfirmDialogModal
  variant={ModalVariant.medium}
  titleKey="credentialReset"
  open
  onCancel={onClose}
  toggleDialog={onClose}
  continueButtonLabel="credentialResetConfirm"
  onConfirm={() => {
    handleSubmit(sendCredentialsResetEmail)();
  }}
  confirmButtonDisabled={!resetIsNotDisabled}
>
  <Form
    id="userCredentialsReset-form"
    isHorizontal
    data-testid="credential-reset-modal"
  >
    <FormProvider {...form}>
      <RequiredActionMultiSelect
        name="actions"
        label="resetAction"
        help="resetActions"
      />
      <LifespanField />
    </FormProvider>
  </Form>

  {/* TIDECLOAK IMPLEMENTATION */}
  <button
    type="button"
    onClick={async () => {
      await getLinkTideAccountBtn();
    }}
    style={{ marginTop: "1rem" }}
  >
    Copy Link
  </button>
</ConfirmDialogModal>
=======
    <ConfirmDialogModal
      variant={ModalVariant.medium}
      titleKey="credentialReset"
      open
      onCancel={onClose}
      toggleDialog={onClose}
      continueButtonLabel="credentialResetConfirm"
      onConfirm={async () => {
        await handleSubmit(sendCredentialsResetEmail)();
      }}
      confirmButtonDisabled={!resetIsNotDisabled}
    >
      <Form
        id="userCredentialsReset-form"
        isHorizontal
        data-testid="credential-reset-modal"
      >
        <FormProvider {...form}>
          <RequiredActionMultiSelect
            name="actions"
            label="resetAction"
            help="resetActions"
          />
          <LifespanField />
        </FormProvider>
      </Form>
    </ConfirmDialogModal>
>>>>>>> 5a423903
  );
};<|MERGE_RESOLUTION|>--- conflicted
+++ resolved
@@ -90,46 +90,6 @@
   };
 
   return (
-<<<<<<< HEAD
-<ConfirmDialogModal
-  variant={ModalVariant.medium}
-  titleKey="credentialReset"
-  open
-  onCancel={onClose}
-  toggleDialog={onClose}
-  continueButtonLabel="credentialResetConfirm"
-  onConfirm={() => {
-    handleSubmit(sendCredentialsResetEmail)();
-  }}
-  confirmButtonDisabled={!resetIsNotDisabled}
->
-  <Form
-    id="userCredentialsReset-form"
-    isHorizontal
-    data-testid="credential-reset-modal"
-  >
-    <FormProvider {...form}>
-      <RequiredActionMultiSelect
-        name="actions"
-        label="resetAction"
-        help="resetActions"
-      />
-      <LifespanField />
-    </FormProvider>
-  </Form>
-
-  {/* TIDECLOAK IMPLEMENTATION */}
-  <button
-    type="button"
-    onClick={async () => {
-      await getLinkTideAccountBtn();
-    }}
-    style={{ marginTop: "1rem" }}
-  >
-    Copy Link
-  </button>
-</ConfirmDialogModal>
-=======
     <ConfirmDialogModal
       variant={ModalVariant.medium}
       titleKey="credentialReset"
@@ -156,7 +116,17 @@
           <LifespanField />
         </FormProvider>
       </Form>
+      
+      {/* TIDECLOAK IMPLEMENTATION */}
+      <button
+        type="button"
+        onClick={async () => {
+          await getLinkTideAccountBtn();
+        }}
+        style={{ marginTop: "1rem" }}
+      >
+        Copy Link
+      </button>
     </ConfirmDialogModal>
->>>>>>> 5a423903
   );
 };