--- conflicted
+++ resolved
@@ -288,64 +288,6 @@
               <HelpItem helpText={t("groupsHelp")} fieldLabelId="groups" />
             }
           >
-<<<<<<< HEAD
-            <KeycloakTextInput
-              data-testid="lastName-input"
-              id="kc-lastName"
-              aria-label={t("lastName")}
-              {...register("lastName")}
-            />
-          </FormGroup>
-        </>
-      )}
-      {isBruteForceProtected && (
-        <FormGroup
-          label={t("temporaryLocked")}
-          fieldId="temporaryLocked"
-          labelIcon={
-            <HelpItem
-              helpText={t("temporaryLockedHelp")}
-              fieldLabelId="temporaryLocked"
-            />
-          }
-        >
-          <Switch
-            data-testid="user-locked-switch"
-            id="temporaryLocked"
-            onChange={(value) => {
-              unLockUser();
-              setLocked(value);
-              save({
-                enabled: !value,
-              });
-            }}
-            isChecked={locked}
-            isDisabled={!locked}
-            label={t("on")}
-            labelOff={t("off")}
-          />
-        </FormGroup>
-      )}
-      {!user?.id && (
-        <FormGroup
-          label={t("groups")}
-          fieldId="kc-groups"
-          validated={errors.requiredActions ? "error" : "default"}
-          helperTextInvalid={t("required")}
-          labelIcon={<HelpItem helpText={t("groups")} fieldLabelId="groups" />}
-        >
-          <Controller
-            name="groups"
-            defaultValue={[]}
-            control={control}
-            render={() => (
-              <InputGroup>
-                <ChipGroup categoryName={" "}>
-                  {selectedGroups.map((currentChip) => (
-                    <Chip
-                      key={currentChip.id}
-                      onClick={() => deleteItem(currentChip.name!)}
-=======
             <Controller
               name="groups"
               defaultValue={[]}
@@ -370,7 +312,6 @@
                       onClick={toggleModal}
                       variant="secondary"
                       data-testid="join-groups-button"
->>>>>>> 553b1ce6
                     >
                       {t("joinGroups")}
                     </Button>
