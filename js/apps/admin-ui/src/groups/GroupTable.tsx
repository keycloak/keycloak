import type GroupRepresentation from "@keycloak/keycloak-admin-client/lib/defs/groupRepresentation";
import {SearchInput, ToolbarItem} from "@patternfly/react-core";
import {useState} from "react";
import {useTranslation} from "react-i18next";
import {Link, useLocation} from "react-router-dom";

import {ListEmptyState} from "../components/list-empty-state/ListEmptyState";
import {KeycloakDataTable} from "../components/table-toolbar/KeycloakDataTable";
import {useAccess} from "../context/access/Access";
import {fetchAdminUI} from "../context/auth/admin-ui-endpoint";
import useToggle from "../utils/useToggle";
import {GroupsModal} from "./GroupsModal";
import {useSubGroups} from "./SubGroupsContext";
import {DeleteGroup} from "./components/DeleteGroup";
import {GroupToolbar} from "./components/GroupToolbar";
import {MoveDialog} from "./components/MoveDialog";
import {getLastId} from "./groupIdUtils";
import {IRowData} from "@patternfly/react-table";
import UserRepresentation from "@keycloak/keycloak-admin-client/lib/defs/userRepresentation";

type GroupTableProps = {
  refresh: () => void;
};

export const GroupTable = ({
<<<<<<< HEAD
                             refresh: viewRefresh
                           }: GroupTableProps) => {
  const {t} = useTranslation("groups");
=======
  refresh: viewRefresh,
  canViewDetails,
}: GroupTableProps) => {
  const { t } = useTranslation();
>>>>>>> a6ae1b9d

  const [selectedRows, setSelectedRows] = useState<GroupRepresentation[]>([]);

  const [rename, setRename] = useState<GroupRepresentation>();
  const [isCreateModalOpen, toggleCreateOpen] = useToggle();
  const [showDelete, toggleShowDelete] = useToggle();
  const [move, setMove] = useState<GroupRepresentation>();

  const [key, setKey] = useState(0);
  const refresh = () => setKey(key + 1);
  const [search, setSearch] = useState<string>();

  const location = useLocation();
  const id = getLastId(location.pathname);
  const displayAsLink = (group: GroupRepresentation) => group?.access?.manage ||
    group?.access?.manageMembers ||
    group?.access?.manageMembership ||
    group?.access?.viewMembers;

  const loader = async (first?: number, max?: number) => {
    const params: Record<string, string> = {
      search: search || "",
      first: first?.toString() || "",
      max: max?.toString() || "",
    };

    let groupsData = undefined;
    if (id) {
      groupsData = await fetchAdminUI<GroupRepresentation[]>(
        "ui-ext/groups/subgroup",
        {...params, id},
      );
    } else {
      groupsData = await fetchAdminUI<GroupRepresentation[]>("ui-ext/groups", {
        ...params,
        global: "false",
      });
    }

    return groupsData;
  };

  return (
    <>
      <DeleteGroup
        show={showDelete}
        toggleDialog={toggleShowDelete}
        selectedRows={selectedRows}
        refresh={() => {
          refresh();
          viewRefresh();
          setSelectedRows([]);
        }}
      />
      {rename && (
        <GroupsModal
          id={rename.id}
          rename={rename}
          refresh={() => {
            refresh();
            viewRefresh();
          }}
          handleModalToggle={() => setRename(undefined)}
        />
      )}
      {isCreateModalOpen && (
        <GroupsModal
          id={selectedRows[0]?.id || id}
          handleModalToggle={toggleCreateOpen}
          refresh={() => {
            setSelectedRows([]);
            refresh();
            viewRefresh();
          }}
        />
      )}
      {move && (
        <MoveDialog
          source={move}
          refresh={() => {
            setMove(undefined);
            refresh();
            viewRefresh();
          }}
          onClose={() => setMove(undefined)}
        />
      )}
      <KeycloakDataTable
        key={`${id}${key}`}
        onSelect={(rows) => setSelectedRows([...rows])}
        canSelectAll
        loader={loader}
        ariaLabelKey="groups:groups"
        isPaginated
        isSearching={!!search}
        toolbarItem={
          <>
            <ToolbarItem>
              <SearchInput
                data-testid="group-search"
                placeholder={t("filterGroups")}
                value={search}
                onChange={(_, value) => {
                  setSearch(value);
                }}
                onSearch={refresh}
                onClear={() => {
                  setSearch("");
                  refresh();
                }}
              />
            </ToolbarItem>
            <GroupToolbar
              toggleCreate={toggleCreateOpen}
              toggleDelete={toggleShowDelete}
              kebabDisabled={selectedRows!.length === 0}
            />
          </>
        }
        actionResolver={(rowData: IRowData) => {
          const group: GroupRepresentation = rowData.data;
          if (!group?.access?.manage) return [];
          return [
            {
              title: t("rename"),
              onRowClick: async (group: GroupRepresentation) => {
                setRename(group);
                return false;
              },
            },
            {
              title: t("moveTo"),
              onRowClick: async (group: GroupRepresentation) => {
                setMove(group);
                return false;
              },
            },
            {
              title: t("createChildGroup"),
              onRowClick: async (group: GroupRepresentation) => {
                setSelectedRows([group]);
                toggleCreateOpen();
                return false;
              },
            },
            {
              isSeparator: true,
            },
            {
              title: t("common:delete"),
              onRowClick: async (group: GroupRepresentation) => {
                setSelectedRows([group]);
                toggleShowDelete();
                return true;
              },
            },
          ]
        }}
        columns={[
          {
            name: "name",
            displayKey: "groups:groupName",
            cellRenderer: (group) =>
              displayAsLink(group) ? (
                <Link key={group.id} to={`${location.pathname}/${group.id}`}>
                  {group.name}
                </Link>
              ) : (
                <span>{group.name}</span>
              ),
          },
        ]}
        emptyState={
          <ListEmptyState
            hasIcon={true}
            message={t(`noGroupsInThis${id ? "SubGroup" : "Realm"}`)}
            instructions={t(
              `noGroupsInThis${id ? "SubGroup" : "Realm"}Instructions`,
            )}
            primaryActionText={t("createGroup")}
            onPrimaryAction={toggleCreateOpen}
          />
        }
      />
    </>
  );
};<|MERGE_RESOLUTION|>--- conflicted
+++ resolved
@@ -23,16 +23,9 @@
 };
 
 export const GroupTable = ({
-<<<<<<< HEAD
-                             refresh: viewRefresh
-                           }: GroupTableProps) => {
-  const {t} = useTranslation("groups");
-=======
-  refresh: viewRefresh,
-  canViewDetails,
+  refresh: viewRefresh
 }: GroupTableProps) => {
   const { t } = useTranslation();
->>>>>>> a6ae1b9d
 
   const [selectedRows, setSelectedRows] = useState<GroupRepresentation[]>([]);
 
