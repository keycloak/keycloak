import Select from "../../../../forms/Select";

export default class UserProfile {
<<<<<<< HEAD
  private userProfileTab = "rs-user-profile-tab";
  private attributesTab = "attributesTab";
  private attributesGroupTab = "attributesGroupTab";
  private jsonEditorTab = "jsonEditorTab";
  private createAttributeButton = "createAttributeBtn";
  private actionsDrpDwn = "actions-dropdown";
  private deleteDrpDwnOption = "deleteDropdownAttributeItem";
  private editDrpDwnOption = "editDropdownAttributeItem";
  private cancelNewAttribute = "attribute-cancel";
  private newAttributeNameInput = "attribute-name";
  private newAttributeDisplayNameInput = "attribute-display-name";
  private newAttributeEnabledWhen = 'input[name="enabledWhen"]';
  private newAttributeCheckboxes = 'input[type="checkbox"]';
  private newAttributeRequiredFor = 'input[name="roles"]';
  private newAttributeRequiredWhen = 'input[name="requiredWhen"]';
  private newAttributeEmptyValidators = ".kc-emptyValidators";
  private newAttributeAnnotationBtn = "annotations-add-row";
  private newAttributeAnnotationKey = "annotations.0.key";
  private newAttributeAnnotationValue = "annotations.0.value";
  private newAttributeRequiredField = "input#kc-required.pf-c-switch__input";
  private newAttributeUserEdit = "user-edit";
  private newAttributeAdminEdit = "admin-edit";
  private newAttributeUserView = "user-view";
  private newAttributeAdminView = "admin-view";
  private validatorRolesList = "#validator";
  private validatorsList = 'tbody [data-label="name"]';
  private saveNewAttributeBtn = "attribute-create";
  private addValidatorBtn = "addValidator";
  private saveValidatorBtn = "save-validator-role-button";
  private removeValidatorBtn = "deleteValidator";
  private deleteValidatorBtn = "confirm";
  private cancelAddingValidatorBtn = "cancel-validator-role-button";
  private cancelRemovingValidatorBtn = "cancel";
  private validatorDialogCloseBtn = 'button[aria-label="Close"]';
  private newAttributesGroupNameInput = "input#kc-name";
  private newAttributesGroupDisplayNameInput = 'input[name="displayHeader"]';
  private saveNewAttributesGroupBtn = "saveGroupBtn";
  private newAnnotationsAddRowBtn = "annotations-remove";
=======
  #userProfileTab = "rs-user-profile-tab";
  #attributesTab = "attributesTab";
  #attributesGroupTab = "attributesGroupTab";
  #jsonEditorTab = "jsonEditorTab";
  #createAttributeButton = "createAttributeBtn";
  #actionsDrpDwn = "actions-dropdown";
  #deleteDrpDwnOption = "deleteDropdownAttributeItem";
  #editDrpDwnOption = "editDropdownAttributeItem";
  #cancelNewAttribute = "attribute-cancel";
  #newAttributeNameInput = "attribute-name";
  #newAttributeDisplayNameInput = "attribute-display-name";
  #newAttributeEnabledWhen = 'input[name="enabledWhen"]';
  #newAttributeCheckboxes = 'input[type="checkbox"]';
  #newAttributeRequiredFor = 'input[name="roles"]';
  #newAttributeRequiredWhen = 'input[name="requiredWhen"]';
  #newAttributeEmptyValidators = ".kc-emptyValidators";
  #newAttributeAnnotationBtn = "annotations-add-row";
  #newAttributeAnnotationKey = "annotations.0.key";
  #newAttributeAnnotationValue = "annotations.0.value";
  #validatorRolesList = "#validator";
  #validatorsList = 'tbody [data-label="name"]';
  #saveNewAttributeBtn = "attribute-create";
  #addValidatorBtn = "addValidator";
  #saveValidatorBtn = "save-validator-role-button";
  #removeValidatorBtn = "deleteValidator";
  #deleteValidatorBtn = "confirm";
  #cancelAddingValidatorBtn = "cancel-validator-role-button";
  #cancelRemovingValidatorBtn = "cancel";
>>>>>>> 03a8f05d

  goToTab() {
    cy.findByTestId(this.#userProfileTab).click();
    return this;
  }

  goToAttributesTab() {
    cy.findByTestId(this.#attributesTab).click();
    return this;
  }

  goToAttributesGroupTab() {
    cy.findByTestId(this.#attributesGroupTab).click();
    return this;
  }

  goToJsonEditorTab() {
    cy.findByTestId(this.#jsonEditorTab).click();
    return this;
  }

  createAttributeButtonClick() {
    cy.findByTestId(this.#createAttributeButton).click();
    return this;
  }

  selectDropdown() {
    cy.findByTestId(this.#actionsDrpDwn).click();
    return this;
  }

  selectDeleteOption() {
    cy.findByTestId(this.#deleteDrpDwnOption).click();
    return this;
  }

  selectEditOption() {
    cy.findByTestId(this.#editDrpDwnOption).click();
    return this;
  }

  cancelAttributeCreation() {
    cy.findByTestId(this.#cancelNewAttribute).click();
    return this;
  }

  createAttribute(name: string, displayName: string) {
    cy.findByTestId(this.#newAttributeNameInput).type(name);
    cy.findByTestId(this.#newAttributeDisplayNameInput).type(displayName);
    return this;
  }

  checkElementNotInList(name: string) {
    cy.get(this.#validatorsList).should("not.contain.text", name);
    return this;
  }

  saveAttributeCreation() {
    cy.findByTestId(this.#saveNewAttributeBtn).click();
    return this;
  }

  createAttributeNotRequiredWithPermissions(name: string, displayName: string) {
    cy.findByTestId(this.newAttributeNameInput).type(name);
    cy.findByTestId(this.newAttributeDisplayNameInput).type(displayName);
    cy.get(this.newAttributeEnabledWhen).first().check();
    cy.findByTestId(this.newAttributeUserEdit).first().check({ force: true });
    cy.findByTestId(this.newAttributeAdminEdit).first().check({ force: true });
    cy.findByTestId(this.newAttributeUserView).first().check({ force: true });
    cy.findByTestId(this.newAttributeAdminView).first().check({ force: true });
    return this;
  }

  createAttributeNotRequiredWithoutPermissions(
    name: string,
    displayName: string,
  ) {
    cy.findByTestId(this.newAttributeNameInput).type(name);
    cy.findByTestId(this.newAttributeDisplayNameInput).type(displayName);
    cy.get(this.newAttributeEnabledWhen).first().check();
    return this;
  }

  createAttributeRequiredWithPermissions(name: string, displayName: string) {
    cy.findByTestId(this.newAttributeNameInput).type(name);
    cy.findByTestId(this.newAttributeDisplayNameInput).type(displayName);
    cy.get(this.newAttributeEnabledWhen).first().check();
    cy.get(this.newAttributeRequiredField).first().check({ force: true });
    cy.get(this.newAttributeRequiredWhen).first().check({ force: true });
    cy.findByTestId(this.newAttributeUserEdit).first().check({ force: true });
    cy.findByTestId(this.newAttributeAdminEdit).first().check({ force: true });
    cy.findByTestId(this.newAttributeUserView).first().check({ force: true });
    cy.findByTestId(this.newAttributeAdminView).first().check({ force: true });
    return this;
  }

  createAttributeGroup(name: string, displayName: string) {
    cy.get(this.newAttributesGroupNameInput).type(name);
    cy.get(this.newAttributesGroupDisplayNameInput).type(displayName);
    cy.findAllByTestId(this.newAnnotationsAddRowBtn).click();
    return this;
  }

  saveAttributesGroupCreation() {
    cy.findByTestId(this.saveNewAttributesGroupBtn).click();
    return this;
  }

  selectElementInList(name: string) {
    cy.get(this.#validatorsList).contains(name).click();
    return this;
  }

  editAttribute(displayName: string) {
    cy.findByTestId(this.#newAttributeDisplayNameInput)
      .click()
      .clear()
      .type(displayName);
    cy.get(this.#newAttributeEnabledWhen).first().check();
    cy.get(this.#newAttributeCheckboxes).check({ force: true });
    cy.get(this.#newAttributeRequiredFor).first().check({ force: true });
    cy.get(this.#newAttributeRequiredWhen).first().check();
    cy.get(this.#newAttributeEmptyValidators).contains("No validators.");
    cy.findByTestId(this.#newAttributeAnnotationBtn).click();
    cy.findByTestId(this.#newAttributeAnnotationKey).type("test");
    cy.findByTestId(this.#newAttributeAnnotationValue).type("123");
    return this;
  }

  addValidator() {
    cy.findByTestId(this.#addValidatorBtn).click();
    Select.selectItem(cy.get(this.#validatorRolesList), "email");
    cy.findByTestId(this.#saveValidatorBtn).click();
    return this;
  }

  removeValidator() {
    cy.findByTestId(this.#removeValidatorBtn).click();
    cy.findByTestId(this.#deleteValidatorBtn).click();
    return this;
  }

  cancelAddingValidator() {
    cy.findByTestId(this.#addValidatorBtn).click();
    Select.selectItem(cy.get(this.#validatorRolesList), "email");
    cy.findByTestId(this.#cancelAddingValidatorBtn).click();
    return this;
  }

  cancelRemovingValidator() {
    cy.findByTestId(this.#removeValidatorBtn).click();
    cy.findByTestId(this.#cancelRemovingValidatorBtn).click();
    return this;
  }

  #textArea() {
    return cy.get(".pf-c-code-editor__code textarea");
  }

  #getText() {
    return this.#textArea().get(".view-lines");
  }

  typeJSON(text: string) {
    this.#textArea().type(text, { force: true });
    return this;
  }

  shouldHaveText(text: string) {
    this.#getText().should("have.text", text);
    return this;
  }

  saveJSON() {
    cy.findAllByTestId("save").click();
    return this;
  }
}<|MERGE_RESOLUTION|>--- conflicted
+++ resolved
@@ -1,46 +1,6 @@
 import Select from "../../../../forms/Select";
 
 export default class UserProfile {
-<<<<<<< HEAD
-  private userProfileTab = "rs-user-profile-tab";
-  private attributesTab = "attributesTab";
-  private attributesGroupTab = "attributesGroupTab";
-  private jsonEditorTab = "jsonEditorTab";
-  private createAttributeButton = "createAttributeBtn";
-  private actionsDrpDwn = "actions-dropdown";
-  private deleteDrpDwnOption = "deleteDropdownAttributeItem";
-  private editDrpDwnOption = "editDropdownAttributeItem";
-  private cancelNewAttribute = "attribute-cancel";
-  private newAttributeNameInput = "attribute-name";
-  private newAttributeDisplayNameInput = "attribute-display-name";
-  private newAttributeEnabledWhen = 'input[name="enabledWhen"]';
-  private newAttributeCheckboxes = 'input[type="checkbox"]';
-  private newAttributeRequiredFor = 'input[name="roles"]';
-  private newAttributeRequiredWhen = 'input[name="requiredWhen"]';
-  private newAttributeEmptyValidators = ".kc-emptyValidators";
-  private newAttributeAnnotationBtn = "annotations-add-row";
-  private newAttributeAnnotationKey = "annotations.0.key";
-  private newAttributeAnnotationValue = "annotations.0.value";
-  private newAttributeRequiredField = "input#kc-required.pf-c-switch__input";
-  private newAttributeUserEdit = "user-edit";
-  private newAttributeAdminEdit = "admin-edit";
-  private newAttributeUserView = "user-view";
-  private newAttributeAdminView = "admin-view";
-  private validatorRolesList = "#validator";
-  private validatorsList = 'tbody [data-label="name"]';
-  private saveNewAttributeBtn = "attribute-create";
-  private addValidatorBtn = "addValidator";
-  private saveValidatorBtn = "save-validator-role-button";
-  private removeValidatorBtn = "deleteValidator";
-  private deleteValidatorBtn = "confirm";
-  private cancelAddingValidatorBtn = "cancel-validator-role-button";
-  private cancelRemovingValidatorBtn = "cancel";
-  private validatorDialogCloseBtn = 'button[aria-label="Close"]';
-  private newAttributesGroupNameInput = "input#kc-name";
-  private newAttributesGroupDisplayNameInput = 'input[name="displayHeader"]';
-  private saveNewAttributesGroupBtn = "saveGroupBtn";
-  private newAnnotationsAddRowBtn = "annotations-remove";
-=======
   #userProfileTab = "rs-user-profile-tab";
   #attributesTab = "attributesTab";
   #attributesGroupTab = "attributesGroupTab";
@@ -69,7 +29,15 @@
   #deleteValidatorBtn = "confirm";
   #cancelAddingValidatorBtn = "cancel-validator-role-button";
   #cancelRemovingValidatorBtn = "cancel";
->>>>>>> 03a8f05d
+  #newAttributeRequiredField = "input#kc-required.pf-c-switch__input";
+  #newAttributeUserEdit = "user-edit";
+  #newAttributeAdminEdit = "admin-edit";
+  #newAttributeUserView = "user-view";
+  #newAttributeAdminView = "admin-view";
+  #newAttributesGroupNameInput = "input#kc-name";
+  #newAttributesGroupDisplayNameInput = 'input[name="displayHeader"]';
+  #saveNewAttributesGroupBtn = "saveGroupBtn";
+  #newAnnotationsAddRowBtn = "annotations-remove";
 
   goToTab() {
     cy.findByTestId(this.#userProfileTab).click();
@@ -133,13 +101,13 @@
   }
 
   createAttributeNotRequiredWithPermissions(name: string, displayName: string) {
-    cy.findByTestId(this.newAttributeNameInput).type(name);
-    cy.findByTestId(this.newAttributeDisplayNameInput).type(displayName);
-    cy.get(this.newAttributeEnabledWhen).first().check();
-    cy.findByTestId(this.newAttributeUserEdit).first().check({ force: true });
-    cy.findByTestId(this.newAttributeAdminEdit).first().check({ force: true });
-    cy.findByTestId(this.newAttributeUserView).first().check({ force: true });
-    cy.findByTestId(this.newAttributeAdminView).first().check({ force: true });
+    cy.findByTestId(this.#newAttributeNameInput).type(name);
+    cy.findByTestId(this.#newAttributeDisplayNameInput).type(displayName);
+    cy.get(this.#newAttributeEnabledWhen).first().check();
+    cy.findByTestId(this.#newAttributeUserEdit).first().check({ force: true });
+    cy.findByTestId(this.#newAttributeAdminEdit).first().check({ force: true });
+    cy.findByTestId(this.#newAttributeUserView).first().check({ force: true });
+    cy.findByTestId(this.#newAttributeAdminView).first().check({ force: true });
     return this;
   }
 
@@ -147,34 +115,34 @@
     name: string,
     displayName: string,
   ) {
-    cy.findByTestId(this.newAttributeNameInput).type(name);
-    cy.findByTestId(this.newAttributeDisplayNameInput).type(displayName);
-    cy.get(this.newAttributeEnabledWhen).first().check();
+    cy.findByTestId(this.#newAttributeNameInput).type(name);
+    cy.findByTestId(this.#newAttributeDisplayNameInput).type(displayName);
+    cy.get(this.#newAttributeEnabledWhen).first().check();
     return this;
   }
 
   createAttributeRequiredWithPermissions(name: string, displayName: string) {
-    cy.findByTestId(this.newAttributeNameInput).type(name);
-    cy.findByTestId(this.newAttributeDisplayNameInput).type(displayName);
-    cy.get(this.newAttributeEnabledWhen).first().check();
-    cy.get(this.newAttributeRequiredField).first().check({ force: true });
-    cy.get(this.newAttributeRequiredWhen).first().check({ force: true });
-    cy.findByTestId(this.newAttributeUserEdit).first().check({ force: true });
-    cy.findByTestId(this.newAttributeAdminEdit).first().check({ force: true });
-    cy.findByTestId(this.newAttributeUserView).first().check({ force: true });
-    cy.findByTestId(this.newAttributeAdminView).first().check({ force: true });
+    cy.findByTestId(this.#newAttributeNameInput).type(name);
+    cy.findByTestId(this.#newAttributeDisplayNameInput).type(displayName);
+    cy.get(this.#newAttributeEnabledWhen).first().check();
+    cy.get(this.#newAttributeRequiredField).first().check({ force: true });
+    cy.get(this.#newAttributeRequiredWhen).first().check({ force: true });
+    cy.findByTestId(this.#newAttributeUserEdit).first().check({ force: true });
+    cy.findByTestId(this.#newAttributeAdminEdit).first().check({ force: true });
+    cy.findByTestId(this.#newAttributeUserView).first().check({ force: true });
+    cy.findByTestId(this.#newAttributeAdminView).first().check({ force: true });
     return this;
   }
 
   createAttributeGroup(name: string, displayName: string) {
-    cy.get(this.newAttributesGroupNameInput).type(name);
-    cy.get(this.newAttributesGroupDisplayNameInput).type(displayName);
-    cy.findAllByTestId(this.newAnnotationsAddRowBtn).click();
+    cy.get(this.#newAttributesGroupNameInput).type(name);
+    cy.get(this.#newAttributesGroupDisplayNameInput).type(displayName);
+    cy.findAllByTestId(this.#newAnnotationsAddRowBtn).click();
     return this;
   }
 
   saveAttributesGroupCreation() {
-    cy.findByTestId(this.saveNewAttributesGroupBtn).click();
+    cy.findByTestId(this.#saveNewAttributesGroupBtn).click();
     return this;
   }
 
