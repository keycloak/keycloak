{
  "name": "root",
  "type": "module",
  "scripts": {
    "prepare": "cd .. && husky install js/.husky"
  },
  "devDependencies": {
<<<<<<< HEAD
    "@types/node": "^20.11.3",
=======
    "@types/node": "^20.11.5",
>>>>>>> a0496519
    "@typescript-eslint/eslint-plugin": "^6.19.0",
    "@typescript-eslint/parser": "^6.19.0",
    "eslint": "^8.56.0",
    "eslint-config-prettier": "^9.1.0",
    "eslint-import-resolver-typescript": "^3.6.1",
    "eslint-plugin-cypress": "^2.15.1",
    "eslint-plugin-import": "^2.29.1",
    "eslint-plugin-lodash": "^7.4.0",
    "eslint-plugin-mocha": "^10.2.0",
    "eslint-plugin-prettier": "^5.1.3",
    "eslint-plugin-react": "^7.33.2",
    "eslint-plugin-react-hooks": "^4.6.0",
    "husky": "^8.0.3",
    "lint-staged": "^15.2.0",
    "prettier": "^3.2.2",
    "tslib": "^2.6.2",
    "typescript": "^5.3.3",
    "wireit": "^0.14.3"
  },
  "packageManager": "pnpm@8.10.0",
  "lint-staged": {
    "*.{js,jsx,mjs,ts,tsx}": "eslint --cache --fix"
  }
}<|MERGE_RESOLUTION|>--- conflicted
+++ resolved
@@ -5,11 +5,7 @@
     "prepare": "cd .. && husky install js/.husky"
   },
   "devDependencies": {
-<<<<<<< HEAD
-    "@types/node": "^20.11.3",
-=======
     "@types/node": "^20.11.5",
->>>>>>> a0496519
     "@typescript-eslint/eslint-plugin": "^6.19.0",
     "@typescript-eslint/parser": "^6.19.0",
     "eslint": "^8.56.0",
