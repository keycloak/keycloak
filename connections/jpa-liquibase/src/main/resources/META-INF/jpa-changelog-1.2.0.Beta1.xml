<?xml version="1.0" encoding="UTF-8" standalone="no"?>
<databaseChangeLog xmlns="http://www.liquibase.org/xml/ns/dbchangelog" xmlns:xsi="http://www.w3.org/2001/XMLSchema-instance" xsi:schemaLocation="http://www.liquibase.org/xml/ns/dbchangelog http://www.liquibase.org/xml/ns/dbchangelog/dbchangelog-3.1.xsd">
    <changeSet author="psilva@redhat.com" id="1.2.0.Beta1">
        <createTable tableName="PROTOCOL_MAPPER">
            <column name="ID" type="VARCHAR(36)">
                <constraints nullable="false"/>
            </column>
            <column name="NAME" type="VARCHAR(255)">
                <constraints nullable="false"/>
            </column>
            <column name="PROTOCOL" type="VARCHAR(255)">
                <constraints nullable="false"/>
            </column>
            <column name="PROTOCOL_MAPPER_NAME" type="VARCHAR(255)">
                <constraints nullable="false"/>
            </column>
            <column name="APPLIED_BY_DEFAULT" type="BOOLEAN" defaultValueBoolean="false"/>
            <column name="CONSENT_REQUIRED" type="BOOLEAN" defaultValueBoolean="false"/>
            <column name="CONSENT_TEXT" type="VARCHAR(255)"/>
            <column name="CLIENT_ID" type="VARCHAR(36)">
                <constraints nullable="false"/>
            </column>
        </createTable>
        <createTable tableName="PROTOCOL_MAPPER_CONFIG">
            <column name="PROTOCOL_MAPPER_ID" type="VARCHAR(36)">
                <constraints nullable="false"/>
            </column>
            <column name="VALUE" type="CLOB"/>
            <column name="NAME" type="VARCHAR(255)">
                <constraints nullable="false"/>
            </column>
        </createTable>
        <createTable tableName="FEDERATED_IDENTITY">
            <column name="IDENTITY_PROVIDER" type="VARCHAR(255)">
                <constraints nullable="false"/>
            </column>
            <column name="REALM_ID" type="VARCHAR(36)"/>
            <column name="FEDERATED_USER_ID" type="VARCHAR(255)"/>
            <column name="FEDERATED_USERNAME" type="VARCHAR(255)"/>
            <column name="TOKEN" type="TEXT"/>
            <column name="USER_ID" type="VARCHAR(36)">
                <constraints nullable="false"/>
            </column>
        </createTable>
        <createTable tableName="IDENTITY_PROVIDER">
            <column name="INTERNAL_ID" type="VARCHAR(36)">
                <constraints nullable="false"/>
            </column>
            <column name="ENABLED" type="BOOLEAN" defaultValueBoolean="false"/>
            <column name="PROVIDER_NONIMAL_ID" type="VARCHAR(255)"/>
            <column name="PROVIDER_NAME" type="VARCHAR(255)"/>
            <column name="PROVIDER_ID" type="VARCHAR(255)"/>
            <column name="UPDATE_PROFILE_FIRST_LOGIN" type="BOOLEAN" defaultValueBoolean="false"/>
            <column name="STORE_TOKEN" type="BOOLEAN" defaultValueBoolean="false"/>
            <column name="AUTHENTICATE_BY_DEFAULT" type="BOOLEAN" defaultValueBoolean="false"/>
            <column name="REALM_ID" type="VARCHAR(36)"/>
        </createTable>
        <createTable tableName="IDENTITY_PROVIDER_CONFIG">
            <column name="IDENTITY_PROVIDER_ID" type="VARCHAR(36)">
                <constraints nullable="false"/>
            </column>
            <column name="VALUE" type="CLOB"/>
            <column name="NAME" type="VARCHAR(255)">
                <constraints nullable="false"/>
            </column>
        </createTable>
        <createTable tableName="CLIENT_IDENTITY_PROVIDER_MAPPING">
            <column name="CLIENT_ID" type="VARCHAR(36)">
                <constraints nullable="false"/>
            </column>
            <column name="IDENTITY_PROVIDER_ID" type="VARCHAR(36)">
                <constraints nullable="false"/>
            </column>
            <column name="RETRIEVE_TOKEN" type="BOOLEAN" defaultValueBoolean="false"/>
        </createTable>
        <createTable tableName="REALM_SUPPORTED_LOCALES">
            <column name="REALM_ID" type="VARCHAR(36)">
                <constraints nullable="false"/>
            </column>
            <column name="VALUE" type="VARCHAR(255)"/>
        </createTable>
        <addColumn tableName="CLIENT">
            <column name="FRONTCHANNEL_LOGOUT" type="BOOLEAN" defaultValueBoolean="false"/>
        </addColumn>
        <addPrimaryKey columnNames="ID" constraintName="CONSTRAINT_PCM" tableName="PROTOCOL_MAPPER"/>
        <addPrimaryKey columnNames="INTERNAL_ID" constraintName="CONSTRAINT_2B" tableName="IDENTITY_PROVIDER"/>
        <addPrimaryKey columnNames="IDENTITY_PROVIDER, USER_ID" constraintName="CONSTRAINT_40" tableName="FEDERATED_IDENTITY"/>
        <addPrimaryKey columnNames="IDENTITY_PROVIDER_ID, NAME" constraintName="CONSTRAINT_D" tableName="IDENTITY_PROVIDER_CONFIG"/>
        <addPrimaryKey columnNames="PROTOCOL_MAPPER_ID, NAME" constraintName="CONSTRAINT_PMConfig" tableName="PROTOCOL_MAPPER_CONFIG"/>
        <addForeignKeyConstraint baseColumnNames="REALM_ID" baseTableName="IDENTITY_PROVIDER" constraintName="FK2B4EBC52AE5C3B34" deferrable="false" initiallyDeferred="false" onDelete="RESTRICT" onUpdate="RESTRICT" referencedColumnNames="ID" referencedTableName="REALM"/>
        <addForeignKeyConstraint baseColumnNames="CLIENT_ID" baseTableName="PROTOCOL_MAPPER" constraintName="FK_PCM_REALM" deferrable="false" initiallyDeferred="false" onDelete="RESTRICT" onUpdate="RESTRICT" referencedColumnNames="ID" referencedTableName="CLIENT"/>
        <addForeignKeyConstraint baseColumnNames="USER_ID" baseTableName="FEDERATED_IDENTITY" constraintName="FK404288B92EF007A6" deferrable="false" initiallyDeferred="false" onDelete="RESTRICT" onUpdate="RESTRICT" referencedColumnNames="ID" referencedTableName="USER_ENTITY"/>
        <addForeignKeyConstraint baseColumnNames="IDENTITY_PROVIDER_ID" baseTableName="IDENTITY_PROVIDER_CONFIG" constraintName="FKDC4897CF864C4E43" deferrable="false" initiallyDeferred="false" onDelete="RESTRICT" onUpdate="RESTRICT" referencedColumnNames="INTERNAL_ID" referencedTableName="IDENTITY_PROVIDER"/>
        <addForeignKeyConstraint baseColumnNames="PROTOCOL_MAPPER_ID" baseTableName="PROTOCOL_MAPPER_CONFIG" constraintName="FK_PMConfig" deferrable="false" initiallyDeferred="false" onDelete="RESTRICT" onUpdate="RESTRICT" referencedColumnNames="ID" referencedTableName="PROTOCOL_MAPPER"/>
        <addForeignKeyConstraint baseColumnNames="IDENTITY_PROVIDER_ID" baseTableName="CLIENT_IDENTITY_PROVIDER_MAPPING" constraintName="FK_7CELWNIBJI49AVXSRTUF6XJ12" referencedColumnNames="INTERNAL_ID" referencedTableName="IDENTITY_PROVIDER"/>
        <addForeignKeyConstraint baseColumnNames="CLIENT_ID" baseTableName="CLIENT_IDENTITY_PROVIDER_MAPPING" constraintName="FK_56ELWNIBJI49AVXSRTUF6XJ23" referencedColumnNames="ID" referencedTableName="CLIENT"/>
<<<<<<< HEAD
        <addForeignKeyConstraint baseColumnNames="MAPPING_ID" baseTableName="CLIENT_PROTOCOL_MAPPER" constraintName="FK_CPCM" referencedColumnNames="ID" referencedTableName="PROTOCOL_MAPPER"/>
        <addForeignKeyConstraint baseColumnNames="REALM_ID" baseTableName="REALM_SUPPORTED_LOCALES" constraintName="FK_SUPPORTED_LOCALES_REALM" referencedColumnNames="ID" referencedTableName="REALM"/>
        <addUniqueConstraint columnNames="CLIENT_ID,MAPPING_ID" constraintName="UK_CPCM" tableName="CLIENT_PROTOCOL_MAPPER"/>
        <addUniqueConstraint columnNames="PROVIDER_NONIMAL_ID" constraintName="UK_2DAELWNIBJI49AVXSRTUF6XJ33" tableName="IDENTITY_PROVIDER"/>
        <addUniqueConstraint columnNames="IDENTITY_PROVIDER_ID,CLIENT_ID" constraintName="UK_7CAELWNIBJI49AVXSRTUF6XJ12" tableName="CLIENT_IDENTITY_PROVIDER_MAPPING"/>
        <addColumn tableName="REALM">
            <column name="INTERNATIONALIZATION_ENABLED" type="BOOLEAN" defaultValueBoolean="false"/>
            <column name="DEFAULT_LOCALE" type="VARCHAR(255)" />
=======
        <addUniqueConstraint columnNames="PROVIDER_NONIMAL_ID" constraintName="UK_2DAELWNIBJI49AVXSRTUF6XJ33" tableName="IDENTITY_PROVIDER"/>
        <addUniqueConstraint columnNames="IDENTITY_PROVIDER_ID,CLIENT_ID" constraintName="UK_7CAELWNIBJI49AVXSRTUF6XJ12" tableName="CLIENT_IDENTITY_PROVIDER_MAPPING"/>

        <addColumn tableName="REALM">
            <column name="LOGIN_LIFESPAN" type="INT"/>
>>>>>>> 4cb3d517
        </addColumn>
    </changeSet>
</databaseChangeLog><|MERGE_RESOLUTION|>--- conflicted
+++ resolved
@@ -94,22 +94,14 @@
         <addForeignKeyConstraint baseColumnNames="PROTOCOL_MAPPER_ID" baseTableName="PROTOCOL_MAPPER_CONFIG" constraintName="FK_PMConfig" deferrable="false" initiallyDeferred="false" onDelete="RESTRICT" onUpdate="RESTRICT" referencedColumnNames="ID" referencedTableName="PROTOCOL_MAPPER"/>
         <addForeignKeyConstraint baseColumnNames="IDENTITY_PROVIDER_ID" baseTableName="CLIENT_IDENTITY_PROVIDER_MAPPING" constraintName="FK_7CELWNIBJI49AVXSRTUF6XJ12" referencedColumnNames="INTERNAL_ID" referencedTableName="IDENTITY_PROVIDER"/>
         <addForeignKeyConstraint baseColumnNames="CLIENT_ID" baseTableName="CLIENT_IDENTITY_PROVIDER_MAPPING" constraintName="FK_56ELWNIBJI49AVXSRTUF6XJ23" referencedColumnNames="ID" referencedTableName="CLIENT"/>
-<<<<<<< HEAD
-        <addForeignKeyConstraint baseColumnNames="MAPPING_ID" baseTableName="CLIENT_PROTOCOL_MAPPER" constraintName="FK_CPCM" referencedColumnNames="ID" referencedTableName="PROTOCOL_MAPPER"/>
         <addForeignKeyConstraint baseColumnNames="REALM_ID" baseTableName="REALM_SUPPORTED_LOCALES" constraintName="FK_SUPPORTED_LOCALES_REALM" referencedColumnNames="ID" referencedTableName="REALM"/>
-        <addUniqueConstraint columnNames="CLIENT_ID,MAPPING_ID" constraintName="UK_CPCM" tableName="CLIENT_PROTOCOL_MAPPER"/>
-        <addUniqueConstraint columnNames="PROVIDER_NONIMAL_ID" constraintName="UK_2DAELWNIBJI49AVXSRTUF6XJ33" tableName="IDENTITY_PROVIDER"/>
-        <addUniqueConstraint columnNames="IDENTITY_PROVIDER_ID,CLIENT_ID" constraintName="UK_7CAELWNIBJI49AVXSRTUF6XJ12" tableName="CLIENT_IDENTITY_PROVIDER_MAPPING"/>
-        <addColumn tableName="REALM">
-            <column name="INTERNATIONALIZATION_ENABLED" type="BOOLEAN" defaultValueBoolean="false"/>
-            <column name="DEFAULT_LOCALE" type="VARCHAR(255)" />
-=======
         <addUniqueConstraint columnNames="PROVIDER_NONIMAL_ID" constraintName="UK_2DAELWNIBJI49AVXSRTUF6XJ33" tableName="IDENTITY_PROVIDER"/>
         <addUniqueConstraint columnNames="IDENTITY_PROVIDER_ID,CLIENT_ID" constraintName="UK_7CAELWNIBJI49AVXSRTUF6XJ12" tableName="CLIENT_IDENTITY_PROVIDER_MAPPING"/>
 
         <addColumn tableName="REALM">
             <column name="LOGIN_LIFESPAN" type="INT"/>
->>>>>>> 4cb3d517
+            <column name="INTERNATIONALIZATION_ENABLED" type="BOOLEAN" defaultValueBoolean="false"/>
+            <column name="DEFAULT_LOCALE" type="VARCHAR(255)" />
         </addColumn>
     </changeSet>
 </databaseChangeLog>