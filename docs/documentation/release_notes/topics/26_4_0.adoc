--- conflicted
+++ resolved
@@ -21,16 +21,13 @@
 
 For more details on this opt-in feature, see the https://www.keycloak.org/server/logging[Logging guide].
 
-<<<<<<< HEAD
 = Ability to specify a `tlsSecret` on the Keycloak CR `ingress` spec
 
 In order to support basic TLS termination (edge) deployments via the operator, you may now set the Keycloak CR `spec.ingress.tlsSecret` field to a TLS Secret name in the namespace.
 
-=======
 = HTTP Access logging
 
 {project_name} supports HTTP access logging to record details of incoming HTTP requests.
 While access logs are often used for debugging and traffic analysis, they are also important for security auditing and compliance monitoring.
 
-For more information, see the https://www.keycloak.org/server/logging[Logging guide].
->>>>>>> c9943af4
+For more information, see the https://www.keycloak.org/server/logging[Logging guide].