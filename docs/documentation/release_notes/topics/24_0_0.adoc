= Keycloak JS using `exports` field

The Keycloak JS adapter now uses the https://webpack.js.org/guides/package-exports/[`exports` field] in `package.json`. This improves support for more modern bundlers like Webpack 5 and Vite, but comes with some unavoidable breaking changes. Consult the link:{upgradingguide_link}[{upgradingguide_name}] for more details.

= Truststore Improvements

Keycloak introduces an improved truststores configuration options. The Keycloak truststore is now used across the server: for outgoing connections, mTLS, database drivers and more. It's no longer needed to configure separate truststores for individual areas. To configure the truststore, you can put your truststores files or certificates in the default `conf/truststores`, or use the new `truststore-paths` config option. For details refer to the relevant https://www.keycloak.org/server/keycloak-truststore[guide].

= Automatic certificate management for SAML identity providers

The SAML identity providers can now be configured to automatically download the signing certificates from the IDP entity metadata descriptor endpoint. In order to use the new feature the option `Metadata descriptor URL` should be configured in the provider (URL where the IDP metadata information with the certificates is published) and `Use metadata descriptor URL` needs to be `ON`. The certificates are automatically downloaded and cached in the `public-key-storage` SPI from that URL. The certificates can also be reloaded or imported from the admin console, using the action combo in the provider page.

See the https://www.keycloak.org/docs/latest/server_admin/index.html#saml-v2-0-identity-providers[documentation] for more details about the new options.

= Non-blocking health check for load balancers

A new health check endpoint available at `/lb-check` was added.
The execution is running in the event loop which means this check is responsive also in overloaded situations when Keycloak needs to handle many requests waiting in request queue.
This behavior is useful, for example, in multi-site deployment where we do not want to fail over to the other site under heavy load.
The endpoint is currently checking availability of the embedded and external Infinispan caches. Other checks may be added later.


This endpoint is not available by default.
To enable it, run Keycloak with feature `multi-site`.
Proceed to https://www.keycloak.org/server/features[Enabling and disabling features] guide for more details.

= Keycloak CR Optimized Field

The Keycloak CR now includes an `startOptimized` field, which may be used to override the default assumption about whether to use the `--optimized` flag for the start command.
As a result, you can use the CR to configure build time options also when a custom Keycloak image is used.

<<<<<<< HEAD
= Enhanced reverse proxy settings

It is now possible to separately enable parsing of either `Forwarded` or `X-Forwarded-*` headers via the new `--proxy-headers` option.
For details consult the https://www.keycloak.org/server/reverseproxy[Reverse Proxy Guide].
The original `--proxy` option is now deprecated and will be removed in a future release. For migration instructions consult the link:{upgradingguide_link}[{upgradingguide_name}].
=======
= Breaking changes to the User Profile SPI

In this release, there are changes to the User Profile SPI that might impact existing implementations based on this SPI. For more details, check the
link:{upgradingguide_link}[{upgradingguide_name}].

= Changes to the user representation in both Admin API and Account contexts

In this release, we are encapsulating the root user attributes (such as `username`, `email`, `firstName`, `lastName`, and `locale`) by moving them to a base/abstract class in order to align how these attributes
are marshalled and unmarshalled when using both Admin and Account REST APIs.

This strategy provides consistency in how attributes are managed by clients and makes sure they conform to the user profile
configuration set to a realm.

For more details, see link:{upgradingguide_link}[{upgradingguide_name}].
>>>>>>> 8a50cb05
<|MERGE_RESOLUTION|>--- conflicted
+++ resolved
@@ -29,13 +29,12 @@
 The Keycloak CR now includes an `startOptimized` field, which may be used to override the default assumption about whether to use the `--optimized` flag for the start command.
 As a result, you can use the CR to configure build time options also when a custom Keycloak image is used.
 
-<<<<<<< HEAD
 = Enhanced reverse proxy settings
 
 It is now possible to separately enable parsing of either `Forwarded` or `X-Forwarded-*` headers via the new `--proxy-headers` option.
 For details consult the https://www.keycloak.org/server/reverseproxy[Reverse Proxy Guide].
 The original `--proxy` option is now deprecated and will be removed in a future release. For migration instructions consult the link:{upgradingguide_link}[{upgradingguide_name}].
-=======
+
 = Breaking changes to the User Profile SPI
 
 In this release, there are changes to the User Profile SPI that might impact existing implementations based on this SPI. For more details, check the
@@ -49,5 +48,4 @@
 This strategy provides consistency in how attributes are managed by clients and makes sure they conform to the user profile
 configuration set to a realm.
 
-For more details, see link:{upgradingguide_link}[{upgradingguide_name}].
->>>>>>> 8a50cb05
+For more details, see link:{upgradingguide_link}[{upgradingguide_name}].