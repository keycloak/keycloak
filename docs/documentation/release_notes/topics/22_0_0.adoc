= Transition from Java EE to Jakarta EE

Keycloak migrated its codebase from Java EE (Enterprise Edition) to its successor Jakarta EE, which brings various changes into Keycloak.
We have upgraded all Jakarta EE specifications in order to support Jakarta EE 10.
You can be affected by the change from the `+javax.*+` package namespace to the `+jakarta.*+` package namespace.

See the migration guide for more details.

= Upgrade to Quarkus 3

Keycloak upgraded to version 3 of the Quarkus Java framework.
Quarkus 3 continues the tradition of propelling Java development by moving fast and providing a cutting-edge user experience with the latest technologies.
It continues to improve overall performance and efficiency.

See the migration guide for details.

= Upgrade to Hibernate ORM 6

Keycloak now benefits from the upgrade to Hibernate ORM 6.2, which includes improved performance, better SQL, modern JDK support, and support for modern RDBMS features.

If you have custom providers or JPA entities, these changes may affect you.

See the migration guide for more details.

= Legacy Promise API removed from Keycloak JS adapter

With this release, we have removed the legacy Promise API methods from the Keycloak JS adapter. This means that calling `.success()` and `.error()` on promises returned from the adapter is no longer possible.

= Keycloak JS adapter must be instantiated with the `new` operator

In a previous release we started to actively log deprecation warnings when the Keycloak JS adapter is constructed without the `new` operator. Starting this release doing so will throw an exception instead. This is to align with the expected behavior of https://developer.mozilla.org/en-US/docs/Web/JavaScript/Reference/Classes[JavaScript classes], which will allow further refactoring of the adapter in the future.

= Export and Import perform an automatic build

In previous releases, the `export` and `import` commands required a `build` command to be run first.
Starting with this release, the `export` and `import` commands perform an automatic rebuild of Keycloak if a build time configuration has changed.

See the migration guide for more details.

= Renamed Keycloak Admin client artifacts

After the upgrade to Jakarta EE, artifacts for Keycloak Admin clients were renamed to more descriptive names with consideration for long-term maintainability.
We still provide two separate Keycloak Admin clients, one with Jakarta EE and the other with Java EE support.

See the migration guide for more details.

= Changes to custom Admin Console messages

The Admin Console (and soon also the new Account Console) works slightly different than the rest of Keycloak in regards to how keys for internationalized messages are parsed. This is due to the fact that it uses the https://www.i18next.com/[i18next] library for internationalization. Therefore when defining custom messages for the Admin Console under "Realm Settings" ➡ "Localization" best practices for i18next must be taken into account. Specifically, when defining a message for the Admin Console it is it important to specify a https://www.i18next.com/principles/namespaces[namespace] in the key of your message.

For example, let's assume we want to overwrite the https://github.com/keycloak/keycloak/blob/025778fe9c745316f80b53fe3052aeb314e868ef/js/apps/admin-ui/public/locales/en/dashboard.json#L3[`welcome`] message shown to the user when a new realm has been created. This message is located in the `dashboard` namespace, same as the name of the original file that holds the messages (`dashboard.json`). If we wanted to overwrite this message we'll have to use the namespace as a prefix followed by the key of the message separated by a colon, in this case it would become `dashboard:welcome`.

= Passthrough proxy mode changes

Installations which use Keycloak's `--proxy` configuration setting with mode *passthrough* should review the documentation as the behavior of this mode has changed.

See the migration guide for more details.

= Removed openshift-integration feature and related providers

The `openshift-integration` preview feature was removed from Keycloak codebase into separate extension project.

See the migration guide for more details.

= Context and dependency injection no longer enabled to JAX-RS Resources

In order to provide a better runtime and leverage as much as possible the underlying stack,
all injection points for contextual data using the `javax.ws.rs.core.Context` annotation were removed. The expected improvement
in performance involves no longer creating proxies instances multiple times during the request lifecycle, and drastically reducing the amount of reflection code at runtime.

If you are extending one of the following SPIs:

* `PolicySpi`
* `AdminRealmResourceSpi`
* `IdentityProviderSpi`
* `RealmResourceSPI`

See the link:{upgradingguide_link}[{upgradingguide_name}] for more details about how to
update your custom providers.

= Elytron credential store replacement

The previous and now removed WildFly distribution provided a built-in vault provider that reads secrets from a keystore-backed Elytron credential store. As this is no longer available, we have added a new implementation of the Keycloak Vault SPI called Keycloak KeyStore Vault. As the name suggests, this implementation reads secrets from a Java keystore file. Such secrets can be then used within multiple places of the Administration Console. For further details, see https://www.keycloak.org/server/vault[our guide] and the latest https://www.keycloak.org/docs/latest/server_admin/index.html#_vault-administration[documentation].

= KeyStore Config Source added

In relation to the KeyStore Vault news, we also integrated Quarkus's recently released feature called KeyStore Config Source. This means that among the already existing configuration sources (CLI parameters, environment variables and files), you can now configure your Keycloak server via configuration properties stored in a Java keystore file. You can learn more about this feature in the https://www.keycloak.org/server/configuration[Configuration guide].

= k8s.keycloak.org/v2alpha1 changes

The are additional fields available in the keycloak.status to facilitate keycloak being a scalable resource. There are also additional fields that make the status easier to interpret such as observedGeneration and condition observedGeneration and lastTransitionTime fields. However the condition status field was also changed from a boolean to a string for conformance with standard Kubernetes conditions. Please make sure any of your usage of this field is updated to expect the values "True", "False", or "Unknown", rather than true or false.

= Co-management of Operator Resources

In scenarios where advanced management is needed you may now directly update most fields on operator managed resources that have not been set by the operator directly. This can be used as an alternative to the unsupported stanza of the Keycloak spec. Like the unsupported stanza these direct modifications are not considered supported. If your modifications prevent the operator from being able to manage the resource, there Keycloak CR will show this error condition and the operator will log it.

= Account Console v1 removal

The old Account Console (v1) is now completely removed. This version of the Account Console was marked as deprecated
in Keycloak 12.

The initial plan was to remove it much sooner, but it was retained for two reasons: 

* We wanted to provide
sufficient time for users to migrate to Account Console v2. 
* Our tests  heavily used Account Console v1.  Updating the tests to rely on the Account APIs instead of the console required significant time.

= Account Console v3 promoted to preview

In version 21.1.0 of Keycloak the new Account Console (version 3) was introduced as an experimental feature. Starting this version it has been promoted to a preview feature.

= Account Console template variables removed

Two of the variables exposed to the Account Console V2 and V3 templates (`isEventsEnabled` and `isTotpConfigured`) were left unused, and have been removed in this release.

It is possible that if a developer extended the Account Console theme, he or she could make use of these variables. So make sure that these variables are no longer used if you are extending the base theme.

= Support for count users based on custom attributes

The User API now supports querying the number of users based on custom attributes. For that, a new `q` parameter was added to the `/{realm}/users/count` endpoint. 

The `q` parameter expects the following format:

```
q=<name>:<value> <name>:<value> ...
```

Where `<name>` and `<value>` represent the attribute name and value, respectively.

<<<<<<< HEAD
= Essential claim configuration in OpenID Connect identity providers

OpenID Connect identity providers support a new configuration to specify that the ID tokens issued by the identity provider must have a specific claim,
otherwise the user can not authenticate through this broker.

The option is disabled by default, when it is enabled we can specify the name of the JWT token claim to filter and the value to match 
(supports regular expression format).
=======
= LDAPS-only Truststore option removed

LDAP option to use truststore SPI `Only for ldaps` has been removed. This parameter is used to
select truststore for TLS-secured LDAP connection: either internal Keycloak truststore is
picked (`Always`), or the global JVM one (`Never`).

Deployments where `Only for ldaps` was used will automatically behave as if `Always` option was
selected for TLS-secured LDAP connections.
>>>>>>> b8149d66
<|MERGE_RESOLUTION|>--- conflicted
+++ resolved
@@ -127,7 +127,6 @@
 
 Where `<name>` and `<value>` represent the attribute name and value, respectively.
 
-<<<<<<< HEAD
 = Essential claim configuration in OpenID Connect identity providers
 
 OpenID Connect identity providers support a new configuration to specify that the ID tokens issued by the identity provider must have a specific claim,
@@ -135,7 +134,7 @@
 
 The option is disabled by default, when it is enabled we can specify the name of the JWT token claim to filter and the value to match 
 (supports regular expression format).
-=======
+
 = LDAPS-only Truststore option removed
 
 LDAP option to use truststore SPI `Only for ldaps` has been removed. This parameter is used to
@@ -143,5 +142,4 @@
 picked (`Always`), or the global JVM one (`Never`).
 
 Deployments where `Only for ldaps` was used will automatically behave as if `Always` option was
-selected for TLS-secured LDAP connections.
->>>>>>> b8149d66
+selected for TLS-secured LDAP connections.