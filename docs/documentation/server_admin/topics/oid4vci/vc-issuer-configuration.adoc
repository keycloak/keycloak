[[_oid4vci]]
== Configuring {project_name} as a Verifiable Credential Issuer

[IMPORTANT]
====
This is an experimental feature and should not be used in production. Backward compatibility is not guaranteed, and future updates may introduce breaking changes.
====

{project_name} provides experimental support for https://openid.net/specs/openid-4-verifiable-credential-issuance-1_0.html[OpenID for Verifiable Credential Issuance].

=== Introduction

This chapter provides step-by-step instructions for configuring {project_name} as a Verifiable Credential Issuer using the OpenID for Verifiable Credential Issuance (OID4VCI) protocol. It outlines the process for setting up a {project_name} instance to securely issue and manage Verifiable Credentials (VCs), supporting decentralized identity solutions.

=== What are Verifiable Credentials (VCs)?

Verifiable Credentials (VCs) are cryptographically signed, tamper-evident data structures that represent claims about an entity, such as a person, organization, or device. They are foundational to decentralized identity systems, allowing secure and privacy-preserving identity verification without reliance on centralized authorities. VCs support advanced features like selective disclosure and zero-knowledge proofs, enhancing user privacy and security.

=== What is OID4VCI?

OpenID for Verifiable Credential Issuance (OID4VCI) is an extension of the OpenID Connect (OIDC) protocol. It defines a standardized, interoperable framework for credential issuers to deliver VCs to holders, who can then present them to verifiers. OID4VCI leverages {project_name}'s existing authentication and authorization capabilities to streamline VC issuance.

=== Scope of This Chapter

This chapter covers the following technical configurations:

- Creating a dedicated realm for VC issuance.
- Setting up a test user for credential testing.
- Configuring custom cryptographic keys for signing and encrypting VCs.
- Defining realm attributes to specify VC metadata.
- Establishing client scopes and mappers to include user attributes in VCs.
- Registering a client to handle VC requests.
- Verifying the configuration using the issuer metadata endpoint.

=== Prerequisites

Ensure the following requirements are met before configuring {project_name} as a Verifiable Credential Issuer:

=== {project_name} Instance

A running {project_name} server with the OID4VCI feature enabled.

To enable the feature, add the following flag to the startup command:

[source,bash]
----
--features=oid4vc-vci
----

Verify activation by checking the server logs for the `OID4VC_VCI` initialization message.

=== Configuring Credential Issuance in Keycloak

In {project_name}, Verifiable Credentials are managed through *ClientScopes*, with each ClientScope representing a single Verifiable Credential type. To enable the issuance of a credential, the corresponding ClientScope must be assigned to an OpenID Connect client - ideally as *optional*.

During the OAuth2 authorization process, the credential-specific scope can be requested by including the ClientScope's name in the `scope` parameter of the authorization request. Once the user has successfully authenticated, the resulting Access Token *MUST* include the requested ClientScope in its `scope` claim. To ensure this, make sure the ClientScope option *Include in token scope* is enabled.

With this Access Token, the Verifiable Credential can be issued at the Credential Endpoint.

=== Authentication

An access token is required to authenticate API requests.

Refer to the following {project_name} documentation sections for detailed steps on:

- <<proc-creating-oidc-client_{context},Creating a Client>>
- <<_oidc-auth-flows-direct, Obtaining an Access Token>>

=== Configuration Steps

Follow these steps to configure {project_name} as a Verifiable Credential Issuer. Each section is detailed with procedures, explanations, and examples where applicable.

=== Creating a Realm

A realm in {project_name} is a logical container that manages users, clients, roles, and authentication flows.
For Verifiable Credential (VC) issuance, create a dedicated realm to ensure isolation and maintain a clear separation of functionality.

[NOTE]
====
For detailed instructions on creating a realm, refer to the {project_name} documentation:
<<proc-creating-a-realm_{context},Creating a Realm>>.
====

=== Creating a User Account

A test user is required to simulate credential issuance and verify the setup.

[NOTE]
====
For step-by-step instructions on creating a user, refer to the {project_name} documentation:
<<assembly-managing-users_{context},Creating a User>>.
====

Ensure that the user has a valid username, email, and password. If the password should not be reset upon first login, disable the "Temporary" toggle during password configuration.

=== Key Management Configuration

{project_name} uses cryptographic keys for signing and encrypting Verifiable Credentials (VCs). To ensure secure and standards-compliant issuance, configure **ECDSA (ES256) for signing**, **RSA (RS256) for signing**, and **RSA-OAEP for encryption** using a keystore.

[NOTE]
====
For a detailed guide on configuring realm keys, refer to the {project_name} documentation:
<<realm_keys,Managing Realm Keys>>.
====

==== Configuring Key Providers

To enable cryptographic operations for VC issuance:

- **ECDSA (ES256) Key**: Used for signing VCs with the ES256 algorithm.
- **RSA (RS256) Key**: Alternative signing mechanism using RS256.
- **RSA-OAEP Key**: Used for encrypting sensitive data in VCs.

Each key must be registered as a **java-keystore provider** within the **Realm Settings** > **Keys** section, ensuring:
- The keystore file is correctly specified and securely stored.
- The appropriate algorithm (ES256, RS256, or RSA-OAEP) is selected.
- The key is active, enabled, and configured with the correct usage (signing or encryption).
- Priority values are set to define precedence among keys.

[WARNING]
====
Ensure the keystore file is **securely stored** and accessible to the {project_name} server. Use **strong passwords** to protect both the keystore and the private keys.
====

=== Registering Realm Attributes

Realm attributes define metadata for Verifiable Credentials (VCs), such as **expiration times, supported formats, and scope definitions**. These attributes allow {project_name} to issue VCs with predefined settings.

Since the **{project_name} Admin Console does not support direct attribute creation**, use the **{project_name} Admin REST API** to configure these attributes.

==== Define Realm Attributes

Create a JSON file (e.g., `realm-attributes.json`) with the following content:

[source,json]
----
{
  "realm": "oid4vc-vci",
  "enabled": true,
  "attributes": {
    "preAuthorizedCodeLifespanS": 120
  }
}
----

==== Attribute Breakdown

The attributes section contains issuer-specific metadata:
- **preAuthorizedCodeLifespanS** – Defines how long pre-authorized codes remain valid (in seconds).
- **oid4vc.attestation.trusted_keys** – JSON array of trusted JWK (JSON Web Key) objects for attestation proof validation. Each JWK must include a `kid` (key ID) field. These keys take precedence over realm session keys when there are conflicts. Useful for configuring additional trusted keys beyond the realm's default keys. Format: JSON array of JWK objects, e.g., `[{"kid":"key1","kty":"EC",...},{"kid":"key2","kty":"RSA",...}]`.
- **oid4vc.attestation.trusted_key_ids** – Comma-separated list of key IDs from the realm's key providers to use for attestation proof validation. Keys are looked up by their `kid` regardless of enabled status, allowing the use of disabled keys that are not exposed in well-known endpoints. This attribute takes the highest priority when merging trusted keys. Format: comma-separated list of key IDs, e.g., `key-id-1,key-id-2,key-id-3`.

==== Import Realm Attributes

Use the following `curl` command to import the attributes into {project_name}:

[source,bash]
----
curl -X PUT "https://localhost:8443/admin/realms/oid4vc-vci" \
  -H "Authorization: Bearer $ACCESS_TOKEN" \
  -H "Content-Type: application/json" \
  -d @realm-attributes.json
----

[NOTE]
====
- Replace `$ACCESS_TOKEN` with a valid **{project_name} Admin API access token**.
- **Avoid using `-k` in production**; instead, configure a **trusted TLS certificate**.
====

==== Time-claim correlation mitigation

To reduce unintended correlation across multiple issuances or presentations, you can normalize time-related claims by either randomizing them within a time window or rounding them to a coarse time unit. This behavior is opt-in and controlled by the following realm attributes:

[cols="1,1,2", options="header"]
|===
| Attribute
| Default
| Description

| `oid4vci.time.claims.strategy`
| `off`
| Strategy to apply to time claims. Supported values: `off`, `randomize`, `round`.

| `oid4vci.time.randomize.window.seconds`
| `86400`
| When strategy is `randomize`, subtract a random number of seconds between 0 and the value of this attribute from the original timestamp to mitigate correlation attacks.

| `oid4vci.time.round.unit`
| `SECOND`
| When strategy is `round`, truncate timestamps to the selected unit boundary (UTC). Supported values: `SECOND`, `MINUTE`, `HOUR`, `DAY`.
|===

How it is applied during issuance:

- For JWT-VC, the credential `issuanceDate` is normalized at issuance; the JWT `nbf` is derived from the normalized value. If a mapper sets a VC `expirationDate`, it is normalized and emitted as JWT `exp`.
- For SD-JWT VCs, time-related claims (`iat`, `nbf`, `exp`) are typically set using protocol mappers. Use the available OID4VC mappers, such as the Issued At Time Claim Mapper for `iat`, to populate these claims. Values are automatically normalized according to the realm strategy.

Examples:

[source,bash]
----
# Round to start of day (UTC)
curl -X PUT "https://localhost:8443/admin/realms/oid4vc-vci" \
  -H "Authorization: Bearer $ACCESS_TOKEN" \
  -H "Content-Type: application/json" \
  -d '{
        "attributes": {
          "oid4vci.time.claims.strategy": "round",
          "oid4vci.time.round.unit": "DAY"
        }
      }'

# Randomize within the last 24 hours
curl -X PUT "https://localhost:8443/admin/realms/oid4vc-vci" \
  -H "Authorization: Bearer $ACCESS_TOKEN" \
  -H "Content-Type: application/json" \
  -d '{
        "attributes": {
          "oid4vci.time.claims.strategy": "randomize",
          "oid4vci.time.randomize.window.seconds": "86400"
        }
      }'
----

=== Create Client Scopes with Mappers

Client scopes define **which user attributes** are included in Verifiable Credentials (VCs). Therefore, they are considered the Verifiable Credential configuration itself. These scopes use **protocol mappers** to map specific claims into VCs and the protocol mappers will also contain the corresponding metadata for claims that is displayed at the Credential Issuer Metadata Endpoint.

You can create the ClientScopes using the {project_name} web Administration Console, but the web Administration Console does not yet support adding metadata configuration. For metadata configuration, you will need to use the Admin REST API.

==== Define a Client Scope with a Mapper

Create a JSON file (e.g., `client-scopes.json`) with the following content:

[source,json]
----
{
  "name": "vc-scope-mapping",
  "protocol": "oid4vc",
  "attributes": {
    "include.in.token.scope": "true",
    "vc.issuer_did": "did:web:vc.example.com",
    "vc.credential_configuration_id": "my-credential-configuration-id",
    "vc.credential_identifier": "my-credential-identifier",
    "vc.format": "jwt_vc",
    "vc.expiry_in_seconds": 31536000,
    "vc.verifiable_credential_type": "my-vct",
    "vc.supported_credential_types": "credential-type-1,credential-type-2",
    "vc.credential_contexts": "context-1,context-2",
<<<<<<< HEAD
    "vc.credential_signing_alg_values_supported": "ES256",
=======
    "vc.credential_signing_alg": "ES256",
>>>>>>> 7810c8f6
    "vc.cryptographic_binding_methods_supported": "jwk",
    "vc.signing_key_id": "key-id-123456",
    "vc.display": "[{\"name\": \"IdentityCredential\", \"logo\": {\"uri\": \"https://university.example.edu/public/logo.png\", \"alt_text\": \"a square logo of a university\"}, \"locale\": \"en-US\", \"background_color\": \"#12107c\", \"text_color\": \"#FFFFFF\"}]",
    "vc.sd_jwt.number_of_decoys": "2",
    "vc.credential_build_config.sd_jwt.visible_claims": "iat,jti,nbf,exp,given_name",
    "vc.credential_build_config.hash_algorithm": "SHA-256",
    "vc.credential_build_config.token_jws_type": "JWS",
    "vc.include_in_metadata": "true"
  },
  "protocolMappers": [
    {
      "name": "academic_title-mapper-bsk",
      "protocol": "oid4vc",
      "protocolMapper": "oid4vc-static-claim-mapper",
      "config": {
        "claim.name": "academic_title",
        "staticValue": "N/A"
      }
    },
    {
      "name": "givenName",
      "protocol": "oid4vc",
      "protocolMapper": "oid4vc-user-attribute-mapper",
      "config": {
        "claim.name": "given_name",
        "userAttribute": "firstName",
        "vc.mandatory": "false",
        "vc.display": "[{\"name\": \"الاسم الشخصي\", \"locale\": \"ar-SA\"}, {\"name\": \"Vorname\", \"locale\": \"de-DE\"}, {\"name\": \"Given Name\", \"locale\": \"en-US\"}, {\"name\": \"Nombre\", \"locale\": \"es-ES\"}, {\"name\": \"نام\", \"locale\": \"fa-IR\"}, {\"name\": \"Etunimi\", \"locale\": \"fi-FI\"}, {\"name\": \"Prénom\", \"locale\": \"fr-FR\"}, {\"name\": \"पहचानी गई नाम\", \"locale\": \"hi-IN\"}, {\"name\": \"Nome\", \"locale\": \"it-IT\"}, {\"name\": \"名\", \"locale\": \"ja-JP\"}, {\"name\": \"Овог нэр\", \"locale\": \"mn-MN\"}, {\"name\": \"Voornaam\", \"locale\": \"nl-NL\"}, {\"name\": \"Nome Próprio\", \"locale\": \"pt-PT\"}, {\"name\": \"Förnamn\", \"locale\": \"sv-SE\"}, {\"name\": \"مسلمان نام\", \"locale\": \"ur-PK\"}]"
      }
    }
  ]
}
----

[NOTE]
====
This is a **sample configuration**.
You can define **additional protocol mappers** to support different claim mappings, such as:

- Dynamic attribute values instead of static ones.
- Mapping multiple attributes per credential type.
- Alternative supported credential types.
====

From the example above:

- It is important to set `include.in.token.scope=true`, see <<include.in.token.scope, Attribute table: include.in.token.scope>>.
- Most of the named attributes above are optional. See below: <<client-scope-attribute-breakdown,Attribute Breakdown>>.
- You can determine the appropriate `protocolMapper` names by first creating them through the Web Administration Console and then retrieving their definitions via the Admin REST API.

==== Attribute Breakdown - ClientScope [[client-scope-attribute-breakdown]]

[cols="1,1,2", options="header"]
|===
| Property
| Required
| Description / Default

| `name`
| required
| Name of the client scope.

| `protocol`
| required
| Protocol used by the client scope. Use `oid4vc` for OpenID for Verifiable Credential Issuance, which is an OAuth2 extension (like `openid-connect`).

| `include.in.token.scope`
| required
| [[include.in.token.scope]] This value MUST be `true`. It ensures that the scope’s name is included in the `scope` claim of the issued Access Token.

| `protocolMappers`
| optional
| Defines how claims are mapped into the credential and how metadata is exposed via the issuer’s metadata endpoint.

| `vc.issuer_did`
| optional
| The Decentralized Identifier (DID) of the issuer. +
_Default_: `$\{name}`

| `vc.credential_configuration_id`
| optional
| The credentials configuration ID. +
_Default_: `$\{name}+`

| `vc.credential_identifier`
| optional
| The credentials identifier. +
_Default_: `$\{name}+`

| `vc.format`
| optional
| Defines the VC format (e.g., `jwt_vc`). +
_Default_: `dc+sd-jwt`

| `vc.verifiable_credential_type`
| optional
| The Verifiable Credential Type (VCT). +
_Default_: `$\{name}+`

| `vc.supported_credential_types`
| optional
| The type values of the Verifiable Credential Type. +
_Default_: `$\{name}+`

| `vc.credential_contexts`
| optional
| The context values of the Verifiable Credential Type. +
_Default_: `$\{name}+`

<<<<<<< HEAD
| `vc.credential_signing_alg_values_supported`
| optional
| Supported signature algorithms for this credential. +
=======
| `vc.credential_signing_alg`
| optional
| Supported signature algorithm for this credential. +
>>>>>>> 7810c8f6
_Default_: All asymmetric signing algorithms backed by realm keys.

| `vc.cryptographic_binding_methods_supported`
| optional
| Supported cryptographic methods (if applicable). +
_Default_: `jwk`

| `vc.signing_key_id`
| optional
| The ID of the key to sign this credential. +
_Default_: _none_

| `vc.display`
| optional
| Display information shown in the user's wallet about the issued credential. +
_Default_: _none_

| `vc.sd_jwt.number_of_decoys`
| optional
| Used only with format `dc+sd-jwt`. Number of decoy hashes in the SD-JWT. +
_Default_: `10`

| `vc.credential_build_config.sd_jwt.visible_claims`
| optional
| Used only with format `dc+sd-jwt`. Claims always disclosed in the SD-JWT body. +
_Default_: `id,iat,nbf,exp,jti`

| `vc.credential_build_config.hash_algorithm`
| optional
| Hash algorithm used before signing the credential. +
_Default_: `SHA-256`

| `vc.credential_build_config.token_jws_type`
| optional
| JWT type written into the `typ` header of the token. +
_Default_: `JWS`

| `vc.expiry_in_s`
| optional
| Credential expiration time in seconds. +
_Default_: `31536000` (one year)

| `vc.include_in_metadata`
| optional
| If this claim should be listed in the credentials metadata. +
_Default_: `true` but depends on the mapper-type. Claims like `jti`, `nbf`, `exp`, etc. are set to `false` by default.

| `vc.key_attestations_required`
| optional
| Indicates whether issuing this credential requires a key attestation. +
_Default_: `false`.

| `vc.key_attestations_required.key_storage`
| optional
| Comma separated list of accepted key-storage attack potential levels (see ISO 18045 levels, e.g. `iso_18045_high`). +
Only relevant if `vc.key_attestations_required` is present. +
_Default_: none

| `vc.key_attestations_required.user_authentication`
| optional
| Comma separated list of accepted user-authentication attack potential levels (see ISO 18045 levels). +
Only relevant if `vc.key_attestations_required` is present. +
_Default_: none
|===

==== Attribute Breakdown - ProtocolMappers

- **name** – Mapper identifier.
- **protocol** – Must be `oid4vc` for Verifiable Credentials.
- **protocolMapper** – Specifies the claim mapping strategy (e.g., `oid4vc-static-claim-mapper`).
- **config**: contains the protocol-mappers specific attributes.

Most claims are dependent on the `protocolMapper`-value, but there are also commonly used claims available for all ProtocolMappers:

[cols="1,1,2", options="header"]
|===
| Property
| Required
| Description / Default

| `claim.name`
| required
| The name of the attribute that will be added into the Verifiable Credential. +
_Default_: _none_

| `userAttribute`
| required
| The name of the users-attribute that will be used to map the value into the `claim.name` of the Verifiable Credential. +
_Default_: _none_

| `vc.mandatory`
| optional
| If the credential must be issued with this claim. +
_Default_: `false`

| `vc.display`
| optional
| Metadata information that is displayed at the credential-issuer metadata-endpoint. +
_Default_: _none_
|===

==== Import the Client Scope

Use the following `curl` command to import the client scope into {project_name}:

[source,bash]
----
curl -X POST "https://localhost:8443/admin/realms/oid4vc-vci/client-scopes" \
  -H "Authorization: Bearer $ACCESS_TOKEN" \
  -H "Content-Type: application/json" \
  -d @client-scopes.json
----

[NOTE]
====
- Replace `$ACCESS_TOKEN` with a valid **{project_name} Admin API access token**.
- **Avoid using `-k` in production**; instead, configure a **trusted TLS certificate**.
- If updating an existing scope, use `PUT` instead of `POST`.
====

=== Create the Client

Set up a client to handle Verifiable Credential (VC) requests and assign the necessary scopes.
The client does not differ from regular OpenID Connect clients — with one exception: it must have the appropriate **optional ClientScopes** assigned that define the Verifiable Credentials it is allowed to issue.

. Create a JSON file (e.g., `oid4vc-rest-api-client.json`) with the following content:
+
[source,json]
----
{
  "clientId": "oid4vc-rest-api",
  "enabled": true,
  "protocol": "openid-connect",
  "publicClient": false,
  "serviceAccountsEnabled": true,
  "clientAuthenticatorType": "client-secret",
  "redirectUris": ["http://localhost:8080/*"],
  "directAccessGrantsEnabled": true,
  "defaultClientScopes": ["profile"],
  "optionalClientScopes": ["vc-scope-mapping"],
  "attributes": {
    "client.secret.creation.time": "1719785014",
    "client.introspection.response.allow.jwt.claim.enabled": "false",
    "login_theme": "keycloak",
    "post.logout.redirect.uris": "http://localhost:8080"
  }
}
----
+
- **clientId**: Unique identifier for the client.
- **optionalClientScopes**: Links the `vc-scope-mapping` scope for VC requests.

. Import the client using the following `curl` command:
+
[source,bash]
----
curl -k -X POST "https://localhost:8443/admin/realms/oid4vc-vci/clients" \
  -H "Authorization: Bearer $ACCESS_TOKEN" \
  -H "Content-Type: application/json" \
  -d @oid4vc-rest-api-client.json
----

=== Verify the Configuration

Validate the setup by accessing the **issuer metadata endpoint**:

. Open a browser or use a tool like `curl` to visit:
+
[source,bash]
----
https://localhost:8443/.well-known/openid-credential-issuer/realms/oid4vc-vci
----

A successful response returns a JSON object containing details such as:
- **Supported claims**
- **Credential formats**
- **Issuer metadata**

=== Conclusion

You have successfully configured **{project_name} as a Verifiable Credential Issuer** using the **OID4VCI protocol**.
This setup leverages {project_name}'s robust **identity management capabilities** to issue secure, **standards-compliant VCs**.

For a **complete reference implementation**, see the sample project:
https://github.com/adorsys/{project_name}-ssi-deployment/tree/main[{project_name} SSI Deployment^].<|MERGE_RESOLUTION|>--- conflicted
+++ resolved
@@ -248,11 +248,7 @@
     "vc.verifiable_credential_type": "my-vct",
     "vc.supported_credential_types": "credential-type-1,credential-type-2",
     "vc.credential_contexts": "context-1,context-2",
-<<<<<<< HEAD
-    "vc.credential_signing_alg_values_supported": "ES256",
-=======
     "vc.credential_signing_alg": "ES256",
->>>>>>> 7810c8f6
     "vc.cryptographic_binding_methods_supported": "jwk",
     "vc.signing_key_id": "key-id-123456",
     "vc.display": "[{\"name\": \"IdentityCredential\", \"logo\": {\"uri\": \"https://university.example.edu/public/logo.png\", \"alt_text\": \"a square logo of a university\"}, \"locale\": \"en-US\", \"background_color\": \"#12107c\", \"text_color\": \"#FFFFFF\"}]",
@@ -362,15 +358,9 @@
 | The context values of the Verifiable Credential Type. +
 _Default_: `$\{name}+`
 
-<<<<<<< HEAD
-| `vc.credential_signing_alg_values_supported`
-| optional
-| Supported signature algorithms for this credential. +
-=======
 | `vc.credential_signing_alg`
 | optional
 | Supported signature algorithm for this credential. +
->>>>>>> 7810c8f6
 _Default_: All asymmetric signing algorithms backed by realm keys.
 
 | `vc.cryptographic_binding_methods_supported`
