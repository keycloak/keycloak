= Keycloak JS imports might need to be updated

If you are loading Keycloak JS directly from the Keycloak server this section can be safely ignored. If you are loading Keycloak JS from the NPM package and are using a bundler like Webpack, Vite, etc. you might need to make some changes to your code. The Keycloak JS package now uses the https://webpack.js.org/guides/package-exports/[`exports` field] in the package.json file. This means that you might have to change your imports:

[source,js]
----
// Before
import Keycloak from 'keycloak-js/dist/keycloak.js';
import AuthZ from 'keycloak-js/dist/keycloak-authz.js';

// After
import Keycloak from 'keycloak-js';
import AuthZ from 'keycloak-js/authz';
----

= Truststore Changes

The `spi-truststore-file-*` options and the truststore related options `https-trust-store-*` are deprecated, please use the new default location for truststore material, `conf/truststores`, or specify your desired paths via the `truststore-paths` option. For details refer to the relevant https://www.keycloak.org/server/keycloak-truststore[guide].

The `tls-hostname-verifier` property should be used instead of the `spi-truststore-file-hostname-verification-policy` property.

<<<<<<< HEAD
= Deprecated `--proxy` option

The `--proxy` option has been deprecated and will be removed in a future release. The following table explains how the deprecated option maps to supported options.

[%autowidth,cols="a,a"]
|===
| Deprecated usage | New usage

|`kc.sh` (no `proxy` option set)
|`kc.sh`
|`kc.sh --proxy none`
|`kc.sh`
|`kc.sh --proxy edge`
|`kc.sh --proxy-headers forwarded\|xforwarded --http-enabled true`
|`kc.sh --proxy passthrough`
|`kc.sh --hostname-port 80\|443` (depending if HTTPS is used)
|`kc.sh --proxy reencrypt`
|`kc.sh --proxy-headers forwarded\|xforwarded`
|===

NOTE: For hardened security, the `--proxy-headers` option does not allow selecting both `forwarded` and `xforwarded` values at the same time (as it was
the case before for `--proxy edge` and `--proxy reencrypt`).
=======
= Breaking changes to the User Profile SPI

If you are using the User Profile SPI in your extension, you might be impacted by the API changes introduced in this release.

The `org.keycloak.userprofile.Attributes` interface includes the following changes:

* Method `getValues` was renamed to `get` to make it more aligned with the same operation from a regular Java `Map`
* Method `isRootAttribute` was moved to the utility class `org.keycloak.userprofile.UserProfileUtil.isRootAttribute`
* Method `getFirstValue` was renamed to `getFirst` to make it less verbose
* Method `getReadable(boolean)` was removed and now all attributes (including root attributes) are returned whenever they have read rights.

= Changes to the user representation in both Admin API and Account contexts

Both `org.keycloak.representations.idm.UserRepresentation` and `org.keycloak.representations.account.UserRepresentation` representation classes have changed
so that the root user attributes (such as `username`, `email`, `firstName`, `lastName`, and `locale`) have a consistent representation when fetching or sending
the representation payload to the Admin and Account APIS, respectively.

The `username`, `email`, `firstName`, `lastName`, and `locale` attributes were moved to a new `org.keycloak.representations.idm.AbstractUserRepresentation` base class.

Also the `getAttributes` method is targeted for representing only custom attributes, so you should not expect any root attribute in the map returned by this method. This method is
mainly targeted for clients when updating or fetching any custom attribute for a give user.

In order to resolve all the attributes including the root attributes, a new `getRawAttributes` method was added so that the resulting map also includes the root attributes. However,
this method is not available from the representation payload and it is targeted to be used by the server when managing user profiles.
>>>>>>> 8a50cb05
<|MERGE_RESOLUTION|>--- conflicted
+++ resolved
@@ -19,7 +19,6 @@
 
 The `tls-hostname-verifier` property should be used instead of the `spi-truststore-file-hostname-verification-policy` property.
 
-<<<<<<< HEAD
 = Deprecated `--proxy` option
 
 The `--proxy` option has been deprecated and will be removed in a future release. The following table explains how the deprecated option maps to supported options.
@@ -42,7 +41,7 @@
 
 NOTE: For hardened security, the `--proxy-headers` option does not allow selecting both `forwarded` and `xforwarded` values at the same time (as it was
 the case before for `--proxy edge` and `--proxy reencrypt`).
-=======
+
 = Breaking changes to the User Profile SPI
 
 If you are using the User Profile SPI in your extension, you might be impacted by the API changes introduced in this release.
@@ -66,5 +65,4 @@
 mainly targeted for clients when updating or fetching any custom attribute for a give user.
 
 In order to resolve all the attributes including the root attributes, a new `getRawAttributes` method was added so that the resulting map also includes the root attributes. However,
-this method is not available from the representation payload and it is targeted to be used by the server when managing user profiles.
->>>>>>> 8a50cb05
+this method is not available from the representation payload and it is targeted to be used by the server when managing user profiles.