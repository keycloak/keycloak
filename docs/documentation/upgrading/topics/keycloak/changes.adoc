== Migration Changes

<<<<<<< HEAD
=== Migrating to 24.0.0

include::changes-24_0_0.adoc[leveloffset=3]
=======
=== Migrating to 23.0.2

include::changes-23_0_2.adoc[leveloffset=3]
>>>>>>> 3bc028fe

=== Migrating to 23.0.0

include::changes-23_0_0.adoc[leveloffset=3]

=== Migrating to 22.0.4

include::changes-22_0_4.adoc[leveloffset=3]

=== Migrating to 22.0.2

include::changes-22_0_2.adoc[leveloffset=3]

=== Migrating to 22.0.0

include::changes-22_0_0.adoc[leveloffset=3]

=== Migrating to 21.1.0

include::changes-21_1_0.adoc[leveloffset=3]

=== Migrating to 21.0.2

include::changes-21_0_2.adoc[leveloffset=3]

=== Migrating to 21.0.0

include::changes-21_0_0.adoc[leveloffset=3]

=== Migrating to 20.0.0

include::changes-20_0_0.adoc[leveloffset=3]

=== Migrating to 19.0.2

include::changes-19_0_2.adoc[leveloffset=3]

=== Migrating to 19.0.0

include::changes-19_0_0.adoc[leveloffset=3]

=== Migrating to 18.0.0

include::changes-18_0_0.adoc[leveloffset=3]

=== Migrating to 17.0.0

include::changes-17_0_0.adoc[leveloffset=3]

=== Migrating to 16.0.0

include::changes-16_0_0.adoc[leveloffset=3]

=== Migrating to 14.0.0

==== Client policies migration

The Client policies feature was a preview feature since Keycloak 12 and did not have proper support. If you tried this feature and configured some client policies or client profiles
in Keycloak 12 or Keycloak 13, then you will need to configure your client policies and client profiles again in the new version. The format of the configuration changed significantly
as it was only a preview and hence we do not provide automatic migration of client policies and client profiles created in Keycloak 12 or Keycloak 13.

=== Migrating to 13.0.0

==== Manual migration step needed

Manual change is required when the standalone.xml contains references to any of the SmallRye modules.
SmallRye modules were removed from the underlying {appserver_name} distribution, and the server does not start
if the configuration references them. Thus if the configuration in the `standalone.xml` refers to these modules,
the server configuration migration via `migrate-standalone.cli` fails before any changes are made to the configuration.
In such case, to perform server configuration migration, you have to manually remove all the lines that refer
to SmallRye modules. In the default configuration, you need to remove specifically the following lines:

[source,xml]
<extension module="org.wildfly.extension.microprofile.config-smallrye"/>
<extension module="org.wildfly.extension.microprofile.health-smallrye"/>
<extension module="org.wildfly.extension.microprofile.metrics-smallrye"/>

[source,xml]
<subsystem xmlns="urn:wildfly:microprofile-config-smallrye:1.0"/>
<subsystem xmlns="urn:wildfly:microprofile-health-smallrye:2.0" security-enabled="false" empty-liveness-checks-status="${env.MP_HEALTH_EMPTY_LIVENESS_CHECKS_STATUS:UP}" empty-readiness-checks-status="${env.MP_HEALTH_EMPTY_READINESS_CHECKS_STATUS:UP}"/>
<subsystem xmlns="urn:wildfly:microprofile-metrics-smallrye:2.0" security-enabled="false" exposed-subsystems="*" prefix="${wildfly.metrics.prefix:wildfly}"/>

==== Upgrade to Wildfly 23

The {project_name} server was upgraded to use Wildfly 23 as the underlying container. This does not directly involve any
specific {project_name} server functionality, however, note these changes related to migration:

Dependency updates::
  The dependencies were updated to the versions used by the Wildfly 23 server. For example, Infinispan is now `11.0.9.Final`.

Configuration changes::
  A few configuration changes exist in the `standalone(-ha).xml` and `domain.xml` files. You should follow the <<_install_new_version>>
  section to handle the migration of configuration files automatically. However, here are the most important changes, which you may need
  if you made your own configuration changes:

  * The `module` attribute of Infinispan cache containers is now *deprecated* (unused) and is *replaced with* the `modules` attribute,
  representing the set of modules associated with this cache container's configuration. Moreover, there were also additional
  changes to attributes of various elements, originating from the use of Wildfly 23 as the underlying container. For example,
  the `managed-executor-service` and `managed-scheduled-executor-service` elements now recognize the new `hung-task-termination-period`
  attribute. See link:https://docs.wildfly.org/23/wildscribe/index.html[the Wildfly 23 full model reference] for details.

==== Upgrade to Wildfly 22

The {project_name} server was upgraded to use Wildfly 22 as the underlying container. This does not directly involve any
specific {project_name} server functionality, however, note these changes related to migration:

Dependency updates::
  The dependencies were updated to the versions used by the Wildfly 22 server. For example, Infinispan is now `11.0.8.Final`.

Configuration changes::
  A few configuration changes exist in the `standalone(-ha).xml` and `domain.xml` files. You should follow the <<_install_new_version>>
  section to handle the migration of configuration files automatically. However, here are the most important changes, which you may need
  if you made your own configuration changes:

  * The link:https://docs.wildfly.org/22/Admin_Guide.html#MicroProfile_Config_SmallRye[Eclipse MicroProfile Config], link:https://docs.wildfly.org/22/Admin_Guide.html#MicroProfile_Health_SmallRye[Eclipse MicroProfile Health], and link:https://docs.wildfly.org/22/Admin_Guide.html#MicroProfile_Metrics_SmallRye[Eclipse MicroProfile Metrics] subsystems are replaced with link:https://docs.wildfly.org/22/Admin_Guide.html#Health[WildFly subsystem for health] and link:https://docs.wildfly.org/22/Admin_Guide.html#MicroProfile_Metrics_SmallRye[WildFly subsystem for base metrics].

  * The default Wildfly configuration now uses the ability to make use of an automatically generated self-signed certificate with Elytron. Refer to link:https://docs.wildfly.org/22/WildFly_Elytron_Security.html#update-wildfly-to-use-the-default-elytron-components-for-application-authentication[a dedicated `applicationSSC` server SSL context section] for details.

=== Migrating to 12.0.2

==== Read-only attributes

There was added support for the read-only user attributes. This includes the user attributes, which are not supposed to be edited by the user
or by the administrator when updating user with REST API or with the {project_name} user interfaces. It can be important especially if you
use:

* Custom user storage providers
* Custom authenticators
* Custom JavaScript authorization policies, which establish authorization based on some user attribute
* X.509 authenticator with custom attribute for mapping the X.509 certificate to the user identity
* Any other custom functionality, where some of the user attributes are used as the metadata for storing authentication/authorization/identity context rather
than simple user profile information.

See the details in the link:{adminguide_link}#read_only_user_attributes[Threat model mitigation chapter].

==== Valid Request URIs

If you use the OpenID Connect parameter `request_uri`, a requirement exists that your client needs to have `Valid Request URIs` configured.
This can be configured through the admin console on the client details page or through the admin REST API or client registration API. Valid Request URIs need
to contain the list of Request URI values, which are permitted for the particular client. This is to avoid SSRF attacks. There is possibility to use wildcards
or relative paths similarly such as the `Valid Redirect URIs` option, however for security purposes, we typically recommend to use as specific value
as possible.

=== Migrating to 13.0.0

==== Upgrade to Wildfly 22

The {project_name} server was upgraded to use Wildfly 22 as the underlying container. This does not directly involve any
specific {project_name} server functionality, but a few changes related to the migration, which are worth mentioning.

Dependency updates::
  The dependencies were updated to the versions used by Wildfly 22 server. For example, Infinispan is now `11.0.8.Final`.

Configuration changes::
  A few configuration changes exist in the `standalone(-ha).xml` and `domain.xml` files. You should follow the <<_install_new_version>>
  section to handle the migration of configuration files automatically. If more detail is needed, because, for example, you did some
  configuration changes on your own, the list of the most important changes follows:
  * The link:https://docs.wildfly.org/22/Admin_Guide.html#MicroProfile_Config_SmallRye[Eclipse MicroProfile Config], link:https://docs.wildfly.org/22/Admin_Guide.html#MicroProfile_Health_SmallRye[Eclipse MicroProfile Health], and link:https://docs.wildfly.org/22/Admin_Guide.html#MicroProfile_Metrics_SmallRye[Eclipse MicroProfile Metrics] subsystems were replaced by link:https://docs.wildfly.org/22/Admin_Guide.html#Health[WildFly subsystem for health] and link:https://docs.wildfly.org/22/Admin_Guide.html#MicroProfile_Metrics_SmallRye[WildFly subsystem for base metrics].

  * The default Wildfly configuration now utilizes the ability to make use of an automatically generated self-signed certificate with Elytron. Refer to link:https://docs.wildfly.org/22/WildFly_Elytron_Security.html#update-wildfly-to-use-the-default-elytron-components-for-application-authentication[a dedicated `applicationSSC` server SSL context section] for details.


=== Migrating to 12.0.0

==== Upgrade to Wildfly 21

The {project_name} server was upgraded to use Wildfly 21 as the underlying container. This does not directly involve any
specific {project_name} server functionality, however, note these changes related to migration:

Dependency updates::
  The dependencies were updated to the versions used by the Wildfly 21 server. For example, Infinispan is now 11.0.4.Final.

Configuration changes::
  A few configuration changes exist in the `standalone(-ha).xml` and `domain.xml` files. You should follow the <<_install_new_version>>
  section to handle the migration of configuration files automatically. However, here are the most important changes, which you may need
  if you made your own configuration changes:

  * The `object-memory` element of Infinispan caches is now *deprecated* (unused) and is *replaced with* the `heap-memory` element.

==== Skip creation of user session for the Docker protocol authentication

No user session is created after successful authentication with the Docker protocol. For details, please refer to the link:{adminguide_link}#_docker[{adminguide_name}].

==== Upgrade to PatternFly 4

The {project_name} login theme components have been upgraded to PatternFly 4.
The old PatternFly 3 runs simultaneously with the new one, so it's possible to keep PF3 components.
However, some changes to the design of the login theme were performed. Please upgrade your custom login theme due them.
An example with the necessary changes can be found in the `keycloak/examples/themes/theme/sunrise` directory.
No additional setup is required.

==== Client Credentials Grant without refresh token by default

From this {project_name} version, the OAuth2 Client Credentials Grant endpoint does not issue refresh tokens by default. This behavior is aligned with the OAuth2 specification.
As a side effect of this change, no user session is created on the {project_name} server side after successful Client Credentials authentication, which results
in improved performance and memory consumption. Clients that use Client Credentials Grant are encouraged to stop using
refresh tokens and instead always authenticate at every request with `grant_type=client_credentials` instead of using `refresh_token` as grant type.
In relation to this, {project_name} has support for revocation of access tokens in the OAuth2 Revocation Endpoint, hence clients are allowed
to revoke individual access tokens if needed.

For backwards compatibility, a possibility to stick to the behavior of old versions exists. When this is used, the refresh token will be still issued after
a successful authentication with the Client Credentials Grant and also the user session will be created. This can be enabled for the particular client in
the {project_name} admin console, in client details in the section with `OpenID Connect Compatibility Modes` with the switch `Use Refresh Tokens For Client Credentials Grant`.

=== Migrating to 11.0.0

==== Upgrade to Wildfly 20

The {project_name} server was upgraded to use Wildfly 20 as the underlying container. This does not directly involve any
specific {project_name} server functionality, however, note these changes related to migration:

Dependency updates::
  The dependencies were updated to the versions used by the Wildfly 20 server. For example, Infinispan is now 10.1.8.Final.

Configuration changes::
  A few configuration changes exist in the `standalone(-ha).xml` and `domain.xml` files. You should follow the <<_install_new_version>>
  section to handle the migration of configuration files automatically.

Cross-Datacenter Replication changes::
  * You will need to upgrade {jdgserver_name} server to version {jdgserver_version}. The older version may still work, but it is
  not guaranteed as they are not tested anymore.
  * It is recommended to use the `protocolVersion` property added to the `remote-store` element when configuring Infinispan caches.
   When connecting to the {jdgserver_name} server 9.4.18, the recommended version of the hotrod protocol version is 2.9 as the Infinispan
   library version differs among {project_name} server and {jdgserver_name} server. For more details, see the
   Cross-Datacenter documentation.
  * It is recommended to use `remoteStoreSecurityEnabled` property under `connectionsInfinispan` subsystem. For more details,
  see the Cross-Datacenter documentation.

==== LDAP no-import bugfix

In the previous {project_name} version, when the LDAP provider was configured with `Import Users` OFF, it was possible to update the
user even if some of non-LDAP mapped attributes were changed. This situation resulted in confusing behavior, when the attribute appeared to be updated,
but it was not. In the current version, the update is not allowed to be performed at all if any non-LDAP mapped attributes are changed.

This should not affect most of the deployments, but some can be affected under some rare circumstances. For example if you previously
tried to update a user with the admin REST API and the user had some incorrect attribute changes, the update was possible. With the
current version, the update is not possible and you will be immediately informed about the reason.

==== UserModel changes

The fields `username`, `email`, `firstName` and `lastName` in the `UserModel` are migrated to custom attributes as a preparation for adding more sophisticated user profiles to {project_name} in an upcoming version.
If a database contains users with custom attributes of that exact name, the custom attributes will need to be migrated before upgrading. This migration does not occur automatically. Otherwise, they will not be read from the database anymore and possibly deleted.
This situation implies that the `username` can now also be accessed and set via `UserModel.getFirstAttribute(UserModel.USERNAME)`. Similar implications exist for other fields.
Implementors of SPIs subclassing the `UserModel` directly or indirectly should ensure that the behavior between `setUsername` and `setSingleAttribute(UserModel.USERNAME, ...)` (and similar for the other fields) is consistent.
Users of the policy evaluation feature have to adapt their policies if they use the number of attributes in their evaluations since every user will now have four new attributes by default.

The public API of `UserModel` did not change. No changes to frontend resources or SPIs accessing user data are necessary.
Also, the database did not change yet.

==== Instagram IdP migrated to new the API

Instagram IdP now uses new API as the old legacy API was *deprecated*. This requires getting new API credentials. For details,
please refer to the link:{adminguide_link}#instagram[{adminguide_name}].

Special attention is required for existing users that use Instagram IdP, specially the ones for whom it is the only authentication
option. Such users have to log in to Keycloak using Instagram IdP before September 30th, 2020. After that day they'll have
to use a different authentication method (like password) to log in to manually update their Instagram social link, or create
a new account in Keycloak. This is because Instagram user IDs are not compatible between the old and new API, however the
new API temporarily returns both new and old user IDs to allow migration. Keycloak automatically migrates the ID once user
logs in.

==== Non-standard token introspection endpoint removed

In previous versions, Keycloak advertised two introspection endpoints: `token_introspection_endpoint` and `introspection_endpoint`.
The latter is the one defined by https://datatracker.ietf.org/doc/html/rfc8414#section-2[RFC-8414]. The former, previously deprecated,
has now been removed.

=== Migrating to 9.0.1

==== Legacy promise in JavaScript adapter

It is no longer necessary to set promiseType in the JavaScript adapter, and both are available at the same time. It is
recommended to update applications to use native promise API (`then` and `catch`) as soon as possible, as the legacy API
(`success` and `error`) will be removed at some point.

==== Duplicated top level groups

Version 9.0.1 fixes a problem which could create duplicated top level groups in the realm. Nevertheless the existence
of previous duplicated groups makes the upgrade process fail. The {project_name} server can be affected by this issue
if it is using an H2, MariaDB, MySQL or PostgreSQL database. Before launching the upgrade, check if the server contains
duplicated top level groups. For example the following SQL query can be executed at database level to list them:

----
SELECT REALM_ID, NAME, COUNT(*) FROM KEYCLOAK_GROUP WHERE PARENT_GROUP is NULL GROUP BY REALM_ID, NAME HAVING COUNT(*) > 1;
----

Only one top level group can exist in each realm with the same name. Duplicates should be reviewed and deleted before the
upgrade. The error in the upgrade contains the message `Change Set META-INF/jpa-changelog-9.0.1.xml::9.0.1-
KEYCLOAK-12579-add-not-null-constraint::keycloak failed.`

=== Migrating to 9.0.0

==== Improved handling of user locale

A number of improvements have been made to how the locale for the login page is selected, as well as when the locale
is updated for a user.

See the link:{adminguide_link}#_user_locale_selection[{adminguide_name}] for more details.

==== Deprecated methods in token representation Java classes

In the year 2038 an `int` is no longer able to hold the value of seconds since 1970, as such we are working on updating these to
`long` values. Moreover, another issue related with processing of `int` values exists in token representation. An `int` will by
default result into `0` in the JSON representation, while it should not be included.

See JavaDocs for further details on exact methods that have been deprecated and replacement methods.

=== Migrating to 8.0.2

==== More authentication flows changes

REQUIRED and ALTERNATIVE executions not supported at same flow::
    In previous version, it was possible to have REQUIRED and ALTERNATIVE executions in the same authentication flow at the same level.
    There were some issues with this approach and we did the refactoring in the Authentication SPI, which means that this is not considered
    valid anymore. If ALTERNATIVE and REQUIRED executions are configured at the same level, the ALTERNATIVE executions are considered disabled.
    So when migrating to the newest version, your existing authentication flows will be automatically migrated preserved the same behavior as existed in the previous version.
    If they contain ALTERNATIVE executions at the same level as some REQUIRED executions, then the ALTERNATIVE executions will be added to the separate REQUIRED subflow. This
    should ensure same/similar behavior of the particular authentication flow as in the previous version. We always recommend
    to double-check the configuration of your authentication flow and test it to double-check that everything works as expected.
    This recommendation is true in particular if you have some more customized authentication flows with custom authenticator implementations.

=== Migrating to 8.0.0

==== New default Hostname provider

The old request and fixed hostname providers are replaced with a new default hostname provider. The request
and fixed hostname providers are now deprecated and it is recommended to switch to the default hostname provider as
soon as possible.

==== Upgrade to Wildfly 18

The {project_name} server was upgraded to use Wildfly 18 as the underlying container. This does not directly involve any
specific {project_name} server functionality, however, note these changes related to migration:

Dependency updates::
  The dependencies were updated to the versions used by the Wildfly 18 server. For example, Infinispan is now 9.4.16.Final.

Configuration changes::
  A few configuration changes exist in the `standalone(-ha).xml` and `domain.xml` files. You should follow the <<_install_new_version>>
  section to handle the migration of configuration files automatically.

Cross-Datacenter Replication changes::
  * You will need to upgrade {jdgserver_name} server to version {jdgserver_version}. The older version may still work, but it is
  not guaranteed as we don't test it anymore.

==== Deploying scripts to the server

Until now, administrators were allowed to upload scripts to the server through the {project_name} Administration Console as well as
through the RESTful Admin API.

For now on, this capability is *disabled* by default and users should prefer to deploy scripts directly to the server. For more details,
please take a look at link:{developerguide_jsproviders_link}[{developerguide_jsproviders_name}].

==== Client credentials in the JavaScript adapter

In the previous releases, developers were allowed to provide client credentials to the JavaScript adapter. For now on, this capability was *removed*, because client-side apps are not safe to keep secrets.

==== Authentication flows changes

We did some refactoring and improvements related to the authentication flows, which requires some attention during migration.

OPTIONAL execution requirement removed::
    Regarding migration, the most important change is removing the support for the OPTIONAL requirement from authentication executions and
    replacing it with the CONDITIONAL requirement, which allows more flexibility. The existing OPTIONAL authenticators configured in the
    previous version are replaced with the CONDITIONAL subflows. These subflows have the `Condition - User Configured` condition configured
    as first execution, and the previously OPTIONAL authenticator (for example `OTP Form`) as second execution. From the user's point of view,
    the behavior during authentication is the same as in the previous version.

Changes in the Java SPI::
    Some changes exist in the Java Authentication SPI and Credential Provider SPI. The interface `Authenticator` is not changed,
    but you may be affected if you're developing more advanced authenticators, which introduce some new credential types (subclasses of `CredentialModel`).
    There are changes on the `CredentialProvider` interface and introduction of some new interfaces like `CredentialValidator`. Also you
    may be affected if your authenticator supported the OPTIONAL execution requirement. It is recommended to double-check the latest authentication
    examples in the server development guide for more details.

Freemarker template changes::
   Some changes in the freemarker templates exist. You may be affected if you have your own theme with custom freemarker
   templates for login forms or some account forms, especially for the forms related to OTP. It is recommended to double-check changes in
   the Freemarker templates in the latest {project_name} and align your templates according to it.

==== User credentials changes

We added more flexibility around storing of user credentials. Among other things, every user can have multiple credentials of the same
type, for example multiple OTP credentials. As a result, some changes to the database schema were performed. However the credentials from
the previous version should be automatically updated to the new format and users should be still able to login with their passwords or OTP
credentials set in the previous version.

=== Migrating to 7.0.0

==== Upgrade to Wildfly 17

The {project_name} server was upgraded to use Wildfly 17 as the underlying container. This does not directly involve any
specific {project_name} server functionality, however, note these changes related to migration:

Dependency updates::
  The dependencies were updated to the versions used by the Wildfly 17 server. For example, Infinispan is now 9.4.14.Final.

Configuration changes::
  A few configuration changes exist in the `standalone(-ha).xml` and `domain.xml` files. You should follow the <<_install_new_version>>
  section to handle the migration of configuration files automatically.

Cross-Datacenter Replication changes::
  * You will need to upgrade {jdgserver_name} server to version {jdgserver_version}. The older version may still work, but it is
  not guaranteed as we don't test it anymore.

=== Migrating to 6.0.0

==== Upgrade to Wildfly 16

The {project_name} server was upgraded to use Wildfly 16 as the underlying container. This does not directly involve any
specific {project_name} server functionality, however, note these changes related to migration:

Dependency updates::
  The dependencies were updated to the versions used by the Wildfly 16 server. For example, Infinispan is now 9.4.8.Final.

Configuration changes::
  A few configuration changes exist in the `standalone(-ha).xml` and `domain.xml` files. You should follow the <<_install_new_version>>
  section to handle the migration of configuration files automatically.

Cross-Datacenter Replication changes::
  * You will need to upgrade {jdgserver_name} server to version {jdgserver_version}. The older version may still work, but it is
  not guaranteed as we don't test it anymore.

==== New optional client scope
We have added a new `microprofile-jwt` optional client scope to handle the claims defined in the https://wiki.eclipse.org/MicroProfile/JWT_Auth[MicroProfile/JWT Auth Specification].
This new client scope defines protocol mappers to set the username of the authenticated user to the `upn` claim and to
set the realm roles to the `groups` claim.

==== Ability to propagate prompt=none to default IDP

We have added a new switch in the OIDC identity provider configuration named `Accepts prompt=none forward from client` to identify IDPs that
are able to handle forwarded requests that include the `prompt=none` query parameter.

Until now, when receiving an auth request with `prompt=none` a realm would return a `login_required` error if the user is
not authenticated in the realm without checking if the user has been authenticated by an IDP. From now on, if a default
IDP can be determined for the auth request (either by the use of the `kc_idp_hint` query param or by setting up a default IDP
for the realm) and if the `Accepts prompt=none forward from client` switch has been enabled for the IDP, the auth request is forwarded to the IDP
to check if the user has been authenticated there.

It is important to note that this switch is only taken into account if a default IDP is specified, in which case we know
where to forward the auth request without having to prompt the user to select an IDP. If a default IDP cannot be determined
we cannot assume which one will be used to fulfill the auth request so the request forwarding is not performed.

=== Migrating to 5.0.0

==== Upgrade to Wildfly 15

The {project_name} server was upgraded to use Wildfly 15 as the underlying container. This does not directly involve any
specific {project_name} server functionality, however, note these changes related to migration:

Dependency updates::
  The dependencies were updated to the versions used by the Wildfly 15 server. For example, Infinispan is now 9.4.3.Final.

Configuration changes::
  A few configuration changes exist in the `standalone(-ha).xml` and `domain.xml` files. You should follow the <<_install_new_version>>
  section to handle the migration of configuration files automatically.

Cross-Datacenter Replication changes::
  * You will need to upgrade {jdgserver_name} server to version {jdgserver_version}. The older version may still work, but it is
  not guaranteed as we don't test it anymore.

=== Migrating to 4.8.2

==== Google Identity Provider updated to use Google Sign-in authentication system

The Google Identity Provider implementation in {project_name} up to version 4.8.1 relies on the Google+ API endpoints
for authorization and obtaining the user profile. From March 2019 onwards, Google is removing support
for the Google+ API in favor of the new Google Sign-in authentication system. The {project_name} identity provider has been updated
to use the new endpoints so if this integration is in use make sure you upgrade to {project_name} version 4.8.2 or later.

If you run into an error saying that the application identifier was not found in the directory, you will have to register the client application again in the
https://console.cloud.google.com/apis/credentials[Google API Console] portal to obtain a new application id and secret.

It is possible that you will need to adjust custom mappers for non-standard claims that were provided by Google+ user
information endpoint and are provided under different name by Google Sign-in API. Please consult Google documentation
for the most up-to-date information on available claims.

==== LinkedIn social broker updated to Version 2 of LinkedIn APIs

Accordingly with LinkedIn, all developers need to migrate to version 2.0 of their APIs and OAuth 2.0. As such, we have updated
our LinkedIn Social Broker.

Existing deployments using this broker may start experiencing errors when fetching user's profile using version 2 of
LinkedIn APIs. This error may be related with the lack of permissions granted to the client application used to configure the broker
which may not be authorized to access the Profile API or request specific OAuth2 scopes during the authentication process.

Even for newly created LinkedIn client applications, you need to make sure that the client is able to request the `r_liteprofile` and
`r_emailaddress` OAuth2 scopes, at least, as well that the client application can fetch current member's profile from the `https://api.linkedin.com/v2/me` endpoint.

Due to these privacy restrictions imposed by LinkedIn in regards to access to member's information and the limited set of claims returned by the
current member's Profile API, the LinkedIn Social Broker
is now using the member's email address as the default username. That means that the `r_emailaddress` is always set when
sending authorization requests during the authentication.

=== Migrating to 4.6.0

==== New default client scopes

We have added new realm default client scopes `roles` and `web-origins`. These client scopes contain protocol
mappers to add the roles of the user and allowed web origins to the token. During migration, these client scopes should be
automatically added to all the OpenID Connect clients as default client scopes. Hence no setup should be required after database
migration is finished.

===== Protocol mapper SPI addition
Related to this, a small addition to the (unsupported) Protocol Mappers SPI exists. You can be affected only if you
implemented a custom ProtocolMapper. A new `getPriority()` method on the ProtocolMapper interface got introduced. The method has the
default implementation set to return 0. If your protocol mapper implementation relies on the roles in the access token `realmAccess`
or `resourceAccess` properties, you may need to increase the priority of your mapper.

===== Audience resolving

Audiences of all the clients, for which authenticated user has at least one client role in the token, are automatically added
to the `aud` claim in the access token now. On the other hand, an access token may not automatically contain the audience of the
frontend client, for which it was issued. Read the link:{adminguide_link}#audience-support[{adminguide_name}] for more details.

==== JavaScript adapter promise

To use native JavaScript promise with the JavaScript adapter it is now required to set `promiseType` to `native` in the
init options.

In the past if native promise was available a wrapper was returned that provided both the legacy Keycloak promise and
the native promise. This was causing issues as the error handler was not always set prior to the native error event, which
resulted in `Uncaught (in promise)` error.

==== Microsoft Identity Provider updated to use the Microsoft Graph API

The Microsoft Identity Provider implementation in {project_name} up to version 4.5.0 relies on the Live SDK
endpoints for authorization and obtaining the user profile. From November 2018 onwards, Microsoft is removing support
for the Live SDK API in favor of the new Microsoft Graph API. The {project_name} identity provider has been updated
to use the new endpoints so if this integration is in use make sure you upgrade to {project_name} version 4.6.0 or later.

Legacy client applications registered under "Live SDK applications" won't work with the Microsoft Graph endpoints
due to changes in the id format of the applications. If you run into an error saying that the application identifier
was not found in the directory, you will have to register the client application again in the
https://account.live.com/developers/applications/create[Microsoft Application Registration] portal to obtain a new application id.

==== Upgrade to Wildfly 14

The {project_name} server was upgraded to use Wildfly 14 as the underlying container. This does not directly involve any
specific {project_name} server functionality, however, note these changes related to migration:

Dependency updates::
  The dependencies were updated to the versions used by the Wildfly 14 server. For example, Infinispan is now 9.3.1.Final.

Configuration changes::
  A few configuration changes exist in the `standalone(-ha).xml` and `domain.xml` files. You should follow the <<_install_new_version>>
  section to handle the migration of configuration files automatically.

Cross-Datacenter Replication changes::
  * You will need to upgrade {jdgserver_name} server to version {jdgserver_version}. The older version may still work, but it is
  not guaranteed as we don't test it anymore.
ifeval::[{project_product}==true]
  * The `protocolVersion` property of the `remote-store` element in the {project_name} configuration must be set to the value `2.6`.
  This is required so the version of HotRod protocol is downgraded to be compatible with the version used by {jdgserver_name} {jdgserver_version}.
endif::[]

=== Migrating to 4.4.0

==== Upgrade to Wildfly 13

The {project_name} server was upgraded to use Wildfly 13 as the underlying container. This does not directly involve any
specific {project_name} server functionality, however, note these changes related to migration:

Dependency updates::
  The dependencies were updated to the versions used by the Wildfly 13 server. For example, Infinispan is now 9.2.4.Final and Undertow is 2.0.9.Final

Configuration changes::
  A few configuration changes exist in the `standalone(-ha).xml` and `domain.xml` files. You should follow the <<_install_new_version>>
  section to handle the migration of configuration files automatically. However, here are the most important changes, which you may need
  if you made your own configuration changes:

  * Element `eviction` on infinispan caches is now *deprecated* (unused) and is *replaced with* element `object-memory`
  * The `cache-container` element in Infinispan subsystem *does not recognize* the `jndi-attribute` anymore.

Cross-Datacenter Replication changes::
  * You will need to upgrade {jdgserver_name} server to version {jdgserver_version}. The older version may still work, but it is
  not guaranteed as we don't test it anymore.
  * You don't need to configure security anymore in the {jdgserver_name} server configuration file.
ifeval::[{project_community}==true]
  * The `transaction` element needs to be removed from the configuration of replicated caches in the {jdgserver_name} server
  configuration file. This is needed because of the infinispan bug https://issues.redhat.com/browse/ISPN-9323.
endif::[]

=== Migration to 4.3.0

==== Hostname configuration

In previous versions it was recommended to use a filter to specify permitted hostnames. It is now possible to
set a fixed hostname which makes it easier to make sure the valid hostname is used and also allows internal
applications to invoke {project_name} through an alternative URL, for example an internal IP address. It is
recommended that you switch to this approach in production.

=== Migrating to 4.0.0

==== Client Templates changed to Client Scopes

We added support for Client Scopes, which requires some attention during migration.

Client Templates changed to Client Scopes::
  Client Templates were changed to Client Scopes. If you had any Client Templates, their protocol mappers and role scope mappings
  will be preserved.

Spaces replaced in the names::
  Client templates with the space character in the name were renamed by replacing spaces with an underscore, because spaces are
  not allowed in the name of client scopes. For example, a client template `my template` will be changed to client scope `my_template`.

Linking Client Scopes to Clients::
  For clients which had the client template, the corresponding client scope
  is now added as `Default Client Scope` to the client. So protocol mappers and role scope mappings will be preserved on the client.

Realm Default Client Scopes not linked with existing clients::
  During the migration, the list of built-in client scopes is added to each realm as well as list of `Realm Default Client Scopes`. However,
  existing clients are NOT upgraded and new client scopes are NOT automatically added to them. Also all the protocol mappers and role
  scope mappings are kept on existing clients. In the new version, when you create a new client, it automatically has Realm Default Client Scopes
  attached to it and it does not have any protocol mappers attached to it. We did not change existing clients during migration as it
  would be impossible to properly detect customizations, which you will have for protocol mappers of the clients, for example. If you want to
  update existing clients (remove protocol mappers from them and link them with client scopes), you will need to do it manually.

Consents need to be confirmed again::
  The client scopes change required the refactoring of consents. Consents now point to client scopes, not to roles or protocol mappers.
  Because of this change, the previously confirmed persistent consents by users are not valid anymore and users need to confirm
  the consent page again after the migration.

Some configuration switches removed::
  The switch `Scope Param Required` was removed from Role Detail. The switches `Consent Required` and `Consent Text` were removed
  from the Protocol Mapper details. Those switches are replaced with the Client Scope feature.

==== Changes to Authorization Services

We added support for UMA 2.0. This version of the UMA specification introduced some important changes on how permissions are obtained from the server.

Here are the main changes introduced by UMA 2.0 support. See link:{authorizationguide_link}[{authorizationguide_name}] for details.

Authorization API was removed::
  Prior to UMA 2.0 (UMA 1.0), client applications were using the Authorization API to obtain permissions from the server in the format of an RPT. The new version
  of UMA specification has removed the Authorization API which was also removed from {project_name}. In UMA 2.0, RPTs can now be obtained from the token endpoint by using a specific grant type.
  See link:{authorizationguide_link}#_service_obtaining_permissions[{authorizationguide_name}] for details.

Entitlement API was removed::
  With the introduction of UMA 2.0, we decided to leverage the token endpoint and UMA grant type to allow obtaining RPTs from {project_name} and
  avoid having different APIs. The functionality provided by the Entitlement API was kept the same and is still possible to obtain permissions for a set
  of one or more resources and scopes or all permissions from the server in case no resource or scope is provided.
  See link:{authorizationguide_link}#_service_obtaining_permissions[{authorizationguide_name}] for details.

Changes to UMA Discovery Endpoint::
  UMA Discovery document changed, see link:{authorizationguide_link}#_service_authorization_api[{authorizationguide_name}] for details.

Changes to {project_name} Authorization JavaScript adapter::
  The {project_name} Authorization JavaScript adapter (keycloak-authz.js) changed in order to comply with the changes introduced by UMA 2.0 while keeping
  the same behavior as before. The main change is on how you invoke both `authorization` and `entitlement` methods which now
  expect a specific object type representing an authorization request. This new object type provides more flexibility on how
  permissions can be obtained from the server by supporting the different parameters supported by the UMA grant type.
  See link:{authorizationguide_link}#_enforcer_js_adapter[{authorizationguide_name}] for details.

  One of the main changes introduced by this release is that you are no longer required to exchange access tokens with RPTs in
  order to access resources protected by a resource server (when not using UMA). Depending on how the policy enforcer is configured on the resource server side, you can just send regular
  access tokens as a bearer token and permissions will still be enforced.

Changes to {project_name} Authorization Client Java API::
  When upgrading to the new version of {project_name} Authorization Client Java API, you'll notice that some representation classes
  were moved to a different package in `org.keycloak:keycloak-core`.

=== Migrating to 3.4.2

==== Added session_state parameter to OpenID Connect Authentication Response

The OpenID Connect Session Management specification requires that the parameter `session_state` is present in the OpenID Connect Authentication Response.

In past releases, we did not have this parameter, but now {project_name} adds this parameter by default, as required by the specification.

However, some OpenID Connect / OAuth2 adapters, and especially older {project_name} adapters, may have issues with this new parameter.

For example, the parameter will be always present in the browser URL after successful authentication to the client application.
In these cases, it may be useful to disable adding the `session_state` parameter to the authentication response. This can be done
for the particular client in the {project_name} admin console, in client details in the section with `OpenID Connect Compatibility Modes`,
described in <<_compatibility_with_older_adapters>>. Dedicated `Exclude Session State From Authentication Response` switch exists,
which can be turned on to prevent adding the `session_state` parameter to the Authentication Response.

NOTE: The parameter `session_state` was added in 3.4.2, however the switch `Exclude Session State From Authentication Response` was added
in 4.0.0.Beta1. If your {project_name} server is on 3.4.2 or 3.4.3 and you have issues with `session_state` parameter, you will need
to upgrade the server to 4.0.0.Beta1 or newer.


=== Migrating to 3.2.0

==== New password hashing algorithms

We've added two new password hashing algorithms (pbkdf2-sha256 and pbkdf2-sha512). New realms will use the pbkdf2-sha256
hashing algorithm with 27500 hashing iterations. Since pbkdf2-sha256 is slightly faster than pbkdf2 the iterations was
increased to 27500 from 20000.

Existing realms are upgraded if the password policy contains the default value for hashing algorithm (not specified) and
iteration (20000). If you have changed the hashing iterations you need to manually change to pbkdf2-sha256 if you'd like
to use the more secure hashing algorithm.

==== ID Token requires scope=openid

OpenID Connect specification requires that parameter `scope` with value `openid` is used in initial authorization request. So in {project_name}
2.1.0 we changed our adapters to use `scope=openid` in the redirect URI to {project_name}. Now we changed the server part too and ID token
will be sent to the application just if `scope=openid` is really used. If it's not used, then ID token will be skipped and just Access token and Refresh token will be sent to the application.
This also allows that you can omit the generation of ID Token on purpose - for example for space or performance purposes.

Direct grants (OAuth2 Resource Owner Password Credentials Grant) and Service accounts login (OAuth2 Client credentials grant) also don't use ID Token by default now.
You need to explicitly add `scope=openid` parameter to have ID Token included.

==== Authentication sessions and Action tokens

We are working on support for multiple datacenters. As the initial step, we introduced authentication session and action tokens.
Authentication session replaces Client session, which was used in previous versions. Action tokens are currently used especially for the scenarios, where
the authenticator or requiredActionProvider requires sending email to the user and requires user to click on the link in email.

Here are concrete changes related to this, which may affect you for the migration.

First change related to this is introducing new Infinispan caches `authenticationSessions` and `actionTokens` in `standalone.xml` or `standalone-ha.xml`. If you use our migration CLI, you
don't need to care much as your `standalone(-ha).xml` files will be migrated automatically.

Second change is changing of some signatures in methods of authentication SPI. This may affect you if you use custom `Authenticator` or
`RequiredActionProvider`. Classes `AuthenticationFlowContext` and `RequiredActionContext` now allow to retrieve authentication session
instead of client session.

We also added some initial support for sticky sessions. You may want to change your load balancer/proxy server and configure it if you don't want to suffer from it and want to have better performance.
The route is added to the new `AUTH_SESSION_ID` cookie. More info in the clustering documentation.

Another change is, that `token.getClientSession()` was removed. This may affect you for example if you're using Client Initiated Identity Broker Linking feature.

The `ScriptBasedAuthenticator` changed the binding name from `clientSession` to `authenticationSession`, so you would need to update your scripts if you're using this authenticator.

Finally we added some new timeouts to the admin console. This allows you for example to specify different timeouts for the email actions triggered by admin and by user himself.

=== Migrating to 2.5.1

==== Migration of old offline tokens

If you migrate from version 2.2.0 or older and you used offline tokens, then your offline tokens didn't have KID in the token header.
We added KID to the token header in 2.3.0 together with the ability to have multiple realm keys, so {project_name} is able to find the correct key based on the token KID.

For the offline tokens without KID, {project_name} 2.5.1 will always use the active realm key to find the proper key for the token verification. In other words, migration of old
offline tokens will work. So for example, your user requested offline token in 1.9.8, then you migrate from 1.9.8 to 2.5.1 and then your user will be
still able to refresh his old offline token in 2.5.1 version.

But a limitation exists. Once you change the realm active key, the users won't be able to refresh old offline tokens
anymore. So you shouldn't change the active realm key until all your users with offline tokens refreshed their tokens. Obviously newly
refreshed tokens will have KID in the header, so after all users exchange their old offline tokens, you are free to change the active realm key.

=== Migrating to 2.5.0

==== Changes to the Infinispan caches

The `realms` cache defined in the infinispan subsystem in `standalone.xml` or `standalone-ha.xml` configuration file, now has the eviction with the 10000 records by default.
This is the same default as the `users` cache.

Also the `authorization` cache now doesn't have any eviction on it by default.


=== Migrating to 2.4.0

==== Server SPI split into Server SPI and Sever SPI Private

The keycloak-server-spi module has been split into keycloak-server-spi and keycloak-server-spi-private. APIs within
keycloak-server-spi will not change between minor releases, while we reserve the right and may quite likely change
APIs in keycloak-server-spi-private between minor releases.

==== Key encryption algorithm in SAML assertions

Key in SAML assertions and documents are now encrypted using RSA-OAEP encryption scheme.
If you want to use encrypted assertions, make sure that service providers understand this encryption scheme.
In the unlikely case that SP would not be able to handle the new scheme, {project_name}
can be made to use legacy RSA-v1.5 encryption scheme when started with system property
`keycloak.saml.key_trans.rsa_v1.5` set to `true`.

==== Infinispan caches realms and users are always local

Even if you use {project_name} in cluster, the caches `realms` and `users` defined in infinispan subsystem in `standalone-ha.xml` are
always local caches now. A separate cache `work` exists, which handles sending invalidation messages between cluster nodes and informing whole cluster
what records in underlying `realms` and `users` caches should be invalidated.

=== Migrating to 2.3.0

==== Default max results on paginated endpoints

All Admin REST API endpoints that support pagination now have a default max results set to 100. If you want to return
 more than 100 entries you need to explicitly specify that with `?max=<RESULTS>`.

==== `realm-public-key` adapter property not recommended

In 2.3.0 release we added support for Public Key Rotation. When admin rotates the realm keys in Keycloak admin console, the Client
Adapter will be able to recognize it and automatically download new public key from Keycloak. However this automatic download of new
keys is done just if you don't have `realm-public-key` option in your adapter with the hardcoded public key. For this reason, we don't recommend
to use `realm-public-key` option in adapter configuration anymore.

Note this option is still supported, but it may be useful just if you really want to have hardcoded public key in your adapter configuration
and never download the public key from Keycloak. In theory, one reason for this can be to avoid man-in-the-middle attack if you have untrusted network between adapter and Keycloak,
however in that case, it is much better option to use HTTPS, which will secure all the requests between adapter and Keycloak.

==== Added Infinispan cache `keys`

In this release, we added new cache `keys` to the infinispan subsystem, which is defined in `standalone.xml` or `standalone-ha.xml` configuration file.
It has also some eviction and expiration defined. This cache is internally used for caching the external public keys of the entities
trusted by the server (Identity providers or clients, which uses authentication with signed JWT).

=== Migrating to 2.2.0

==== `databaseSchema` property *deprecated*

The `databaseSchema` property for both JPA and Mongo is now *deprecated* and is *replaced with* `initializeEmpty`
and `migrationStrategy`. `initializeEmpty` can bet set to `true` or `false` and controls if an empty database should
be initialized. `migrationStrategy` can be set to `update`, `validate` and `manual`. `manual` is only supported for
relational databases and will write an SQL file with the required changes to the database schema. Please note that
for Oracle database, the created SQL file contains `SET DEFINE OFF` command understood by Oracle SQL clients.
Should the script be consumed by any other client, please replace the lines with equivalent command of the tool of
your choice that disables variable expansion or remove it completely if such functionality is not applicable.

==== Changes in Client's Valid Redirect URIs
The following scenarios are affected:

* When a Valid Redirect URI with query component is saved in a Client (e.g. `\http://localhost/auth?foo=bar`), `redirect_uri` in authorization request must exactly match this URI (or other registered URI in this Client).
* When a Valid Redirect URI without a query component is saved in a Client, `redirect_uri` must exactly match as well.
* Wildcards in registered Valid Redirect URIs are no longer supported when query component is present in this URI, so the `redirect_uri` needs to exactly match this saved URI as well.
* Fragments in registered Valid Redirect URIs (like `\http://localhost/auth#fragment`) are no longer allowed.

==== Authenticate by default removed from Identity Providers

Identity providers no longer has an option to set it as a default authentication provider. Instead go to Authentication, select the `Browser` flow and configure the `Identity Provider Redirector`. It has an option to set the default identity provider.

=== Migrating to 2.0.0

==== Upgrading from 1.0.0.Final no longer supported

Upgrading from 1.0.0.Final is no longer supported. To upgrade to this version upgrade to 1.9.8.Final prior to upgrading
to 2.0.0.

=== Migrating to 1.9.5

==== Default password hashing interval increased to 20K

The default password hashing interval for new realms has been increased to 20K (from 1 previously). This change will have an impact
on performance when users authenticate. For example with the old default (1) it takes less than 1 ms to hash a password, but with
the new default (20K) the same operation can take 50-100 ms.

=== Migrating to 1.9.3

==== Add User script renamed

The script to add admin users to Keycloak has been renamed to `add-user-keycloak`.

=== Migrating to 1.9.2

==== Adapter option auth-server-url-for-backend-requests removed

We've removed the option auth-server-url-for-backend-requests due to issues in some scenarios when it was used. In more details,
it was possible to access the Keycloak server from 2 different contexts (internal and external), which was causing issues in token validations etc.

If you still want to use the optimization of network, which this option provided (avoid the application to send backchannel requests
through load balancer but send them to local Keycloak server directly) you may need to handle it at hosts configuration (DNS) level.


=== Migrating to 1.9.0

==== Themes and providers directory moved

We've moved the themes and providers directories from `standalone/configuration/themes` and `standalone/configuration/providers` to `themes` and `providers` respectively.
If you have added custom themes and providers you need to move them to the new location.
You also need to update `keycloak-server.json` as it's changed due to this.

==== Adapter subsystems only bring in dependencies if Keycloak is on

Previously, if you had installed our SAML or OIDC Keycloak subsystem adapters into WildFly or JBoss EAP, we would automatically include Keycloak client jars into EVERY application irregardless if you were using Keycloak or not.
These libraries are now only added to your deployment if you have Keycloak authentication turned on for that adapter (via the subsystem, or auth-method in web.xml)

==== Client Registration service endpoints moved

The Client Registration service endpoints have been moved from `{realm-name}/clients` to `{realm-name}/clients-registrations`.

==== Session state parameter in authentication response renamed

In the OpenID Connect authentication response we used to return the session state as `session-state` this is not correct according to the specification and has been renamed to `session_state`.

==== Deprecated OpenID Connect endpoints

In 1.2 we deprecated a number of endpoints that where not consistent with the OpenID Connect specifications, these have now been removed.
This also applies to the validate token endpoint that is replaced with the new introspect endpoint in 1.8.

==== Updates to theme templates

Feedback in template.ftl has been moved and format has changed slightly.

==== Module and source code reorganization

Most of our modules and source code have been consolidated into two maven modules:  keycloak-server-spi and keycloak-services.
SPI interfaces are in server-spi, implementations are in keycloak-services.
All JPA dependent modules have been consolidated under keycloak-model-jpa.
Same goes with mongo and Infinispan under modules keycloak-model-mongo and keycloak-model-infinispan.

==== For adapters, session id changed after login

To plug a security attack vector, for platforms that support it (Tomcat 8, Undertow/WildFly, Jetty 9), the Keycloak OIDC and SAML adapters will change the session id after login.
You can turn off this behavior check adapter config switches.

==== SAML SP Client adapter changes

Keycloak SAML SP Client adapter now requires a specific endpoint, `/saml` to be registered with your IDP.

=== Migrating to 1.8.0

==== Admin account

In previous releases we shipped with a default admin user with a default password, this has now been removed.
If you are doing a new installation of 1.8 you will have to create an admin user as a first step.

==== OAuth2 token introspection

In order to add more compliance with OAuth2 specification, we added a new endpoint for token introspection.
The new endpoint can reached at `/realms/{realm-name}/protocols/openid-connect/token/introspect` and it is solely based on `RFC-7662`.

The `/realms/{realm-name}/protocols/openid-connect/validate` endpoint is now deprecated and we strongly recommend you to move to the new introspection endpoint as soon as possible.
The reason for this change is that RFC-7662 provides a more standard and secure introspection endpoint.

The new token introspection URL can now be obtained from OpenID Connect Provider's configuration at `/realms/{realm-name}/.well-known/openid-configuration`.
There you will find a claim with name `token_introspection_endpoint` within the response.
Only `confidential clients` are allowed to invoke the new endpoint, where these clients will be usually acting as a resource server and looking for token metadata in order to perform local authorization checks.

=== Migrating to 1.7.0.CR1

==== Direct access grants disabled by default for clients

In order to add more compliance with OpenID Connect specification, we added flags into admin console to Client Settings page, where you can enable/disable various kinds of OpenID Connect/OAuth2 flows (Standard flow, Implicit flow, Direct Access Grants, Service Accounts). As part of this, we have `Direct Access Grants` (corresponds to OAuth2 `Resource Owner Password Credentials Grant`) disabled by default for new clients.

Clients migrated from previous version have `Direct Access Grants` enabled just if they had flag `Direct Grants Only` on.
The `Direct Grants Only` flag was removed as if you enable Direct Access Grants and disable both Standard+Implicit flow, you will achieve same effect.

We also added built-in client `admin-cli` to each realm.
This client has `Direct Access Grants` enabled.
So if you're using Admin REST API or Keycloak admin-client, you should update your configuration to use `admin-cli` instead of `security-admin-console` as the latter one doesn't have direct access grants enabled anymore by default.

==== Option 'Update Profile On First Login' moved from Identity provider to Review Profile authenticator

In this version, we added `First Broker Login`, which allows you to specify what exactly should be done when new user is logged through Identity provider (or Social provider), but no Keycloak user linked to the social account exists yet.
As part of this work, we added option `First Login Flow` to identity providers where you can specify the flow and then you can configure this flow under `Authentication` tab in admin console.

We also removed the option `Update Profile On First Login` from the Identity provider settings and moved it to the configuration of `Review Profile` authenticator.
So once you specify which flow should be used for your Identity provider (by default it's `First Broker Login` flow), you go to `Authentication` tab, select the flow and then you configure the option under `Review Profile` authenticator.

==== Element 'form-error-page' in web.xml not supported anymore

form-error-page in web.xml will no longer work for client adapter authentication errors.
You must define an error-page for the various HTTP error codes.
See documentation for more details if you want to catch and handle adapter error conditions.

==== IdentityProviderMapper changes

The interface itself and method signatures did not change. However some changes in the behavior exist.
We added `First Broker Login` flow in this release and the method `IdentityProviderMapper.importNewUser` is now called after `First Broker Login` flow is finished.
So if you want to have any attribute available in `Review Profile` page, you would need to use the method `preprocessFederatedIdentity` instead of `importNewUser` . You can set any attribute by invoke `BrokeredIdentityContext.setUserAttribute` and that will be available on `Review profile` page.

=== Migrating to 1.6.0.Final

==== Option that refresh tokens are not reusable anymore

Old versions of Keycloak allowed reusing refresh tokens multiple times.
Keycloak still permits this, but also have an option `Revoke refresh token` to disallow it.
Option is under token settings in admin console.
When a refresh token is used to obtain a new access token a new refresh token is also included.
When option is enabled, then this new refresh token should be used next time the access token is refreshed.
It won't be possible to reuse old refresh token multiple times.

==== Some packages renamed

We did a bit of restructure and renamed some packages.
It is mainly about renaming internal packages of util classes.
The most important classes used in your application ( for example AccessToken or KeycloakSecurityContext ) as well as the SPI are still unchanged.
However, a slight chance exists that you will be affected and will need to update imports of your classes.
For example if you are using multitenancy and KeycloakConfigResolver, you will be affected as for example class HttpFacade was moved to different package - it is `org.keycloak.adapters.spi.HttpFacade` now.

==== Persisting user sessions

We added support for offline tokens in this release, which means that we are persisting "offline" user sessions into database now.
If you are not using offline tokens, nothing will be persisted for you, so you don't need to care about worse performance for more DB writes.
However in all cases, you will need to update `standalone/configuration/keycloak-server.json` and add `userSessionPersister` like this:

[source,json]
----
"userSessionPersister": {
    "provider": "jpa"
},
----
If you want sessions to be persisted in Mongo instead of classic RDBMS, use provider `mongo` instead.

=== Migrating to 1.5.0.Final

==== Realm and User cache providers

Infinispan is now the default and only realm and user cache providers.
In non-clustered mode a local Infinispan cache is used.
We've also removed our custom in-memory cache and the no cache providers.
If you have realmCache or userCache set in keycloak-server.json to mem or none please remove these.
As Infinispan is the only provider the realmCache and userCache objects are no longer needed and can be removed.

==== Uses Session providers

Infinispan is now the default and only user session provider.
In non-clustered mode a local Infinispan cache is used.
We've also removed the JPA and Mongo user session providers.
If you have userSession set in keycloak-server.json to mem, jpa or mongo please remove it.
As Infinispan is the only provider the userSession object is no longer needed and can be removed.

For anyone that wants to achieve increased durability of user sessions this can be achieved by configuring the user session cache with more than one owner or use a replicated cache.
It's also possible to configure Infinispan to persist caches, although that would have impacts on performance.

==== Contact details removed from registration and account management

In the default theme we have now removed the contact details from the registration page and account management.
The admin console now lists all the users attributes, not just contact specific attributes.
The admin console also has the ability to add/remove attributes to a user.
If you want to add contact details, please refer to the address theme included in the examples.

=== Migrating to 1.3.0.Final

==== Direct Grant API always enabled

In the past Direct Grant API (or Resource Owner Password Credentials) was disabled by default and an option to enable it on a realm existed.
The Direct Grant API is now always enabled and the option to enable/disable for a realm is removed.

==== Database changed

There are again few database changes.
Remember to back up your database prior to upgrading.

==== UserFederationProvider changed

There are few minor changes in UserFederationProvider interface.
You may need to sync your implementation when upgrade to newer version and upgrade few methods, which has changed signature.
Changes are really minor, but were needed to improve performance of federation.

==== WildFly 9.0.0.Final

Following on from the distribution changes that was done in the last release the standalone download of Keycloak is now based on WildFly 9.0.0.Final.
This also affects the overlay which can only be deployed to WildFly 9.0.0.Final or JBoss EAP 6.4.0.GA.
WildFly 8.2.0.Final is no longer supported for the server.

==== WildFly, JBoss EAP and JBoss AS7 adapters

There are now 3 separate adapter downloads for WildFly, JBoss EAP and JBoss AS7:

* eap6
* wf9
* wf8
* as7

Make sure you grab the correct one.

You also need to update standalone.xml as the extension module and subsystem definition has changed.
See link:{adapterguide_link}[{adapterguide_name}] for details.

=== Migrating from 1.2.0.Beta1 to 1.2.0.RC1

==== Distribution changes

Keycloak is now available in 3 downloads: standalone, overlay and demo bundle.
The standalone is intended for production and non-JEE developers.
Overlay is aimed at adding Keycloak to an existing WildFly 8.2 or EAP 6.4 installation and is mainly for development.
Finally we have a demo (or dev) bundle that is aimed at developers getting started with Keycloak.
This bundle contains a WildFly server, with Keycloak server and adapter included.
It also contains all documentation and examples.

==== Database changed

This release contains again a number of changes to the database.
The biggest one is Application and OAuth client merge.
Remember to back up your database prior to upgrading.

==== Application and OAuth client merge

Application and OAuth clients are now merged into `Clients`.
The UI of admin console is updated and database as well.
Your data from database should be automatically updated.
The previously set Applications will be converted into Clients with `Consent required` switch off and OAuth Clients will be converted into Clients with this switch on.

=== Migrating from 1.1.0.Final to 1.2.0.Beta1

==== Database changed

This release contains a number of changes to the database.
Remember to back up your database prior to upgrading.

==== `iss` in access and id tokens

The value of `iss` claim in access and id tokens have changed from `realm name` to `realm url`.
This is required by OpenID Connect specification.
If you're using our adapters no change is required, except if you've been using bearer-only without specifying the `auth-server-url`, you have to add it now.
If you're using another library (or RSATokenVerifier) you need to make the corresponding changes when verifying `iss`.

==== OpenID Connect endpoints

To comply with OpenID Connect specification the authentication and token endpoints have been changed to having a single authentication endpoint and a single token endpoint.
As per-spec `response_type` and `grant_type` parameters are used to select the required flow.
The old endpoints (`/realms/{realm-name}/protocols/openid-connect/login`, `/realms/{realm-name}/protocols/openid-connect/grants/access`, `/realms/{realm-name}/protocols/openid-connect/refresh`, `/realms/{realm-name}/protocols/openid-connect/access/codes`) are now deprecated and will be removed in a future version.

==== Theme changes

The layout of themes has changed.
The directory hierarchy used to be `type/name` this is now changed to `name/type`.
For example a login theme named `sunrise` used to be deployed to `standalone/configuration/themes/login/sunrise`, which is now moved to `standalone/configuration/themes/sunrise/login`.
This change was done to make it easier to have groups of the different types for the same theme into one folder.

If you deployed themes as a JAR in the past you had to create a custom theme loader which required Java code.
This has been simplified to only requiring a plain text file (`META-INF/keycloak-themes.json`) to describe the themes included in a JAR.

==== Claims changes

Previously a dedicated `Claims` tab existed in the admin console for application and OAuth clients.
This was used to configure which attributes should go into access token for particular application/client.
This was removed and is replaced with protocol mappers which are more flexible.

You don't need to care about migration of database from previous version.
We did migration scripts for both RDBMS and Mongo, which should ensure that claims configured for particular application/client will be converted into corresponding protocol mappers (Still it's safer to back up DB before migrating to newer version though). Same applies for exported JSON representation from previous version.

==== Social migration to identity brokering

We refactored social providers SPI and replaced it with Identity Brokering SPI, which is more flexible.
The `Social` tab in admin console is renamed to `Identity Provider` tab.

Again you don't need to care about migration of database from previous version similarly like for Claims/protocol mappers.
Both configuration of social providers and "social links" to your users will be converted to corresponding Identity providers.

Only required action from you would be to change allowed `Redirect URI` in the admin console of particular 3rd party social providers.
You can first go to the Keycloak admin console and copy Redirect URI from the page where you configure the identity provider.
Then you can simply paste this as allowed Redirect URI to the admin console of 3rd party provider (IE.
Facebook admin console).

=== Migrating from 1.1.0.Beta1 to 1.1.0.Beta2

* adapters are now a separate download.  They are not included in appliance and war distribution.  We have too many now and the distro
  is getting bloated.
* `org.keycloak.adapters.tomcat7.KeycloakAuthenticatorValve`
+`org.keycloak.adapters.tomcat.KeycloakAuthenticatorValve`

* JavaScript adapter now has idToken and idTokenParsed properties. If you use idToken to retrieve first name, email, etc. you need to change this to idTokenParsed.
* The as7-eap-subsystem and keycloak-wildfly-subsystem have been merged into one keycloak-subsystem.  If you have an existing standalone.xml
  or domain.xml, you will need edit near the top of the file and change the extension module name to org.keycloak.keycloak-subsystem.
  For AS7 only, the extension module name is org.keycloak.keycloak-as7-subsystem.
* Server installation is no longer supported on AS7.  You can still use AS7 as an application client.

=== Migrating from 1.0.x.Final to 1.1.0.Beta1

* RealmModel JPA and Mongo storage schema has changed
* UserSessionModel JPA and Mongo storage schema has changed as these interfaces have been refactored
* Upgrade your adapters, old adapters are not compatible with Keycloak 1.1.  We interpreted JSON Web Token and OIDC ID Token specification incorrectly.  'aud'
  claim must be the client id, we were storing the realm name in there and validating it.

=== Migrating from 1.0 RC-1 to RC-2

* A lot of info level logging has been changed to debug. Also, a realm no longer has the jboss-logging audit listener by default.
  If you want log output when users login, logout, change passwords, etc. enable the jboss-logging audit listener through the admin console.

=== Migrating from 1.0 Beta 4 to RC-1

* logout REST API has been refactored.  The GET request on the logout URI does not take a session_state
  parameter anymore.  You must be logged in in order to log out the session.
  You can also POST to the logout REST URI.  This action requires a valid refresh token to perform the logout.
  The signature is the same as refresh token minus the grant type form parameter.  See documentation for details.

=== Migrating from 1.0 Beta 1 to Beta 4

* LDAP/AD configuration is changed.  It is no longer under the "Settings" page.  It is now under
  Users->Federation.  Add Provider will show you an "ldap" option.
* Authentication SPI has been removed and rewritten.  The new SPI is UserFederationProvider and is
  more flexible.
* `ssl-not-required`
+`ssl-required`
+`all`
+`external`
+`none`

* DB Schema has changed again.
* Created applications now have a full scope by default.  This means that you don't have to configure
  the scope of an application if you don't want to.
* Format of JSON file for importing realm data was changed. Now role mappings is available under the JSON record of particular
  user.

=== Migrating from 1.0 Alpha 4 to Beta 1

* DB Schema has changed.  We have added export of the database to Beta 1, but not the ability to import
  the database from older versions. This will be supported in future releases.
* For all clients except bearer-only applications, you must specify at least one redirect URI.  Keycloak
  will not allow you to log in unless you have specified a valid redirect URI for that application.
* Direct Grant API
+`ON`

* standalone/configuration/keycloak-server.json
* JavaScript adapter
* Session Timeout

=== Migrating from 1.0 Alpha 2 to Alpha 3

* SkeletonKeyToken, SkeletonKeyScope, SkeletonKeyPrincipal, and SkeletonKeySession have been renamed to:
  AccessToken, AccessScope, KeycloakPrincipal, and KeycloakAuthenticatedSession respectively.
* ServletOAuthClient.getBearerToken() method signature has changed.  It now returns an AccessTokenResponse
  so that you can obtain a refresh token too.
* adapters now check the access token expiration with every request.  If the token is expired, they will
  attempt to invoke a refresh on the auth server using a saved refresh token.
* Subject in AccessToken has been changed to the User ID.

=== Migrating from 1.0 Alpha 1 to Alpha 2

* DB Schema has changed.  We don't have any data migration utilities yet as of Alpha 2.
* JBoss and WildFly adapters are now installed via a {appserver_name} subsystem.  Please review the adapter
  installation documentation.  Edits to standalone.xml are now required.
* A new credential type "secret" got introduced. Unlike other credential types, it is stored in plain text in
  the database and can be viewed in the admin console.
* Application and OAuth Client credentials are no longer required. These client types are now
  hard coded to use the "secret" credential type.
* Because of the "secret" credential change to Application and OAuth Client, you'll have to update
  your keycloak.json configuration files and regenerate a secret within the Application or OAuth Client
  credentials tab in the administration console.<|MERGE_RESOLUTION|>--- conflicted
+++ resolved
@@ -1,14 +1,12 @@
 == Migration Changes
 
-<<<<<<< HEAD
 === Migrating to 24.0.0
 
 include::changes-24_0_0.adoc[leveloffset=3]
-=======
+
 === Migrating to 23.0.2
 
 include::changes-23_0_2.adoc[leveloffset=3]
->>>>>>> 3bc028fe
 
 === Migrating to 23.0.0
 
