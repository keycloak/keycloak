== Breaking changes

Breaking changes are identified as requiring changes from existing users to their configurations.

=== Changes to port behaviour with the `X-Forwarded-Host` header

The `X-Forwarded-Host` header can optionally also contain the port. In previous versions when the port was omitted from the header,
{project_name} fell back to the actual request port. For example if {project_name} was listening on port 8080 and the request contained
`X-Forwarded-Host: example.com` header, the resolved URL was `+http://example.com:8080+`.

This is now changed and omitting the port results in removing it from the resolved URL. The resolved URL from the previous example
would now be `+http://example.com+`.

To mitigate that, either make your reverse proxy include the port in the `X-Forwarded-Host` header or configure it to set
the `X-Forwarded-Port` header with the desired port.

=== Changes to installing Oracle JDBC driver

The required JAR for the Oracle JDBC driver that needs to be explicitly added to the distribution has changed.
Instead of providing `ojdbc11` JAR, use `ojdbc17` JAR as stated in the https://www.keycloak.org/server/db#_installing_the_oracle_database_driver[Installing the Oracle Database driver] guide.

== Notable changes

<<<<<<< HEAD
=== `proxy-trusted-addresses` enforced for built-in X509 client certificate lookup providers

Built-in X.509 client certificate lookup providers now reflect the `proxy-trusted-addresses` config option. A certificate provided through the HTTP headers will now be processed only if the proxy is trusted, or `proxy-trusted-addresses` is unset.
=======
Notable changes where an internal behavior changed to prevent common misconfigurations, fix bugs or simplify running {project_name}.
>>>>>>> cac93f7d

=== Zero-configuration secure cluster communication

For clustering multiple nodes, {project_name} uses distributed caches.
Starting with this release for all TCP-based transport stacks, the communication between the nodes is encrypted with TLS and secured with automatically generated ephemeral keys and certificates.

If you are not using a TCP-based transport stack, it is recommended to migrate to the `jdbc-ping` transport stack to benefit from the simplified configuration and enhanced security.

If you provided your own keystore and truststore to secure the TCP transport stack communication in previous releases, it is now recommended to migrate to the automatically generated ephemeral keys and certificates to benefit from the simplified setup.

If you are using a custom transport stack, this default behavior can be disabled by setting the option `cache-embedded-mtls-enabled` to `false`.

For more information, check the link:https://www.keycloak.org/server/caching#_securing_transport_stacks[Securing Transport Stacks] in the distributed caches guide.

=== Operator creates NetworkPolicies to restrict traffic

The {project_name} Operator now creates by default a NetworkPolicy to restrict traffic to internal ports used for {project_name}'s distributed caches.

This strengthens a secure-by-default setup and minimizes the configuration steps of new setups.
We expect this to be backwards compatible to existing deployment, so no additional steps are necessary at the time of the upgrade.
You can return to the previous behavior by disabling the creation of NetworkPolicies in the Keycloak CR.

If your deployment scripts add explicit NetworkPolicies for {project_name}, you should consider removing those and migrate to the new functionality provided in the Keycloak CR as a follow-up to the upgrade.

Read more about this in the https://www.keycloak.org/operator/advanced-configuration[Operator Advanced configuration].

=== LDAP provider now can store new users, groups, and roles in a sub-DN of the base DN

When adding new users, groups, or roles, the LDAP provider would always store them in the same base DN configured for the searches. However, in some deployments admins may want to configure a broader DN with `subtree` scope to fetch users (or groups/roles) from multiple sub-DNs, but they don't want new users (or groups/roles) to be stored in this base DN in LDAP. Instead, they would like to chose one of the sub-DNs for that.

It is now possible to control where new users, groups, or roles will be created using the new `Relative User Creation DN` config option in the LDAP provider and also in the LDAP group and role mappers. For more details, check the link:{adminguide_link}#_ldap[LDAP admin guide]<|MERGE_RESOLUTION|>--- conflicted
+++ resolved
@@ -21,13 +21,11 @@
 
 == Notable changes
 
-<<<<<<< HEAD
+Notable changes where an internal behavior changed to prevent common misconfigurations, fix bugs or simplify running {project_name}.
+
 === `proxy-trusted-addresses` enforced for built-in X509 client certificate lookup providers
 
 Built-in X.509 client certificate lookup providers now reflect the `proxy-trusted-addresses` config option. A certificate provided through the HTTP headers will now be processed only if the proxy is trusted, or `proxy-trusted-addresses` is unset.
-=======
-Notable changes where an internal behavior changed to prevent common misconfigurations, fix bugs or simplify running {project_name}.
->>>>>>> cac93f7d
 
 === Zero-configuration secure cluster communication
 
