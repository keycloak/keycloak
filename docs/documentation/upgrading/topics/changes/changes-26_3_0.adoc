--- conflicted
+++ resolved
@@ -56,10 +56,10 @@
 Instead, use the command line option `spi-cache-embedded-default-site-name` as `jboss.site.name` replacement, and `spi-cache-embedded-default-node-name` as `jboss.node.name` replacement.
 See the https://www.keycloak.org/server/all-provider-config[All provider configuration] for more details on these options.
 
-<<<<<<< HEAD
+
 === Deprecation of `method RequiredActionProvider.getMaxAuthAge()`
 The method `RequiredActionProvider.getMaxAuthAge()` is deprecated. It is effectively not used now. Please use the method `RequiredActionProvider.getMaxAuthAge(KeycloakSession session)` instead. This is due to enable individual configuration for required actions.
-=======
+
 === User searches through the User API are now respecting the user profile settings
 
 When querying users through the User API, the user representation and their attributes are now taking into account the
@@ -67,7 +67,6 @@
 
 It might happen that attributes in user representations are no longer available depending on the
 user profile configuration.
->>>>>>> 64cb66f4
 
 == Notable changes
 
