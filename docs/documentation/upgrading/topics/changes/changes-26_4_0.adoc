// ------------------------ Breaking changes ------------------------  //
== Breaking changes

Breaking changes are identified as requiring changes from existing users to their configurations.
In minor or patch releases we will only do breaking changes to fix bugs.

=== <TODO>

// ------------------------ Notable changes ------------------------ //
== Notable changes

Notable changes where an internal behavior changed to prevent common misconfigurations, fix bugs or simplify running {project_name}.

=== Usage of the `exact` request parameter when searching users by attributes

If you are querying users by attributes through the User API where you want to fetch users that match a specific attribute key (regardless the value),
you should consider setting the `exact` request parameter to `false` when invoking the `+/admin/realms/{realm}/users+` using
the `GET` method.

For instance, searching for all users with the attribute `myattribute` set should be done as follows:

[source]
----
GET /admin/realms/{realm}/users?exact=false&q=myattribute:
----

The {project_name} Admin Client is also updated with a new method to search users by attribute using the `exact` request parameter.

=== Automatic database connection properties for the PostgreSQL driver

When running PostgreSQL reader and writer instances, {project_name} needs to always connect to the writer instance to do its work.

Starting with this release, and when using the original PostgreSQL driver, {project_name} sets the `targetServerType` property of the PostgreSQL JDBC driver to `primary` to ensure that it always connects to a writable primary instance and never connects to a secondary reader instance in failover or switchover scenarios.

You can override this behavior by setting your own value for `targetServerType` in the DB URL or additional properties.

=== Cache configuration removed from cache-ispn.xml

The `conf/cache-ispn.xml` file no longer contains the default cache configurations.
It is still possible to overwrite the cache configurations used by {project_name} in this file, however {project_name} will log a warning if the `--cache-config-mutate=true` option is not set.
Custom caches can still be added without setting this option.

When upgrading an existing deployment, remove all default cache configurations from your existing `conf/cache-ispn.xml`
and use the `+--cache-...+` options to make changes for example to the cache sizes.

=== Operator default affinity configuration changed

The default affinity strategy has been updated so that a `preferredDuringSchedulingIgnoredDuringExecution` anti-affinity rule
is created for both zones and nodes in order to increase availability in the presence of failures. Previously the default
preferred that all nodes were deployed to the same availability zone. See the link:{highavailabilityguide_link}[{highavailabilityguide_name}]
for more details.

=== JGroups system properties replaced with CLI options

Until now it was necessary to configure JGroups network addresses and ports using the `+jgroups.bind.*+` and `+jgroups.external_*+`
system properties. In this release we have introduced the following CLI options to allow these addresses and ports to be
configured directly via {project_name}: `cache-embedded-network-bind-address`, `cache-embedded-network-bind-port`,
`cache-embedded-network-external-address`, `cache-embedded-network-external-port`. Configuring ports using the old
properties will still function as before, but we recommend to change to the CLI options as this may change in the future.

=== External IDP tokens automatically refreshed

When using the `+/realms/{realm-name}/broker/{provider_alias}/token+` endpoint for an OAuth 2.0 IDPs that provides refresh tokens and JSON responses or for OIDC IDPs, the tokens will be automatically refreshed each time they are retrieved via the endpoint if the access token has expired and the IDP provided a refresh token.

When using GitHub as an IDP, you can now enable JSON responses to leverage the token refresh for this endpoint.

== Required field in User Session note mapper

The name of the session note is now shown as a required field in the Admin UI.

== Required field in OIDC attribute mapper

The name of the token claim is now shown as a required field in the Admin UI.

=== Volatile user sessions affecting offline session memory requirements

Starting with this release, {project_name} will cache by default only 10000 entries for offline user and client sessions in memory when volatile user sessions are enabled. This will greatly reduce memory usage.

Use the options `cache-embedded-offline-sessions-max-count` and `cache-embedded-offline-client-sessions-max-count` to change size of the offline session caches.

=== Translation resource bundle file names

The naming of resource bundles in classloader and folder based themes is now aligned with Java https://docs.oracle.com/en/java/javase/21/docs/api/java.base/java/util/ResourceBundle.html#getBundle(java.lang.String,java.util.Locale,java.lang.ClassLoader)[ResourceBunndle#getBundle] file names.
For all included community languages like `de` or `pt-BR` a file is as before named `messages_de.properties` or `messages_pt_BR.properties`.
If you added custom language code, you should check if your file names are still the same.

The languages "Chinese (traditional)" and "Chinese (simplified)" are named for historical reasons `zh-TW` and `zh-CN` in the community themes of {project_name}.
As a start to migrate to the new language codes `zh-Hant` and `zh-Hans`, the classloader and folder based themes pick up for the old language codes `zh-TW` and `zh-CN` also the files `messages_zh_Hant.properties` and `messages_zh_Hant.properties`.
Entries in `messages_zh_Hant.properties` take precedence over entries in `messages_zh_TW.properties`, and entries in `messages_zh_Hans.properties` take precedence over entries in `messages_zh_CN.properties`.

=== Supported Update Email Feature

The `Update Email` is now a supported feature so it is no longer needed to enable the feature during the server startup.
The feature is enabled for a realm, if `Update Email` required action is enabled in the realm's required actions setting.
The feature slightly changes behaviour from previous versions when updating the profile during the authentication flow (e.g. when running the `UPDATE_PROFILE` required action).
If an existing user does have an email set when updating the profile during the authentication flow, the email attribute will not be available.

=== New database index on the `EVENT_ENTITY` table

The table `EVENT_ENTITY` now has an index `IDX_EVENT_ENTITY_USER_ID_TYPE` on the columns `USER_ID` and `TYPE` to allow a faster search in the admin UI for events of a specific user and event type.

If the table contain more than 300000 entries, {project_name} will skip the index creation by default during the automatic schema migration and instead log the SQL statement on the console during migration to be applied manually after {project_name}'s startup.
See the link:{upgradingguide_link}[{upgradingguide_name}] for details on how to configure a different limit.

=== Encryption algorithms for SAML updated

When a SAML client was enabled to *Encrypt Assertions*, the assertion included in the SAML response was encrypted following the link:https://www.w3.org/TR/xmlenc-core1/[XML Encryption Syntax and Processing] specification. The algorithms used for encryption were fixed and outdated. Since this release, default encryption options are up to date and better suited in terms of security. Besides, the encryption details are also configurable, just in case a specific client needs a different set of algorithms to work properly. New attributes can be defined in the client to specify the exact algorithms used for encryption. The Admin console displays them in the client tab *Settings*, section *Signature and Encryption*, when the *Encrypt Assertions* option is enabled in the *Keys* tab.

In order to maintain backwards compatibility, {project_name}'s upgrade will modify the existing SAML clients to set the encryption attributes to work as before. This way old clients will receive the same encrypted assertion using the same previous algorithms. If the client supports the new default configuration, removing the attributes is recommended.

For more information about client configuration, please see link:{adminguide_link}#_client-saml-configuration[Creating a SAML client] chapter in the {adminguide_name}.

=== Validate email action

When validating an email address as a required action or an application initiated action, a user can resend the verification email by default only every 30 seconds, while in earlier versions there was no limitation in re-sending the email.

Administrators can configure the interval per realm in the Verify Email required action in the Authentication section of the realmm.

=== Tracing extended for embedded Infinispan caches

When tracing is enabled, now also calls to other nodes of a {project_name} cluster will create spans in the traces.

To disable this kind of tracing, set the option `tracing-infinispan-enabled` to `false`.

<<<<<<< HEAD
=== LDAP Connection Timeout Default

If no value is specified either on the LDAP configuration as the connectionTimeout or via the `com.sun.jndi.ldap.connect.timeout` system property, the default timeout
will be 5 seconds. This will ensure that requests will see errors rather than indefinite waits in obtaining an LDAP connection from the pool or when making a connection to the LDAP server.
=======
=== Login theme optimized for OTP and recovery code entry

The input fields  in the login theme for OTP and recovery codes and have been optimized:

* The input mode is now `numeric`, which will ease the input on mobile devices.
* The auto-complete is set to `one-time-code` to avoid interference with password managers.
=== UTF-8 management in the email sender

Since this release, {project_name} adds a new option `allowutf8` for the realm SMTP configuration (*Allow UTF-8* field inside the *Email* tab in the *Realm settings* section of the Admin Console).
For more information about email configuration, see the link:{adminguide_link}#_email[Configuring email for a realm] chapter in the {adminguide_name}.

Enabling the option encodes email addresses in UTF-8 when sending them, but it depends on the SMTP server to also supports UTF-8 via the SMTPUTF8 extension.
If *Allow UTF-8* is disabled, {project_name} will encode the domain part of the email address (second part after `@`) using punycode if non-ASCII characters are used, and will reject email addresses that use non-ASCII characters in the local part.

If you have an SMTP server configured for your realm, perform the following migration after the upgrade:

* If your SMTP server supports SMTPUTF8:
. Enable the *Allow UTF-8* option.
* If your SMTP server does not support SMTPUTF8:
. Keep the *Allow UTF-8* option disabled.
. Verify that no email addresses of users have non-ASCII characters in the local part of the email address.
. Update the validation of email addresses to prevent allow non-ASCII characters in the local part of the email address, for example, by adding a regex pattern validation in the user profile for the email address field similar to `\p&#123;ASCII&#125;*@.*` with an error message similar to `Local part of the address must contain only ASCII characters`.
>>>>>>> 8b69465e

// ------------------------ Deprecated features ------------------------ //
== Deprecated features

The following sections provide details on deprecated features.

=== Deprecated `displayTest` field in `ConsentScopeRepresentation`

The `displayTest` field in the `ConsentScopeRepresentation` class returned by the Account REST service has been deprecated due to a typo in its name.
A new field `displayText` with the correct spelling has been added to replace it. The old field will be removed in {project_name} 27.0.
The Typescript code `ConsentScopeRepresentation` for the Account Console already contains only the new field.

=== Lifetime of offline session caches

The options `+--spi-user-sessions--infinispan--offline-session-cache-entry-lifespan-override+` and `+--spi-user-sessions--infinispan--offline-client-session-cache-entry-lifespan-override+` are now deprecated for removal.

Instead use the options `cache-embedded-offline-sessions-max-count` and `cache-embedded-offline-client-sessions-max-count` to limit the memory usage if the default of 10000 cache offline user and client sessions does not work in your scenario.

=== Deprecated Passkeys Conditional UI Authenticator requires a feature

The authenticator *Passkeys Conditional UI Authenticator*, which was deprecated in the previous version 26.3.0, is still available for now, but it requires the feature
`passkeys_conditional_ui_authenticator` to be explicitly enabled during server startup. The feature itself is deprecated and disabled by default.
This allows administrator to start the server and re-configure authentication flows for passkeys authentication in a recommended way as described
in the link:{adminguide_link}#passkeys_server_administration_guide[Passkeys] chapter in the {adminguide_name}. In the future major version, we plan to remove the feature
as well as the *Passkeys Conditional UI Authenticator* as already announced.

=== Modifying default cache configurations in the cache config file

All {project_name} default cache configurations have been removed from `conf/cache-ispn.xml`.
Configuration of the default cache configurations in `conf/cache-ispn.xml`, or in a custom file via `--cache-config-file`, without specifying `--cache-config-mutate=true` is now deprecated and will log a warning.

In a future major release, the start-up will fail if default cache configurations are stated in those files and the option is not specified.


=== Welcome Page changes

The Welcome Page creates regular Admin users instead of temporary ones.

// ------------------------ Removed features ------------------------ //
== Removed features

The following features have been removed from this release.

=== <TODO>
<|MERGE_RESOLUTION|>--- conflicted
+++ resolved
@@ -122,12 +122,11 @@
 
 To disable this kind of tracing, set the option `tracing-infinispan-enabled` to `false`.
 
-<<<<<<< HEAD
 === LDAP Connection Timeout Default
 
 If no value is specified either on the LDAP configuration as the connectionTimeout or via the `com.sun.jndi.ldap.connect.timeout` system property, the default timeout
 will be 5 seconds. This will ensure that requests will see errors rather than indefinite waits in obtaining an LDAP connection from the pool or when making a connection to the LDAP server.
-=======
+
 === Login theme optimized for OTP and recovery code entry
 
 The input fields  in the login theme for OTP and recovery codes and have been optimized:
@@ -150,7 +149,6 @@
 . Keep the *Allow UTF-8* option disabled.
 . Verify that no email addresses of users have non-ASCII characters in the local part of the email address.
 . Update the validation of email addresses to prevent allow non-ASCII characters in the local part of the email address, for example, by adding a regex pattern validation in the user profile for the email address field similar to `\p&#123;ASCII&#125;*@.*` with an error message similar to `Local part of the address must contain only ASCII characters`.
->>>>>>> 8b69465e
 
 // ------------------------ Deprecated features ------------------------ //
 == Deprecated features
