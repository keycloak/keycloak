--- conflicted
+++ resolved
@@ -27,11 +27,7 @@
 
     <groupId>org.keycloak.bom</groupId>
     <artifactId>keycloak-bom-parent</artifactId>
-<<<<<<< HEAD
-    <version>26.1.0</version>
-=======
     <version>26.1.4</version>
->>>>>>> b281b5f0
 
     <packaging>pom</packaging>
 
