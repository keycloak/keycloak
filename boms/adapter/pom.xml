--- conflicted
+++ resolved
@@ -22,11 +22,7 @@
     <parent>
         <groupId>org.keycloak.bom</groupId>
         <artifactId>keycloak-bom-parent</artifactId>
-<<<<<<< HEAD
-        <version>3.0.0.Final</version>
-=======
         <version>3.1.0.CR1-SNAPSHOT</version>
->>>>>>> 38ae6c98
     </parent>
 
     <groupId>org.keycloak.bom</groupId>
@@ -41,155 +37,87 @@
             <dependency>
                 <groupId>org.keycloak</groupId>
                 <artifactId>keycloak-core</artifactId>
-<<<<<<< HEAD
-                <version>3.0.0.Final</version>
-=======
                 <version>3.1.0.CR1-SNAPSHOT</version>
->>>>>>> 38ae6c98
             </dependency>
             <dependency>
                 <groupId>org.keycloak</groupId>
                 <artifactId>keycloak-adapter-core</artifactId>
-<<<<<<< HEAD
-                <version>3.0.0.Final</version>
-=======
                 <version>3.1.0.CR1-SNAPSHOT</version>
->>>>>>> 38ae6c98
             </dependency>
             <dependency>
                 <groupId>org.keycloak</groupId>
                 <artifactId>keycloak-adapter-spi</artifactId>
-<<<<<<< HEAD
-                <version>3.0.0.Final</version>
-=======
                 <version>3.1.0.CR1-SNAPSHOT</version>
->>>>>>> 38ae6c98
             </dependency>
             <dependency>
                 <groupId>org.keycloak</groupId>
                 <artifactId>keycloak-wildfly-adapter-dist</artifactId>
-<<<<<<< HEAD
-                <version>3.0.0.Final</version>
-=======
                 <version>3.1.0.CR1-SNAPSHOT</version>
->>>>>>> 38ae6c98
             </dependency>    
             <dependency>
                 <groupId>org.keycloak</groupId>
                 <artifactId>keycloak-saml-adapter-core</artifactId>
-<<<<<<< HEAD
-                <version>3.0.0.Final</version>
-=======
                 <version>3.1.0.CR1-SNAPSHOT</version>
->>>>>>> 38ae6c98
             </dependency>
             <dependency>
                 <groupId>org.keycloak</groupId>
                 <artifactId>keycloak-saml-adapter-api-public</artifactId>
-<<<<<<< HEAD
-                <version>3.0.0.Final</version>
-=======
                 <version>3.1.0.CR1-SNAPSHOT</version>
->>>>>>> 38ae6c98
             </dependency>
              <dependency>
                 <groupId>org.keycloak</groupId>
                 <artifactId>keycloak-tomcat8-adapter</artifactId>
-<<<<<<< HEAD
-                 <version>3.0.0.Final</version>
-=======
                  <version>3.1.0.CR1-SNAPSHOT</version>
->>>>>>> 38ae6c98
             </dependency>
              <dependency>
                 <groupId>org.keycloak</groupId>
                 <artifactId>keycloak-tomcat7-adapter</artifactId>
-<<<<<<< HEAD
-                 <version>3.0.0.Final</version>
-=======
                  <version>3.1.0.CR1-SNAPSHOT</version>
->>>>>>> 38ae6c98
             </dependency>
             <dependency>
                 <groupId>org.keycloak</groupId>
                 <artifactId>keycloak-tomcat6-adapter</artifactId>
-<<<<<<< HEAD
-                <version>3.0.0.Final</version>
-=======
                 <version>3.1.0.CR1-SNAPSHOT</version>
->>>>>>> 38ae6c98
             </dependency>
             <dependency>
                 <groupId>org.keycloak</groupId>
                 <artifactId>keycloak-jetty81-adapter</artifactId>
-<<<<<<< HEAD
-                <version>3.0.0.Final</version>
-=======
                 <version>3.1.0.CR1-SNAPSHOT</version>
->>>>>>> 38ae6c98
             </dependency>
             <dependency>
                 <groupId>org.keycloak</groupId>
                 <artifactId>keycloak-jetty91-adapter</artifactId>
-<<<<<<< HEAD
-                <version>3.0.0.Final</version>
-=======
                 <version>3.1.0.CR1-SNAPSHOT</version>
->>>>>>> 38ae6c98
             </dependency>
             <dependency>
                 <groupId>org.keycloak</groupId>
                 <artifactId>keycloak-jetty92-adapter</artifactId>
-<<<<<<< HEAD
-                <version>3.0.0.Final</version>
-=======
                 <version>3.1.0.CR1-SNAPSHOT</version>
->>>>>>> 38ae6c98
             </dependency>
              <dependency>
                 <groupId>org.keycloak</groupId>
                 <artifactId>keycloak-jetty93-adapter</artifactId>
-<<<<<<< HEAD
-                 <version>3.0.0.Final</version>
-=======
                  <version>3.1.0.CR1-SNAPSHOT</version>
->>>>>>> 38ae6c98
             </dependency>
              <dependency>
                 <groupId>org.keycloak</groupId>
                 <artifactId>keycloak-undertow-adapter</artifactId>
-<<<<<<< HEAD
-                 <version>3.0.0.Final</version>
-=======
                  <version>3.1.0.CR1-SNAPSHOT</version>
->>>>>>> 38ae6c98
             </dependency>
              <dependency>
                 <groupId>org.keycloak</groupId>
                 <artifactId>keycloak-spring-boot-adapter</artifactId>
-<<<<<<< HEAD
-                 <version>3.0.0.Final</version>
-=======
                  <version>3.1.0.CR1-SNAPSHOT</version>
->>>>>>> 38ae6c98
             </dependency>
              <dependency>
                 <groupId>org.keycloak</groupId>
                 <artifactId>keycloak-spring-security-adapter</artifactId>
-<<<<<<< HEAD
-                 <version>3.0.0.Final</version>
-=======
                  <version>3.1.0.CR1-SNAPSHOT</version>
->>>>>>> 38ae6c98
             </dependency>
             <dependency>
                <groupId>org.keycloak</groupId>
                <artifactId>keycloak-default-spring-boot-starter</artifactId>
-<<<<<<< HEAD
-                <version>3.0.0.Final</version>
-=======
                 <version>3.1.0.CR1-SNAPSHOT</version>
->>>>>>> 38ae6c98
            </dependency>
         </dependencies>
     </dependencyManagement>
