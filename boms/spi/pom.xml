<?xml version="1.0" encoding="UTF-8"?>

<!--
  ~ Copyright 2016 Red Hat, Inc. and/or its affiliates
  ~ and other contributors as indicated by the @author tags.
  ~
  ~ Licensed under the Apache License, Version 2.0 (the "License");
  ~ you may not use this file except in compliance with the License.
  ~ You may obtain a copy of the License at
  ~
  ~ http://www.apache.org/licenses/LICENSE-2.0
  ~
  ~ Unless required by applicable law or agreed to in writing, software
  ~ distributed under the License is distributed on an "AS IS" BASIS,
  ~ WITHOUT WARRANTIES OR CONDITIONS OF ANY KIND, either express or implied.
  ~ See the License for the specific language governing permissions and
  ~ limitations under the License.
  -->

<project xmlns="http://maven.apache.org/POM/4.0.0" xmlns:xsi="http://www.w3.org/2001/XMLSchema-instance" xsi:schemaLocation="http://maven.apache.org/POM/4.0.0 http://maven.apache.org/xsd/maven-4.0.0.xsd">
    <modelVersion>4.0.0</modelVersion>

    <parent>
        <groupId>org.keycloak.bom</groupId>
        <artifactId>keycloak-bom-parent</artifactId>
<<<<<<< HEAD
        <version>26.1.0</version>
=======
        <version>26.1.4</version>
>>>>>>> b281b5f0
    </parent>

    <groupId>org.keycloak.bom</groupId>
    <artifactId>keycloak-spi-bom</artifactId>
    <packaging>pom</packaging>

    <name>Keycloak BOM for server extensions</name>
    <description>Keycloak BOM for server extensions</description>

    <dependencyManagement>
        <dependencies>
            <dependency>
                <groupId>org.keycloak</groupId>
                <artifactId>keycloak-core</artifactId>
                <version>${project.version}</version>
            </dependency>
            <dependency>
                <groupId>org.keycloak</groupId>
                <artifactId>keycloak-server-spi</artifactId>
                <version>${project.version}</version>
            </dependency>
        </dependencies>
    </dependencyManagement>
</project><|MERGE_RESOLUTION|>--- conflicted
+++ resolved
@@ -23,11 +23,7 @@
     <parent>
         <groupId>org.keycloak.bom</groupId>
         <artifactId>keycloak-bom-parent</artifactId>
-<<<<<<< HEAD
-        <version>26.1.0</version>
-=======
         <version>26.1.4</version>
->>>>>>> b281b5f0
     </parent>
 
     <groupId>org.keycloak.bom</groupId>
