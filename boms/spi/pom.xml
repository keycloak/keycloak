--- conflicted
+++ resolved
@@ -23,11 +23,7 @@
     <parent>
         <groupId>org.keycloak.bom</groupId>
         <artifactId>keycloak-bom-parent</artifactId>
-<<<<<<< HEAD
-        <version>3.0.0.Final</version>
-=======
         <version>3.1.0.CR1-SNAPSHOT</version>
->>>>>>> 38ae6c98
     </parent>
 
     <groupId>org.keycloak.bom</groupId>
@@ -42,20 +38,12 @@
             <dependency>
                 <groupId>org.keycloak</groupId>
                 <artifactId>keycloak-core</artifactId>
-<<<<<<< HEAD
-                <version>3.0.0.Final</version>
-=======
                 <version>3.1.0.CR1-SNAPSHOT</version>
->>>>>>> 38ae6c98
             </dependency>
             <dependency>
                 <groupId>org.keycloak</groupId>
                 <artifactId>keycloak-server-spi</artifactId>
-<<<<<<< HEAD
-                <version>3.0.0.Final</version>
-=======
                 <version>3.1.0.CR1-SNAPSHOT</version>
->>>>>>> 38ae6c98
             </dependency>
         </dependencies>
     </dependencyManagement>
