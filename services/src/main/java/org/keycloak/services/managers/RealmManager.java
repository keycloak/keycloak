package org.keycloak.services.managers;

import org.jboss.logging.Logger;
import org.keycloak.Config;
import org.keycloak.enums.SslRequired;
import org.keycloak.exportimport.util.ImportUtils;
import org.keycloak.models.AccountRoles;
import org.keycloak.models.AdminRoles;
import org.keycloak.models.ClientModel;
import org.keycloak.models.BrowserSecurityHeaders;
import org.keycloak.models.Constants;
<<<<<<< HEAD
=======
import org.keycloak.models.ImpersonationConstants;
>>>>>>> 44e29838
import org.keycloak.models.KeycloakSession;
import org.keycloak.models.RealmModel;
import org.keycloak.models.RealmProvider;
import org.keycloak.models.RoleModel;
import org.keycloak.models.UserFederationProviderModel;
import org.keycloak.models.UserModel;
import org.keycloak.models.UserSessionProvider;
import org.keycloak.models.utils.DefaultAuthenticationFlows;
import org.keycloak.models.utils.DefaultRequiredActions;
import org.keycloak.models.utils.KeycloakModelUtils;
import org.keycloak.models.utils.RepresentationToModel;
<<<<<<< HEAD
import org.keycloak.representations.idm.ClientRepresentation;
=======
import org.keycloak.representations.idm.ApplicationRepresentation;
import org.keycloak.representations.idm.ClientRepresentation;
import org.keycloak.representations.idm.OAuthClientRepresentation;
>>>>>>> 44e29838
import org.keycloak.representations.idm.RealmEventsConfigRepresentation;
import org.keycloak.representations.idm.RealmRepresentation;
import org.keycloak.timer.TimerProvider;

import java.util.Collections;
import java.util.HashSet;
import java.util.List;

/**
 * Per request object
 *
 * @author <a href="mailto:bill@burkecentral.com">Bill Burke</a>
 * @version $Revision: 1 $
 */
public class RealmManager {
    protected static final Logger logger = Logger.getLogger(RealmManager.class);

    protected KeycloakSession session;
    protected RealmProvider model;
    protected String contextPath = "";

    public String getContextPath() {
        return contextPath;
    }

    public void setContextPath(String contextPath) {
        this.contextPath = contextPath;
    }

    public RealmManager(KeycloakSession session) {
        this.session = session;
        this.model = session.realms();
    }

    public KeycloakSession getSession() {
        return session;
    }

    public RealmModel getKeycloakAdminstrationRealm() {
        return getRealm(Config.getAdminRealm());
    }

    public RealmModel getRealm(String id) {
        return model.getRealm(id);
    }

    public RealmModel getRealmByName(String name) {
        return model.getRealmByName(name);
    }

    public RealmModel createRealm(String name) {
        return createRealm(name, name);
    }

    public RealmModel createRealm(String id, String name) {
        if (id == null) id = KeycloakModelUtils.generateId();
        RealmModel realm = model.createRealm(id, name);
        realm.setName(name);

        // setup defaults
        setupRealmDefaults(realm);

        setupMasterAdminManagement(realm);
        setupRealmAdminManagement(realm);
        setupAccountManagement(realm);
        setupBrokerService(realm);
        setupAdminConsole(realm);
<<<<<<< HEAD
=======
        setupImpersonationService(realm);
>>>>>>> 44e29838
        setupAuthenticationFlows(realm);
        setupRequiredActions(realm);

        return realm;
    }

    protected void setupAuthenticationFlows(RealmModel realm) {
        if (realm.getAuthenticationFlows().size() == 0) DefaultAuthenticationFlows.addFlows(realm);
    }

    protected void setupRequiredActions(RealmModel realm) {
        if (realm.getRequiredActionProviders().size() == 0) DefaultRequiredActions.addActions(realm);
    }

    protected void setupAdminConsole(RealmModel realm) {
        ClientModel adminConsole = realm.getClientByClientId(Constants.ADMIN_CONSOLE_CLIENT_ID);
        if (adminConsole == null) adminConsole = new ClientManager(this).createClient(realm, Constants.ADMIN_CONSOLE_CLIENT_ID);
        adminConsole.setName("${client_" + Constants.ADMIN_CONSOLE_CLIENT_ID + "}");
        String baseUrl = contextPath + "/admin/" + realm.getName() + "/console";
        adminConsole.setBaseUrl(baseUrl + "/index.html");
        adminConsole.setEnabled(true);
        adminConsole.setPublicClient(true);
        adminConsole.addRedirectUri(baseUrl + "/*");
        adminConsole.setFullScopeAllowed(false);

        RoleModel adminRole;
        if (realm.getName().equals(Config.getAdminRealm())) {
            adminRole = realm.getRole(AdminRoles.ADMIN);
        } else {
            String realmAdminApplicationClientId = getRealmAdminClientId(realm);
            ClientModel realmAdminApp = realm.getClientByClientId(realmAdminApplicationClientId);
            adminRole = realmAdminApp.getRole(AdminRoles.REALM_ADMIN);
        }
        adminConsole.addScopeMapping(adminRole);
    }

    public String getRealmAdminClientId(RealmModel realm) {
        return Constants.REALM_MANAGEMENT_CLIENT_ID;
    }

    public String getRealmAdminClientId(RealmRepresentation realm) {
        return Constants.REALM_MANAGEMENT_CLIENT_ID;
    }



    protected void setupRealmDefaults(RealmModel realm) {
        realm.setBrowserSecurityHeaders(BrowserSecurityHeaders.defaultHeaders);

        // brute force
        realm.setBruteForceProtected(false); // default settings off for now todo set it on
        realm.setMaxFailureWaitSeconds(900);
        realm.setMinimumQuickLoginWaitSeconds(60);
        realm.setWaitIncrementSeconds(60);
        realm.setQuickLoginCheckMilliSeconds(1000);
        realm.setMaxDeltaTimeSeconds(60 * 60 * 12); // 12 hours
        realm.setFailureFactor(30);
        realm.setSslRequired(SslRequired.EXTERNAL);

        realm.setEventsListeners(Collections.singleton("jboss-logging"));
    }

    public boolean removeRealm(RealmModel realm) {
        List<UserFederationProviderModel> federationProviders = realm.getUserFederationProviders();

        boolean removed = model.removeRealm(realm.getId());
        if (removed) {
            new ClientManager(this).removeClient(getKeycloakAdminstrationRealm(), realm.getMasterAdminClient());

            UserSessionProvider sessions = session.sessions();
            if (sessions != null) {
                sessions.onRealmRemoved(realm);
            }

            // Remove all periodic syncs for configured federation providers
            UsersSyncManager usersSyncManager = new UsersSyncManager();
            for (final UserFederationProviderModel fedProvider : federationProviders) {
                usersSyncManager.removePeriodicSyncForProvider(session.getProvider(TimerProvider.class), fedProvider);
            }
        }
        return removed;
    }

    public void updateRealmEventsConfig(RealmEventsConfigRepresentation rep, RealmModel realm) {
        realm.setEventsEnabled(rep.isEventsEnabled());
        realm.setEventsExpiration(rep.getEventsExpiration() != null ? rep.getEventsExpiration() : 0);
        if (rep.getEventsListeners() != null) {
            realm.setEventsListeners(new HashSet<String>(rep.getEventsListeners()));
        }
        if(rep.getEnabledEventTypes() != null) {
            realm.setEnabledEventTypes(new HashSet<String>(rep.getEnabledEventTypes()));
        }
        
        realm.setAdminEventsEnabled(rep.isAdminEventsEnabled());
        realm.setAdminEventsDetailsEnabled(rep.isAdminEventsDetailsEnabled());
    }

    // Should be RealmManager moved to model/api instead of referencing methods this way?
    private void setupMasterAdminManagement(RealmModel realm) {
        ImportUtils.setupMasterAdminManagement(model, realm);
    }

    private void setupRealmAdminManagement(RealmModel realm) {
        if (realm.getName().equals(Config.getAdminRealm())) { return; } // don't need to do this for master realm

        ClientManager clientManager = new ClientManager(new RealmManager(session));

        String realmAdminClientId = getRealmAdminClientId(realm);
        ClientModel realmAdminClient = realm.getClientByClientId(realmAdminClientId);
        if (realmAdminClient == null) {
            realmAdminClient = clientManager.createClient(realm, realmAdminClientId);
            realmAdminClient.setName("${client_" + realmAdminClientId + "}");
        }
        RoleModel adminRole = realmAdminClient.addRole(AdminRoles.REALM_ADMIN);
        adminRole.setDescription("${role_" + AdminRoles.REALM_ADMIN + "}");
        realmAdminClient.setBearerOnly(true);
        realmAdminClient.setFullScopeAllowed(false);

        for (String r : AdminRoles.ALL_REALM_ROLES) {
            RoleModel role = realmAdminClient.addRole(r);
            role.setDescription("${role_"+r+"}");
            adminRole.addCompositeRole(role);
        }
    }


    private void setupAccountManagement(RealmModel realm) {
        ClientModel client = realm.getClientNameMap().get(Constants.ACCOUNT_MANAGEMENT_CLIENT_ID);
        if (client == null) {
            client = new ClientManager(this).createClient(realm, Constants.ACCOUNT_MANAGEMENT_CLIENT_ID);
            client.setName("${client_" + Constants.ACCOUNT_MANAGEMENT_CLIENT_ID + "}");
            client.setEnabled(true);
            client.setFullScopeAllowed(false);
            String base = contextPath + "/realms/" + realm.getName() + "/account";
            String redirectUri = base + "/*";
            client.addRedirectUri(redirectUri);
            client.setBaseUrl(base);

            for (String role : AccountRoles.ALL) {
                client.addDefaultRole(role);
                client.getRole(role).setDescription("${role_"+role+"}");
            }
        }
    }

<<<<<<< HEAD
=======
    public void setupImpersonationService(RealmModel realm) {
        ImpersonationConstants.setupImpersonationService(session, realm);
    }

>>>>>>> 44e29838
    public void setupBrokerService(RealmModel realm) {
        ClientModel client = realm.getClientNameMap().get(Constants.BROKER_SERVICE_CLIENT_ID);
        if (client == null) {
            client = new ClientManager(this).createClient(realm, Constants.BROKER_SERVICE_CLIENT_ID);
            client.setEnabled(true);
            client.setName("${client_" + Constants.BROKER_SERVICE_CLIENT_ID + "}");
            client.setFullScopeAllowed(false);

            for (String role : Constants.BROKER_SERVICE_ROLES) {
                client.addRole(role).setDescription("${role_"+ role.toLowerCase().replaceAll("_", "-") +"}");
            }
        }
    }

    public RealmModel importRealm(RealmRepresentation rep) {
        String id = rep.getId();
        if (id == null) {
            id = KeycloakModelUtils.generateId();
        }
        RealmModel realm = model.createRealm(id, rep.getRealm());
        realm.setName(rep.getRealm());

        // setup defaults

        setupRealmDefaults(realm);
        setupMasterAdminManagement(realm);
        if (!hasRealmAdminManagementClient(rep)) setupRealmAdminManagement(realm);
        if (!hasAccountManagementClient(rep)) setupAccountManagement(realm);
<<<<<<< HEAD
=======

        boolean postponeImpersonationSetup = false;
        if (!hasImpersonationServiceClient(rep)) {
            if (hasRealmAdminManagementClient(rep)) {
                postponeImpersonationSetup = true;
            } else {
                setupImpersonationService(realm);
            }
        }

>>>>>>> 44e29838
        if (!hasBrokerClient(rep)) setupBrokerService(realm);
        if (!hasAdminConsoleClient(rep)) setupAdminConsole(realm);

        RepresentationToModel.importRealm(session, rep, realm);

<<<<<<< HEAD
=======
        // Could happen when migrating from older version and I have exported JSON file, which contains "realm-management" client but not "impersonation" client
        // I need to postpone impersonation because it needs "realm-management" client and it's roles set
        if (postponeImpersonationSetup) {
            setupImpersonationService(realm);
        }

>>>>>>> 44e29838
        setupAuthenticationFlows(realm);
        setupRequiredActions(realm);

        // Refresh periodic sync tasks for configured federationProviders
        List<UserFederationProviderModel> federationProviders = realm.getUserFederationProviders();
        UsersSyncManager usersSyncManager = new UsersSyncManager();
        for (final UserFederationProviderModel fedProvider : federationProviders) {
            usersSyncManager.refreshPeriodicSyncForProvider(session.getKeycloakSessionFactory(), session.getProvider(TimerProvider.class), fedProvider, realm.getId());
        }
        return realm;
    }

    private boolean hasRealmAdminManagementClient(RealmRepresentation rep) {
<<<<<<< HEAD
        if (rep.getClients() == null) return false;
        for (ClientRepresentation clientRep : rep.getClients()) {
            if (clientRep.getClientId().equals(getRealmAdminClientId(rep))) {
                return true;
            }
        }
        return false;
    }

    private boolean hasAccountManagementClient(RealmRepresentation rep) {
        if (rep.getClients() == null) return false;
        for (ClientRepresentation clientRep : rep.getClients()) {
            if (clientRep.getClientId().equals(Constants.ACCOUNT_MANAGEMENT_CLIENT_ID)) {
                return true;
            }
        }
        return false;
    }
    private boolean hasBrokerClient(RealmRepresentation rep) {
        if (rep.getClients() == null) return false;
        for (ClientRepresentation clientRep : rep.getClients()) {
            if (clientRep.getClientId().equals(Constants.BROKER_SERVICE_CLIENT_ID)) {
                return true;
            }
        }
        return false;
    }

    private boolean hasAdminConsoleClient(RealmRepresentation rep) {
        if (rep.getClients() == null) return false;
        for (ClientRepresentation clientRep : rep.getClients()) {
            if (clientRep.getClientId().equals(Constants.ADMIN_CONSOLE_CLIENT_ID)) {
                return true;
            }
        }
=======
        String realmAdminClientId = getRealmAdminClientId(rep);
        return hasClient(rep, realmAdminClientId);
    }

    private boolean hasAccountManagementClient(RealmRepresentation rep) {
        return hasClient(rep, Constants.ACCOUNT_MANAGEMENT_CLIENT_ID);
    }
    private boolean hasImpersonationServiceClient(RealmRepresentation rep) {
        return hasClient(rep, Constants.IMPERSONATION_SERVICE_CLIENT_ID);
    }
    private boolean hasBrokerClient(RealmRepresentation rep) {
        return hasClient(rep, Constants.BROKER_SERVICE_CLIENT_ID);
    }

    private boolean hasAdminConsoleClient(RealmRepresentation rep) {
        return hasClient(rep, Constants.ADMIN_CONSOLE_CLIENT_ID);
    }

    private boolean hasClient(RealmRepresentation rep, String clientId) {
        if (rep.getClients() != null) {
            for (ClientRepresentation clientRep : rep.getClients()) {
                if (clientRep.getClientId().equals(clientId)) {
                    return true;
                }
            }
        }

        // TODO: Just for compatibility with old versions. Should be removed later...
        if (rep.getApplications() != null) {
            for (ApplicationRepresentation clientRep : rep.getApplications()) {
                if (clientRep.getName().equals(clientId)) {
                    return true;
                }
            }
        }
        if (rep.getOauthClients() != null) {
            for (OAuthClientRepresentation clientRep : rep.getOauthClients()) {
                if (clientRep.getName().equals(clientId)) {
                    return true;
                }
            }
        }

>>>>>>> 44e29838
        return false;
    }

    /**
     * Query users based on a search string:
     * <p/>
     * "Bill Burke" first and last name
     * "bburke@redhat.com" email
     * "Burke" lastname or username
     *
     * @param searchString
     * @param realmModel
     * @return
     */
    public List<UserModel> searchUsers(String searchString, RealmModel realmModel) {
        if (searchString == null) {
            return Collections.emptyList();
        }
        return session.users().searchForUser(searchString.trim(), realmModel);
    }

}<|MERGE_RESOLUTION|>--- conflicted
+++ resolved
@@ -9,10 +9,7 @@
 import org.keycloak.models.ClientModel;
 import org.keycloak.models.BrowserSecurityHeaders;
 import org.keycloak.models.Constants;
-<<<<<<< HEAD
-=======
 import org.keycloak.models.ImpersonationConstants;
->>>>>>> 44e29838
 import org.keycloak.models.KeycloakSession;
 import org.keycloak.models.RealmModel;
 import org.keycloak.models.RealmProvider;
@@ -24,13 +21,9 @@
 import org.keycloak.models.utils.DefaultRequiredActions;
 import org.keycloak.models.utils.KeycloakModelUtils;
 import org.keycloak.models.utils.RepresentationToModel;
-<<<<<<< HEAD
-import org.keycloak.representations.idm.ClientRepresentation;
-=======
 import org.keycloak.representations.idm.ApplicationRepresentation;
 import org.keycloak.representations.idm.ClientRepresentation;
 import org.keycloak.representations.idm.OAuthClientRepresentation;
->>>>>>> 44e29838
 import org.keycloak.representations.idm.RealmEventsConfigRepresentation;
 import org.keycloak.representations.idm.RealmRepresentation;
 import org.keycloak.timer.TimerProvider;
@@ -98,10 +91,7 @@
         setupAccountManagement(realm);
         setupBrokerService(realm);
         setupAdminConsole(realm);
-<<<<<<< HEAD
-=======
         setupImpersonationService(realm);
->>>>>>> 44e29838
         setupAuthenticationFlows(realm);
         setupRequiredActions(realm);
 
@@ -247,13 +237,10 @@
         }
     }
 
-<<<<<<< HEAD
-=======
     public void setupImpersonationService(RealmModel realm) {
         ImpersonationConstants.setupImpersonationService(session, realm);
     }
 
->>>>>>> 44e29838
     public void setupBrokerService(RealmModel realm) {
         ClientModel client = realm.getClientNameMap().get(Constants.BROKER_SERVICE_CLIENT_ID);
         if (client == null) {
@@ -282,8 +269,6 @@
         setupMasterAdminManagement(realm);
         if (!hasRealmAdminManagementClient(rep)) setupRealmAdminManagement(realm);
         if (!hasAccountManagementClient(rep)) setupAccountManagement(realm);
-<<<<<<< HEAD
-=======
 
         boolean postponeImpersonationSetup = false;
         if (!hasImpersonationServiceClient(rep)) {
@@ -294,21 +279,17 @@
             }
         }
 
->>>>>>> 44e29838
         if (!hasBrokerClient(rep)) setupBrokerService(realm);
         if (!hasAdminConsoleClient(rep)) setupAdminConsole(realm);
 
         RepresentationToModel.importRealm(session, rep, realm);
 
-<<<<<<< HEAD
-=======
         // Could happen when migrating from older version and I have exported JSON file, which contains "realm-management" client but not "impersonation" client
         // I need to postpone impersonation because it needs "realm-management" client and it's roles set
         if (postponeImpersonationSetup) {
             setupImpersonationService(realm);
         }
 
->>>>>>> 44e29838
         setupAuthenticationFlows(realm);
         setupRequiredActions(realm);
 
@@ -322,43 +303,6 @@
     }
 
     private boolean hasRealmAdminManagementClient(RealmRepresentation rep) {
-<<<<<<< HEAD
-        if (rep.getClients() == null) return false;
-        for (ClientRepresentation clientRep : rep.getClients()) {
-            if (clientRep.getClientId().equals(getRealmAdminClientId(rep))) {
-                return true;
-            }
-        }
-        return false;
-    }
-
-    private boolean hasAccountManagementClient(RealmRepresentation rep) {
-        if (rep.getClients() == null) return false;
-        for (ClientRepresentation clientRep : rep.getClients()) {
-            if (clientRep.getClientId().equals(Constants.ACCOUNT_MANAGEMENT_CLIENT_ID)) {
-                return true;
-            }
-        }
-        return false;
-    }
-    private boolean hasBrokerClient(RealmRepresentation rep) {
-        if (rep.getClients() == null) return false;
-        for (ClientRepresentation clientRep : rep.getClients()) {
-            if (clientRep.getClientId().equals(Constants.BROKER_SERVICE_CLIENT_ID)) {
-                return true;
-            }
-        }
-        return false;
-    }
-
-    private boolean hasAdminConsoleClient(RealmRepresentation rep) {
-        if (rep.getClients() == null) return false;
-        for (ClientRepresentation clientRep : rep.getClients()) {
-            if (clientRep.getClientId().equals(Constants.ADMIN_CONSOLE_CLIENT_ID)) {
-                return true;
-            }
-        }
-=======
         String realmAdminClientId = getRealmAdminClientId(rep);
         return hasClient(rep, realmAdminClientId);
     }
@@ -402,7 +346,6 @@
             }
         }
 
->>>>>>> 44e29838
         return false;
     }
 
