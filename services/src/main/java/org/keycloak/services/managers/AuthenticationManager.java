--- conflicted
+++ resolved
@@ -690,21 +690,10 @@
      */
     public static void backchannelLogoutUserFromClient(KeycloakSession session, RealmModel realm, UserModel user, ClientModel client, UriInfo uriInfo, HttpHeaders headers) {
         session.sessions().getUserSessionsStream(realm, user)
-<<<<<<< HEAD
                 .toList() // collect to avoid concurrent modification.
                 .forEach(userSession ->
                                 backchannelLogoutUserSessionFromClient(session, realm, userSession, client, uriInfo, headers)
                         );
-=======
-                .map(userSession -> userSession.getAuthenticatedClientSessionByClient(client.getId()))
-                .filter(Objects::nonNull)
-                .toList() // collect to avoid concurrent modification.
-                .forEach(clientSession -> {
-                    backchannelLogoutClientSession(session, realm, clientSession, null, uriInfo, headers);
-                    clientSession.setAction(AuthenticationSessionModel.Action.LOGGED_OUT.name());
-                    TokenManager.dettachClientSession(clientSession);
-                });
->>>>>>> b5ed45f2
     }
 
     public static Response browserLogout(KeycloakSession session,
