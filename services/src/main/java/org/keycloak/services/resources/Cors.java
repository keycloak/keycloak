/*
 * Copyright 2016 Red Hat, Inc. and/or its affiliates
 * and other contributors as indicated by the @author tags.
 *
 * Licensed under the Apache License, Version 2.0 (the "License");
 * you may not use this file except in compliance with the License.
 * You may obtain a copy of the License at
 *
 * http://www.apache.org/licenses/LICENSE-2.0
 *
 * Unless required by applicable law or agreed to in writing, software
 * distributed under the License is distributed on an "AS IS" BASIS,
 * WITHOUT WARRANTIES OR CONDITIONS OF ANY KIND, either express or implied.
 * See the License for the specific language governing permissions and
 * limitations under the License.
 */
package org.keycloak.services.resources;

import java.util.Arrays;
import java.util.Collections;
import java.util.HashSet;
import java.util.Set;
import java.util.concurrent.TimeUnit;
import javax.ws.rs.core.Response;
import javax.ws.rs.core.Response.ResponseBuilder;
import javax.ws.rs.core.UriInfo;
import org.jboss.logging.Logger;
import org.jboss.resteasy.spi.HttpRequest;
import org.jboss.resteasy.spi.HttpResponse;
import org.keycloak.common.util.CollectionUtil;
import org.keycloak.common.util.UriUtils;
import org.keycloak.models.ClientModel;
import org.keycloak.protocol.oidc.utils.WebOriginsUtils;
import org.keycloak.representations.AccessToken;

/**
 * @author <a href="mailto:sthorger@redhat.com">Stian Thorgersen</a>
 */
public class Cors {

    private static final Logger logger = Logger.getLogger(Cors.class);

    public static final long DEFAULT_MAX_AGE = TimeUnit.HOURS.toSeconds(1);
    public static final String DEFAULT_ALLOW_METHODS = "GET, HEAD, OPTIONS";
    public static final String DEFAULT_ALLOW_HEADERS = "Origin, Accept, X-Requested-With, Content-Type, Access-Control-Request-Method, Access-Control-Request-Headers";

    public static final String ORIGIN_HEADER = "Origin";
    public static final String AUTHORIZATION_HEADER = "Authorization";

    public static final String ACCESS_CONTROL_ALLOW_ORIGIN = "Access-Control-Allow-Origin";
    public static final String ACCESS_CONTROL_ALLOW_METHODS = "Access-Control-Allow-Methods";
    public static final String ACCESS_CONTROL_ALLOW_HEADERS = "Access-Control-Allow-Headers";
    public static final String ACCESS_CONTROL_EXPOSE_HEADERS = "Access-Control-Expose-Headers";
    public static final String ACCESS_CONTROL_ALLOW_CREDENTIALS = "Access-Control-Allow-Credentials";
    public static final String ACCESS_CONTROL_MAX_AGE = "Access-Control-Max-Age";

    public static final String ACCESS_CONTROL_ALLOW_ORIGIN_WILDCARD = "*";
    public static final String INCLUDE_REDIRECTS = "+";

    private HttpRequest request;
    private ResponseBuilder builder;
    private Set<String> allowedOrigins;
    private Set<String> allowedMethods;
    private Set<String> exposedHeaders;

    private boolean preflight;
    private boolean auth;

    public Cors(HttpRequest request, ResponseBuilder response) {
        this.request = request;
        this.builder = response;
    }

    public Cors(HttpRequest request) {
        this.request = request;
    }

    public static Cors add(HttpRequest request, ResponseBuilder response) {
        return new Cors(request, response);
    }

    public static Cors add(HttpRequest request) {
        return new Cors(request);
    }

    public Cors builder(ResponseBuilder builder) {
        this.builder = builder;
        return this;
    }

    public Cors preflight() {
        preflight = true;
        return this;
    }

    public Cors auth() {
        auth = true;
        return this;
    }

    public Cors allowAllOrigins() {
        allowedOrigins = Collections.singleton(ACCESS_CONTROL_ALLOW_ORIGIN_WILDCARD);
        return this;
    }

    public Cors allowedOrigins(UriInfo uriInfo, ClientModel client) {
        if (client != null) {
            allowedOrigins = WebOriginsUtils.resolveValidWebOrigins(uriInfo, client);
        }
        return this;
    }

    public Cors allowedOrigins(AccessToken token) {
        if (token != null) {
            allowedOrigins = token.getAllowedOrigins();
        }
        return this;
    }

    public Cors allowedOrigins(String... allowedOrigins) {
        if (allowedOrigins != null && allowedOrigins.length > 0) {
            this.allowedOrigins = new HashSet<>(Arrays.asList(allowedOrigins));
        }
        return this;
    }

    public Cors allowedMethods(String... allowedMethods) {
        this.allowedMethods = new HashSet<>(Arrays.asList(allowedMethods));
        return this;
    }

    public Cors exposedHeaders(String... exposedHeaders) {
        this.exposedHeaders = new HashSet<>(Arrays.asList(exposedHeaders));
        return this;
    }

    public Response build() {
        String origin = request.getHttpHeaders().getRequestHeaders().getFirst(ORIGIN_HEADER);
        if (origin == null) {
            logger.trace("No origin header ignoring");
            return builder.build();
        }

        if (!preflight && (allowedOrigins == null || (!allowedOrigins.contains(origin) && !allowedOrigins.contains(ACCESS_CONTROL_ALLOW_ORIGIN_WILDCARD)))) {
            if (logger.isDebugEnabled()) {
                logger.debugv("Invalid CORS request: origin {0} not in allowed origins {1}", origin, allowedOrigins);
            }
            return builder.build();
        }

        builder.header(ACCESS_CONTROL_ALLOW_ORIGIN, origin);

        if (preflight) {
            if (allowedMethods != null) {
                builder.header(ACCESS_CONTROL_ALLOW_METHODS, CollectionUtil.join(allowedMethods));
            } else {
                builder.header(ACCESS_CONTROL_ALLOW_METHODS, DEFAULT_ALLOW_METHODS);
            }
        }

        if (!preflight && exposedHeaders != null) {
            builder.header(ACCESS_CONTROL_EXPOSE_HEADERS, CollectionUtil.join(exposedHeaders));
        }

        builder.header(ACCESS_CONTROL_ALLOW_CREDENTIALS, Boolean.toString(auth));

        if (preflight) {
            if (auth) {
                builder.header(ACCESS_CONTROL_ALLOW_HEADERS, String.format("%s, %s", DEFAULT_ALLOW_HEADERS, AUTHORIZATION_HEADER));
            } else {
                builder.header(ACCESS_CONTROL_ALLOW_HEADERS, DEFAULT_ALLOW_HEADERS);
            }
        }

        if (preflight) {
            builder.header(ACCESS_CONTROL_MAX_AGE, DEFAULT_MAX_AGE);
        }

        logger.debug("Added CORS headers to response");

        return builder.build();
    }

    public void build(HttpResponse response) {
        String origin = request.getHttpHeaders().getRequestHeaders().getFirst(ORIGIN_HEADER);
        if (origin == null) {
            logger.trace("No origin header ignoring");
            return;
        }

        if (!preflight && (allowedOrigins == null || (!allowedOrigins.contains(origin) && !allowedOrigins.contains(ACCESS_CONTROL_ALLOW_ORIGIN_WILDCARD)))) {
<<<<<<< HEAD
            if (logger.isDebugEnabled() && allowedOrigins!=null) {
                logger.debugv("Invalid CORS request: origin {0} not in allowed origins {1}", origin, Arrays.toString(allowedOrigins.toArray()));
=======
            if (logger.isDebugEnabled()) {
                logger.debugv("Invalid CORS request: origin {0} not in allowed origins {1}", origin, allowedOrigins);
>>>>>>> b2a7d423
            }
            return;
        }

        if (allowedOrigins.contains(ACCESS_CONTROL_ALLOW_ORIGIN_WILDCARD)) {
            response.getOutputHeaders().add(ACCESS_CONTROL_ALLOW_ORIGIN, ACCESS_CONTROL_ALLOW_ORIGIN_WILDCARD);
        } else {
            response.getOutputHeaders().add(ACCESS_CONTROL_ALLOW_ORIGIN, origin);
        }

        if (preflight) {
            if (allowedMethods != null) {
                response.getOutputHeaders().add(ACCESS_CONTROL_ALLOW_METHODS, CollectionUtil.join(allowedMethods));
            } else {
                response.getOutputHeaders().add(ACCESS_CONTROL_ALLOW_METHODS, DEFAULT_ALLOW_METHODS);
            }
        }

        if (!preflight && exposedHeaders != null) {
            response.getOutputHeaders().add(ACCESS_CONTROL_EXPOSE_HEADERS, CollectionUtil.join(exposedHeaders));
        }

        response.getOutputHeaders().add(ACCESS_CONTROL_ALLOW_CREDENTIALS, Boolean.toString(auth));

        if (preflight) {
            if (auth) {
                response.getOutputHeaders().add(ACCESS_CONTROL_ALLOW_HEADERS, String.format("%s, %s", DEFAULT_ALLOW_HEADERS, AUTHORIZATION_HEADER));
            } else {
                response.getOutputHeaders().add(ACCESS_CONTROL_ALLOW_HEADERS, DEFAULT_ALLOW_HEADERS);
            }
        }

        if (preflight) {
            response.getOutputHeaders().add(ACCESS_CONTROL_MAX_AGE, DEFAULT_MAX_AGE);
        }

        logger.debug("Added CORS headers to response");
    }

}<|MERGE_RESOLUTION|>--- conflicted
+++ resolved
@@ -189,13 +189,8 @@
         }
 
         if (!preflight && (allowedOrigins == null || (!allowedOrigins.contains(origin) && !allowedOrigins.contains(ACCESS_CONTROL_ALLOW_ORIGIN_WILDCARD)))) {
-<<<<<<< HEAD
             if (logger.isDebugEnabled() && allowedOrigins!=null) {
                 logger.debugv("Invalid CORS request: origin {0} not in allowed origins {1}", origin, Arrays.toString(allowedOrigins.toArray()));
-=======
-            if (logger.isDebugEnabled()) {
-                logger.debugv("Invalid CORS request: origin {0} not in allowed origins {1}", origin, allowedOrigins);
->>>>>>> b2a7d423
             }
             return;
         }
