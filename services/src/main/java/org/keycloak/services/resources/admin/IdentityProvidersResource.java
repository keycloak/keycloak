--- conflicted
+++ resolved
@@ -1,186 +1,3 @@
-<<<<<<< HEAD
-package org.keycloak.services.resources.admin;
-
-import org.jboss.resteasy.annotations.cache.NoCache;
-import org.jboss.resteasy.plugins.providers.multipart.InputPart;
-import org.jboss.resteasy.plugins.providers.multipart.MultipartFormDataInput;
-import javax.ws.rs.NotFoundException;
-import org.jboss.resteasy.spi.ResteasyProviderFactory;
-import org.keycloak.broker.provider.IdentityProvider;
-import org.keycloak.broker.provider.IdentityProviderFactory;
-import org.keycloak.connections.httpclient.HttpClientProvider;
-import org.keycloak.models.IdentityProviderModel;
-import org.keycloak.models.KeycloakSession;
-import org.keycloak.models.ModelDuplicateException;
-import org.keycloak.models.RealmModel;
-import org.keycloak.models.utils.ModelToRepresentation;
-import org.keycloak.models.utils.RepresentationToModel;
-import org.keycloak.provider.ProviderFactory;
-import org.keycloak.representations.idm.IdentityProviderRepresentation;
-import org.keycloak.services.ErrorResponse;
-import org.keycloak.social.SocialIdentityProvider;
-
-import javax.ws.rs.Consumes;
-import javax.ws.rs.GET;
-import javax.ws.rs.POST;
-import javax.ws.rs.Path;
-import javax.ws.rs.PathParam;
-import javax.ws.rs.Produces;
-import javax.ws.rs.core.Context;
-import javax.ws.rs.core.MediaType;
-import javax.ws.rs.core.Response;
-import javax.ws.rs.core.UriInfo;
-import java.io.IOException;
-import java.io.InputStream;
-import java.util.ArrayList;
-import java.util.List;
-import java.util.Map;
-
-import static javax.ws.rs.core.Response.Status.BAD_REQUEST;
-
-/**
- * @author Pedro Igor
- */
-public class IdentityProvidersResource {
-
-    private final RealmModel realm;
-    private final KeycloakSession session;
-    private RealmAuth auth;
-
-    public IdentityProvidersResource(RealmModel realm, KeycloakSession session, RealmAuth auth) {
-        this.realm = realm;
-        this.session = session;
-        this.auth = auth;
-        this.auth.init(RealmAuth.Resource.IDENTITY_PROVIDER);
-    }
-
-    @Path("/providers/{provider_id}")
-    @GET
-    @NoCache
-    @Produces(MediaType.APPLICATION_JSON)
-    public Response getIdentityProviders(@PathParam("provider_id") String providerId) {
-        this.auth.requireView();
-        IdentityProviderFactory providerFactory = getProviderFactorytById(providerId);
-
-        if (providerFactory != null) {
-            return Response.ok(providerFactory).build();
-        }
-
-        return Response.status(BAD_REQUEST).build();
-    }
-
-    @POST
-    @Path("import-config")
-    @Consumes(MediaType.MULTIPART_FORM_DATA)
-    @Produces(MediaType.APPLICATION_JSON)
-    public Map<String, String> importFrom(@Context UriInfo uriInfo, MultipartFormDataInput input) throws IOException {
-        this.auth.requireManage();
-        Map<String, List<InputPart>> formDataMap = input.getFormDataMap();
-        String providerId = formDataMap.get("providerId").get(0).getBodyAsString();
-        InputPart file = formDataMap.get("file").get(0);
-        InputStream inputStream = file.getBody(InputStream.class, null);
-        IdentityProviderFactory providerFactory = getProviderFactorytById(providerId);
-        Map<String, String> config = providerFactory.parseConfig(inputStream);
-        return config;
-    }
-
-    @POST
-    @Path("import-config")
-    @Consumes(MediaType.APPLICATION_JSON)
-    @Produces(MediaType.APPLICATION_JSON)
-    public Map<String, String> importFrom(@Context UriInfo uriInfo, Map<String, Object> data) throws IOException {
-        this.auth.requireManage();
-
-        String providerId = data.get("providerId").toString();
-        String from = data.get("fromUrl").toString();
-        InputStream inputStream = session.getProvider(HttpClientProvider.class).get(from);
-        try {
-            IdentityProviderFactory providerFactory = getProviderFactorytById(providerId);
-            Map<String, String> config;
-            config = providerFactory.parseConfig(inputStream);
-            return config;
-        } finally {
-            try {
-                inputStream.close();
-            } catch (IOException e) {
-            }
-        }
-    }
-
-    @GET
-    @Path("instances")
-    @NoCache
-    @Produces(MediaType.APPLICATION_JSON)
-    public List<IdentityProviderRepresentation> getIdentityProviders() {
-        this.auth.requireView();
-
-        List<IdentityProviderRepresentation> representations = new ArrayList<IdentityProviderRepresentation>();
-
-        for (IdentityProviderModel identityProviderModel : realm.getIdentityProviders()) {
-            representations.add(ModelToRepresentation.toRepresentation(identityProviderModel));
-        }
-
-        return representations;
-    }
-
-    @POST
-    @Path("instances")
-    @Consumes(MediaType.APPLICATION_JSON)
-    public Response create(@Context UriInfo uriInfo, IdentityProviderRepresentation representation) {
-        this.auth.requireManage();
-
-        try {
-            this.realm.addIdentityProvider(RepresentationToModel.toModel(representation));
-
-            return Response.created(uriInfo.getAbsolutePathBuilder().path(representation.getProviderId()).build()).build();
-        } catch (ModelDuplicateException e) {
-            return ErrorResponse.exists("Identity Provider " + representation.getAlias() + " already exists");
-        }
-    }
-
-    @Path("instances/{alias}")
-    public IdentityProviderResource getIdentityProvider(@PathParam("alias") String alias) {
-        this.auth.requireView();
-        IdentityProviderModel identityProviderModel = null;
-
-        for (IdentityProviderModel storedIdentityProvider : this.realm.getIdentityProviders()) {
-            if (storedIdentityProvider.getAlias().equals(alias)
-                    || storedIdentityProvider.getInternalId().equals(alias)) {
-                identityProviderModel = storedIdentityProvider;
-            }
-        }
-
-        if (identityProviderModel == null) {
-            throw new NotFoundException("Could not find identity provider: " + alias);
-        }
-
-        IdentityProviderResource identityProviderResource = new IdentityProviderResource(this.auth, realm, session, identityProviderModel);
-        ResteasyProviderFactory.getInstance().injectProperties(identityProviderResource);
-
-        return identityProviderResource;
-    }
-
-    private IdentityProviderFactory getProviderFactorytById(String providerId) {
-        List<ProviderFactory> allProviders = getProviderFactories();
-
-        for (ProviderFactory providerFactory : allProviders) {
-            if (providerFactory.getId().equals(providerId)) {
-                return (IdentityProviderFactory) providerFactory;
-            }
-        }
-
-        return null;
-    }
-
-    private List<ProviderFactory> getProviderFactories() {
-        List<ProviderFactory> allProviders = new ArrayList<ProviderFactory>();
-
-        allProviders.addAll(this.session.getKeycloakSessionFactory().getProviderFactories(IdentityProvider.class));
-        allProviders.addAll(this.session.getKeycloakSessionFactory().getProviderFactories(SocialIdentityProvider.class));
-
-        return allProviders;
-    }
-=======
 package org.keycloak.services.resources.admin;
 
 import org.jboss.resteasy.annotations.cache.NoCache;
@@ -378,5 +195,4 @@
 
         return allProviders;
     }
->>>>>>> 269dc260
 }