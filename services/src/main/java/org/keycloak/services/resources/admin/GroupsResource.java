--- conflicted
+++ resolved
@@ -17,7 +17,7 @@
 package org.keycloak.services.resources.admin;
 
 import org.jboss.resteasy.annotations.cache.NoCache;
-import javax.ws.rs.NotFoundException;
+import org.jboss.resteasy.spi.NotFoundException;
 import org.jboss.resteasy.spi.ResteasyProviderFactory;
 import org.keycloak.events.admin.OperationType;
 import org.keycloak.events.admin.ResourceType;
@@ -47,8 +47,8 @@
 import java.util.Objects;
 
 /**
+ * @resource Groups
  * @author Bill Burke
- * @resource Groups
  */
 public class GroupsResource {
 
@@ -76,11 +76,10 @@
     public List<GroupRepresentation> getGroups(@QueryParam("search") String search,
                                                @QueryParam("first") Integer firstResult,
                                                @QueryParam("max") Integer maxResults,
-<<<<<<< HEAD
-                                               @QueryParam("parent") String parent) {
-=======
+                                               @QueryParam("parent") String parent,
                                                @QueryParam("full") @DefaultValue("false") boolean fullRepresentation) {
->>>>>>> 0219d62f
+
+
         auth.groups().requireList();
 
         List<GroupRepresentation> results;
@@ -89,7 +88,9 @@
         maxResults = maxResults != null ? maxResults : Constants.DEFAULT_MAX_RESULTS;
 
         if (Objects.nonNull(search)) {
-<<<<<<< HEAD
+            results = ModelToRepresentation.searchForGroupByName(realm, fullRepresentation, search.trim(), firstResult, maxResults);
+        } else if(Objects.nonNull(firstResult) && Objects.nonNull(maxResults)) {
+            results = ModelToRepresentation.toGroupHierarchy(realm, fullRepresentation, firstResult, maxResults);
             if (search.indexOf(":") != -1) {
                 String[] searchs = search.split(":");
                 results = ModelToRepresentation.searchForGroupByAttribute(realm, searchs[0], searchs[1], firstResult, maxResults, true);
@@ -100,13 +101,6 @@
             results = ModelToRepresentation.toSubGroupsByParent(realm, parent);
         } else {
             results = ModelToRepresentation.toTopLevelGroup(realm, firstResult, maxResults);
-=======
-            results = ModelToRepresentation.searchForGroupByName(realm, fullRepresentation, search.trim(), firstResult, maxResults);
-        } else if(Objects.nonNull(firstResult) && Objects.nonNull(maxResults)) {
-            results = ModelToRepresentation.toGroupHierarchy(realm, fullRepresentation, firstResult, maxResults);
-        } else {
-            results = ModelToRepresentation.toGroupHierarchy(realm, fullRepresentation);
->>>>>>> 0219d62f
         }
 
         return results;
@@ -124,7 +118,7 @@
         if (group == null) {
             throw new NotFoundException("Could not find group by id");
         }
-        GroupResource resource = new GroupResource(realm, group, session, this.auth, adminEvent);
+        GroupResource resource =  new GroupResource(realm, group, session, this.auth, adminEvent);
         ResteasyProviderFactory.getInstance().injectProperties(resource);
         return resource;
     }
