--- conflicted
+++ resolved
@@ -37,10 +37,7 @@
 import java.net.URI;
 import java.util.HashMap;
 import java.util.List;
-<<<<<<< HEAD
-=======
 import java.util.Map;
->>>>>>> 0dfbe01c
 import java.util.Objects;
 import org.keycloak.services.ErrorResponse;
 import org.keycloak.services.resources.admin.permissions.AdminPermissionEvaluator;
@@ -118,18 +115,6 @@
      */
     @GET
     @NoCache
-<<<<<<< HEAD
-    @Path("/count")
-    public Response getGroupCount(@QueryParam("search") String search) {
-        auth.requireView();
-        Long results;
-        if (Objects.nonNull(search)) {
-            results = realm.getGroupsCountByNameContaining(search);
-        } else {
-            results = realm.getGroupsCount();
-        }
-        return Response.ok(results).build();
-=======
     @Path("count")
     @Produces(MediaType.APPLICATION_JSON)
     public Map<String, Long> getGroupCount(@QueryParam("search") String search,
@@ -143,7 +128,6 @@
         }
         map.put("count", results);
         return map;
->>>>>>> 0dfbe01c
     }
 
     /**
