/*
 * Copyright 2016 Red Hat, Inc. and/or its affiliates
 * and other contributors as indicated by the @author tags.
 *
 * Licensed under the Apache License, Version 2.0 (the "License");
 * you may not use this file except in compliance with the License.
 * You may obtain a copy of the License at
 *
 * http://www.apache.org/licenses/LICENSE-2.0
 *
 * Unless required by applicable law or agreed to in writing, software
 * distributed under the License is distributed on an "AS IS" BASIS,
 * WITHOUT WARRANTIES OR CONDITIONS OF ANY KIND, either express or implied.
 * See the License for the specific language governing permissions and
 * limitations under the License.
 */
package org.keycloak.services.resources.admin;

import jakarta.ws.rs.Consumes;
import jakarta.ws.rs.DefaultValue;
import jakarta.ws.rs.GET;
import jakarta.ws.rs.NotFoundException;
import jakarta.ws.rs.POST;
import jakarta.ws.rs.Path;
import jakarta.ws.rs.PathParam;
import jakarta.ws.rs.Produces;
import jakarta.ws.rs.QueryParam;
import jakarta.ws.rs.core.MediaType;
import jakarta.ws.rs.core.Response;
import java.net.URI;
import java.util.HashMap;
import java.util.Map;
import java.util.Objects;
import java.util.stream.Stream;
import org.eclipse.microprofile.openapi.annotations.Operation;
import org.eclipse.microprofile.openapi.annotations.extensions.Extension;
import org.eclipse.microprofile.openapi.annotations.tags.Tag;
import org.jboss.resteasy.annotations.cache.NoCache;
import org.keycloak.common.util.ObjectUtil;
import org.keycloak.events.admin.OperationType;
import org.keycloak.events.admin.ResourceType;
import org.keycloak.models.GroupModel;
import org.keycloak.models.KeycloakSession;
import org.keycloak.models.ModelDuplicateException;
import org.keycloak.models.RealmModel;
import org.keycloak.models.utils.ModelToRepresentation;
import org.keycloak.representations.idm.GroupRepresentation;
import org.keycloak.services.ErrorResponse;
import org.keycloak.services.resources.KeycloakOpenAPI;
import org.keycloak.services.resources.admin.permissions.AdminPermissionEvaluator;
import org.keycloak.services.resources.admin.permissions.GroupPermissionEvaluator;
import org.keycloak.utils.GroupUtils;
import org.keycloak.utils.SearchQueryUtils;



/**
 * @resource Groups
 * @author Bill Burke
 */
@Extension(name = KeycloakOpenAPI.Profiles.ADMIN, value = "")
public class GroupsResource {

    private final RealmModel realm;
    private final KeycloakSession session;
    private final AdminPermissionEvaluator auth;
    private final AdminEventBuilder adminEvent;

    public GroupsResource(RealmModel realm, KeycloakSession session, AdminPermissionEvaluator auth, AdminEventBuilder adminEvent) {
        this.realm = realm;
        this.session = session;
        this.auth = auth;
        this.adminEvent = adminEvent.resource(ResourceType.GROUP);

    }

    /**
     * Get group hierarchy.  Only name and ids are returned.
     *
     * @return
     */
    @GET
    @NoCache
    @Produces(MediaType.APPLICATION_JSON)
    @Tag(name = KeycloakOpenAPI.Admin.Tags.GROUPS)
    @Operation( summary = "Get group hierarchy.  Only name and ids are returned.")
    public Stream<GroupRepresentation> getGroups(@QueryParam("search") String search,
                                                 @QueryParam("q") String searchQuery,
                                                 @QueryParam("exact") @DefaultValue("false") Boolean exact,
                                                 @QueryParam("first") Integer firstResult,
                                                 @QueryParam("max") Integer maxResults,
                                                 @QueryParam("briefRepresentation") @DefaultValue("true") boolean briefRepresentation,
                                                 @QueryParam("populateHierarchy") @DefaultValue("true") boolean populateHierarchy) {
        GroupPermissionEvaluator groupsEvaluator = auth.groups();
        groupsEvaluator.requireList();

        Stream<GroupModel> stream;
        if (Objects.nonNull(searchQuery)) {
            Map<String, String> attributes = SearchQueryUtils.getFields(searchQuery);
            stream = ModelToRepresentation.searchGroupModelsByAttributes(session, realm, !briefRepresentation, populateHierarchy, attributes, firstResult, maxResults);
        } else if (Objects.nonNull(search)) {
<<<<<<< HEAD
            //briefRepresentation is ignored by searchForGroupModelByName, and top level groups are returned
            //This is the case where search results are displayed in the sidebar.
            // We need to be creating a single line for the ancestry that is all parents and grandparents etc should just show one subgroup

            stream = ModelToRepresentation.searchForGroupByNameNoAncestryStream(session, realm, !briefRepresentation, search.trim(), exact, firstResult, maxResults);
            return  GroupUtils.toAncestorsLine(session, realm, groupsEvaluator, stream, !briefRepresentation);

=======
            stream = session.groups().searchForGroupByNameStream(realm, search.trim(), exact, firstResult, maxResults);
>>>>>>> 8c9f7f0d
        } else if(Objects.nonNull(firstResult) && Objects.nonNull(maxResults)) {
            stream = realm.getTopLevelGroupsStream(firstResult, maxResults);
        } else {
            stream = realm.getTopLevelGroupsStream();
        }

        if(populateHierarchy) {
            return GroupUtils.populateGroupHierarchyFromSubGroups(session, realm, stream, !briefRepresentation, groupsEvaluator);
        }
        return stream
            .map(g -> ModelToRepresentation.toRepresentation(g, !briefRepresentation))
            .map(g -> GroupUtils.populateSubGroupCount(realm, session, g));
    }

    /**
     * Does not expand hierarchy.  Subgroups will not be set.
     *
     * @param id
     * @return
     */
    @Path("{id}")
    public GroupResource getGroupById(@PathParam("id") String id) {
        GroupModel group = realm.getGroupById(id);
        if (group == null) {
            throw new NotFoundException("Could not find group by id");
        }
        return new GroupResource(realm, group, session, this.auth, adminEvent);
    }

    /**
     * Returns the groups counts.
     *
     * @return
     */
    @GET
    @NoCache
    @Path("count")
    @Produces(MediaType.APPLICATION_JSON)
    @Tag(name = KeycloakOpenAPI.Admin.Tags.GROUPS)
    @Operation( summary = "Returns the groups counts.")
    public Map<String, Long> getGroupCount(@QueryParam("search") String search,
                                           @QueryParam("top") @DefaultValue("false") boolean onlyTopGroups) {
        Long results;
        Map<String, Long> map = new HashMap<>();
        if (Objects.nonNull(search)) {
            results = realm.getGroupsCountByNameContaining(search);
        } else {
            results = realm.getGroupsCount(onlyTopGroups);
        }
        map.put("count", results);
        return map;
    }

    /**
     * create or add a top level realm groupSet or create child.  This will update the group and set the parent if it exists.  Create it and set the parent
     * if the group doesn't exist.
     *
     * @param rep
     */
    @POST
    @Consumes(MediaType.APPLICATION_JSON)
    @Tag(name = KeycloakOpenAPI.Admin.Tags.GROUPS)
    @Operation( summary = "create or add a top level realm groupSet or create child.",
        description = "This will update the group and set the parent if it exists. Create it and set the parent if the group doesn’t exist.")
    public Response addTopLevelGroup(GroupRepresentation rep) {
        auth.groups().requireManage();

        GroupModel child;
        Response.ResponseBuilder builder = Response.status(204);
        String groupName = rep.getName();

        if (ObjectUtil.isBlank(groupName)) {
            throw ErrorResponse.error("Group name is missing", Response.Status.BAD_REQUEST);
        }

        try {
            if (rep.getId() != null) {
                child = realm.getGroupById(rep.getId());
                if (child == null) {
                    throw new NotFoundException("Could not find child by id");
                }
                if (child.getParentId() != null) {
                    realm.moveGroup(child, null);
                }
                adminEvent.operation(OperationType.UPDATE).resourcePath(session.getContext().getUri());
            } else {
                child = realm.createGroup(groupName);
                GroupResource.updateGroup(rep, child, realm, session);
                URI uri = session.getContext().getUri().getAbsolutePathBuilder()
                        .path(child.getId()).build();
                builder.status(201).location(uri);

                rep.setId(child.getId());
                adminEvent.operation(OperationType.CREATE).resourcePath(session.getContext().getUri(), child.getId());
            }
        } catch (ModelDuplicateException mde) {
            throw ErrorResponse.exists("Top level group named '" + groupName + "' already exists.");
        }

        adminEvent.representation(rep).success();
        return builder.build();
    }
}<|MERGE_RESOLUTION|>--- conflicted
+++ resolved
@@ -99,17 +99,10 @@
             Map<String, String> attributes = SearchQueryUtils.getFields(searchQuery);
             stream = ModelToRepresentation.searchGroupModelsByAttributes(session, realm, !briefRepresentation, populateHierarchy, attributes, firstResult, maxResults);
         } else if (Objects.nonNull(search)) {
-<<<<<<< HEAD
-            //briefRepresentation is ignored by searchForGroupModelByName, and top level groups are returned
-            //This is the case where search results are displayed in the sidebar.
-            // We need to be creating a single line for the ancestry that is all parents and grandparents etc should just show one subgroup
-
+            // We are creating a single line for the ancestry that is all parents and grandparents etc should just show one subgroup
             stream = ModelToRepresentation.searchForGroupByNameNoAncestryStream(session, realm, !briefRepresentation, search.trim(), exact, firstResult, maxResults);
             return  GroupUtils.toAncestorsLine(session, realm, groupsEvaluator, stream, !briefRepresentation);
 
-=======
-            stream = session.groups().searchForGroupByNameStream(realm, search.trim(), exact, firstResult, maxResults);
->>>>>>> 8c9f7f0d
         } else if(Objects.nonNull(firstResult) && Objects.nonNull(maxResults)) {
             stream = realm.getTopLevelGroupsStream(firstResult, maxResults);
         } else {
