/*
 * Copyright 2016 Red Hat, Inc. and/or its affiliates
 * and other contributors as indicated by the @author tags.
 *
 * Licensed under the Apache License, Version 2.0 (the "License");
 * you may not use this file except in compliance with the License.
 * You may obtain a copy of the License at
 *
 * http://www.apache.org/licenses/LICENSE-2.0
 *
 * Unless required by applicable law or agreed to in writing, software
 * distributed under the License is distributed on an "AS IS" BASIS,
 * WITHOUT WARRANTIES OR CONDITIONS OF ANY KIND, either express or implied.
 * See the License for the specific language governing permissions and
 * limitations under the License.
 */
package org.keycloak.services.resources.admin;

import java.text.ParseException;
import java.text.SimpleDateFormat;
import java.util.ArrayList;
import java.util.Date;
import java.util.HashMap;
import java.util.LinkedList;
import java.util.List;
import java.util.Map;
import java.util.regex.PatternSyntaxException;

import javax.ws.rs.Consumes;
import javax.ws.rs.DELETE;
import javax.ws.rs.GET;
import javax.ws.rs.POST;
import javax.ws.rs.PUT;
import javax.ws.rs.Path;
import javax.ws.rs.PathParam;
import javax.ws.rs.Produces;
import javax.ws.rs.QueryParam;
import javax.ws.rs.core.Context;
import javax.ws.rs.core.HttpHeaders;
import javax.ws.rs.core.MediaType;
import javax.ws.rs.core.Response;
import javax.ws.rs.core.UriInfo;

import org.jboss.resteasy.annotations.cache.NoCache;
import org.jboss.resteasy.spi.BadRequestException;
import org.jboss.resteasy.spi.NotFoundException;
import org.jboss.resteasy.spi.ResteasyProviderFactory;
import org.keycloak.KeyPairVerifier;
import org.keycloak.common.ClientConnection;
import org.keycloak.common.VerificationException;
import org.keycloak.common.util.PemUtils;
import org.keycloak.events.Event;
import org.keycloak.events.EventQuery;
import org.keycloak.events.EventStoreProvider;
import org.keycloak.events.EventType;
import org.keycloak.events.admin.AdminEvent;
import org.keycloak.events.admin.AdminEventQuery;
import org.keycloak.events.admin.OperationType;
import org.keycloak.exportimport.ClientDescriptionConverter;
import org.keycloak.exportimport.ClientDescriptionConverterFactory;
import org.keycloak.jose.jws.JWSBuilder;
import org.keycloak.jose.jws.JWSInput;
import org.keycloak.models.ClientModel;
import org.keycloak.models.GroupModel;
import org.keycloak.models.KeycloakSession;
import org.keycloak.models.ModelDuplicateException;
import org.keycloak.models.RealmModel;
import org.keycloak.models.UserFederationProviderModel;
import org.keycloak.models.UserSessionModel;
import org.keycloak.models.cache.CacheRealmProvider;
import org.keycloak.models.cache.CacheUserProvider;
import org.keycloak.models.utils.KeycloakModelUtils;
import org.keycloak.models.utils.ModelToRepresentation;
import org.keycloak.models.utils.RepresentationToModel;
import org.keycloak.partialimport.PartialImportManager;
import org.keycloak.protocol.oidc.TokenManager;
import org.keycloak.provider.ProviderFactory;
import org.keycloak.representations.adapters.action.GlobalRequestResult;
import org.keycloak.representations.idm.AdminEventRepresentation;
import org.keycloak.representations.idm.ClientRepresentation;
import org.keycloak.representations.idm.EventRepresentation;
import org.keycloak.representations.idm.GroupRepresentation;
import org.keycloak.representations.idm.PartialImportRepresentation;
import org.keycloak.representations.idm.RealmEventsConfigRepresentation;
import org.keycloak.representations.idm.RealmRepresentation;
import org.keycloak.services.ErrorResponse;
import org.keycloak.services.ServicesLogger;
import org.keycloak.services.managers.AuthenticationManager;
import org.keycloak.services.managers.LDAPConnectionTestManager;
import org.keycloak.services.managers.RealmManager;
import org.keycloak.services.managers.ResourceAdminManager;
import org.keycloak.services.managers.UsersSyncManager;
import org.keycloak.services.resources.admin.spi.RealmAdminResourceProvider;
import org.keycloak.services.resources.admin.spi.RealmAdminResourceProviderFactory;
import org.keycloak.timer.TimerProvider;

<<<<<<< HEAD
=======
import javax.ws.rs.Consumes;
import javax.ws.rs.DELETE;
import javax.ws.rs.GET;
import javax.ws.rs.POST;
import javax.ws.rs.PUT;
import javax.ws.rs.Path;
import javax.ws.rs.PathParam;
import javax.ws.rs.Produces;
import javax.ws.rs.QueryParam;
import javax.ws.rs.core.Context;
import javax.ws.rs.core.HttpHeaders;
import javax.ws.rs.core.MediaType;
import javax.ws.rs.core.Response;
import javax.ws.rs.core.Response.Status;
import javax.ws.rs.core.UriInfo;

import java.security.PrivateKey;
import java.security.PublicKey;
import java.text.ParseException;
import java.text.SimpleDateFormat;
import java.util.ArrayList;
import java.util.Date;
import java.util.HashMap;
import java.util.LinkedList;
import java.util.List;
import java.util.Map;
import java.util.regex.PatternSyntaxException;
import org.keycloak.partialimport.PartialImportManager;

>>>>>>> 973619d7
/**
 * Base resource class for the admin REST api of one realm
 *
 * @author <a href="mailto:bill@burkecentral.com">Bill Burke</a>
 * @version $Revision: 1 $
 */
public class RealmAdminResource {
    protected static final ServicesLogger logger = ServicesLogger.ROOT_LOGGER;
    protected RealmAuth auth;
    protected RealmModel realm;
    private TokenManager tokenManager;
    private AdminEventBuilder adminEvent;

    @Context
    protected KeycloakSession session;

    @Context
    protected UriInfo uriInfo;

    @Context
    protected ClientConnection connection;

    @Context
    protected HttpHeaders headers;

    public RealmAdminResource(RealmAuth auth, RealmModel realm, TokenManager tokenManager, AdminEventBuilder adminEvent) {
        this.auth = auth;
        this.realm = realm;
        this.tokenManager = tokenManager;
        this.adminEvent = adminEvent.realm(realm);

        auth.init(RealmAuth.Resource.REALM);
    }

    /**
     * Base path for importing clients under this realm.
     *
     * @return
     */
    @Path("client-description-converter")
    @Consumes({ MediaType.APPLICATION_JSON, MediaType.APPLICATION_XML, MediaType.TEXT_PLAIN })
    @POST
    @Produces(MediaType.APPLICATION_JSON)
    public ClientRepresentation convertClientDescription(String description) {
        for (ProviderFactory<ClientDescriptionConverter> factory : session.getKeycloakSessionFactory().getProviderFactories(ClientDescriptionConverter.class)) {
            if (((ClientDescriptionConverterFactory) factory).isSupported(description)) {
                return factory.create(session).convertToInternal(description);
            }
        }

        throw new BadRequestException("Unsupported format");
    }

    /**
     * Base path for managing attack detection.
     *
     * @return
     */
    @Path("attack-detection")
    public AttackDetectionResource getAttackDetection() {
        AttackDetectionResource resource = new AttackDetectionResource(auth, realm, adminEvent);
        ResteasyProviderFactory.getInstance().injectProperties(resource);
        return resource;
    }

    /**
     * Base path for managing clients under this realm.
     *
     * @return
     */
    @Path("clients")
    public ClientsResource getClients() {
        ClientsResource clientsResource = new ClientsResource(realm, auth, adminEvent);
        ResteasyProviderFactory.getInstance().injectProperties(clientsResource);
        return clientsResource;
    }

    /**
     * Base path for managing client templates under this realm.
     *
     * @return
     */
    @Path("client-templates")
    public ClientTemplatesResource getClientTemplates() {
        ClientTemplatesResource clientsResource = new ClientTemplatesResource(realm, auth, adminEvent);
        ResteasyProviderFactory.getInstance().injectProperties(clientsResource);
        return clientsResource;
    }

    /**
     * Base path for managing client initial access tokens
     *
     * @return
     */
    @Path("clients-initial-access")
    public ClientInitialAccessResource getClientInitialAccess() {
        ClientInitialAccessResource resource = new ClientInitialAccessResource(realm, auth, adminEvent);
        ResteasyProviderFactory.getInstance().injectProperties(resource);
        return resource;
    }

    /**
     * base path for managing realm-level roles of this realm
     *
     * @return
     */
    @Path("roles")
    public RoleContainerResource getRoleContainerResource() {
        return new RoleContainerResource(uriInfo, realm, auth, realm, adminEvent);
    }

    /**
     * Get the top-level representation of the realm
     *
     * It will not include nested information like User and Client representations.
     *
     * @return
     */
    @GET
    @NoCache
    @Produces(MediaType.APPLICATION_JSON)
    public RealmRepresentation getRealm() {
        if (auth.hasView()) {
            return ModelToRepresentation.toRepresentation(realm, false);
        } else {
            auth.requireAny();

            RealmRepresentation rep = new RealmRepresentation();
            rep.setRealm(realm.getName());
            return rep;
        }
    }

    /**
     * Update the top-level information of the realm
     *
     * Any user, roles or client information in the representation
     * will be ignored.  This will only update top-level attributes of the realm.
     *
     * @param rep
     * @return
     */
    @PUT
    @Consumes(MediaType.APPLICATION_JSON)
    public Response updateRealm(final RealmRepresentation rep) {
        auth.requireManage();

        logger.debug("updating realm: " + realm.getName());
        try {
            if (!"GENERATE".equals(rep.getPublicKey()) && (rep.getPrivateKey() != null && rep.getPublicKey() != null)) {
                try {
                    KeyPairVerifier.verify(rep.getPrivateKey(), rep.getPublicKey());
                } catch (VerificationException e) {
                    return ErrorResponse.error(e.getMessage(), Status.BAD_REQUEST);
                }
            }

            RepresentationToModel.updateRealm(rep, realm);

            // Refresh periodic sync tasks for configured federationProviders
            List<UserFederationProviderModel> federationProviders = realm.getUserFederationProviders();
            UsersSyncManager usersSyncManager = new UsersSyncManager();
            for (final UserFederationProviderModel fedProvider : federationProviders) {
                usersSyncManager.notifyToRefreshPeriodicSync(session, realm, fedProvider, false);
            }

            adminEvent.operation(OperationType.UPDATE).representation(rep).success();
            return Response.noContent().build();
        } catch (PatternSyntaxException e) {
            return ErrorResponse.error("Specified regex pattern(s) is invalid.", Response.Status.BAD_REQUEST);
        } catch (ModelDuplicateException e) {
            throw e;
        } catch (Exception e) {
            logger.error(e.getMessage(), e);
            return ErrorResponse.error("Failed to update realm", Response.Status.INTERNAL_SERVER_ERROR);
        }
    }

    /**
     * Delete the realm
     *
     */
    @DELETE
    public void deleteRealm() {
        auth.requireManage();

        if (!new RealmManager(session).removeRealm(realm)) {
            throw new NotFoundException("Realm doesn't exist");
        }
    }

    /**
     * Base path for managing users in this realm.
     *
     * @return
     */
    @Path("users")
    public UsersResource users() {
        UsersResource users = new UsersResource(realm, auth, tokenManager, adminEvent);
        ResteasyProviderFactory.getInstance().injectProperties(users);
        //resourceContext.initResource(users);
        return users;
    }

    @Path("user-federation")
    public UserFederationProvidersResource userFederation() {
        UserFederationProvidersResource fed = new UserFederationProvidersResource(realm, auth, adminEvent);
        ResteasyProviderFactory.getInstance().injectProperties(fed);
        //resourceContext.initResource(fed);
        return fed;
    }

    @Path("authentication")
    public AuthenticationManagementResource flows() {
        AuthenticationManagementResource resource = new AuthenticationManagementResource(realm, session, auth, adminEvent);
        ResteasyProviderFactory.getInstance().injectProperties(resource);
        //resourceContext.initResource(resource);
        return resource;

    }

    /**
     * Path for managing all realm-level or client-level roles defined in this realm by its id.
     *
     * @return
     */
    @Path("roles-by-id")
    public RoleByIdResource rolesById() {
        RoleByIdResource resource = new RoleByIdResource(realm, auth, adminEvent);
        ResteasyProviderFactory.getInstance().injectProperties(resource);
        //resourceContext.initResource(resource);
        return resource;
    }

    /**
     * Push the realm's revocation policy to any client that has an admin url associated with it.
     *
     */
    @Path("push-revocation")
    @POST
    public GlobalRequestResult pushRevocation() {
        auth.requireManage();
        adminEvent.operation(OperationType.ACTION).resourcePath(uriInfo).success();
        return new ResourceAdminManager(session).pushRealmRevocationPolicy(uriInfo.getRequestUri(), realm);
    }

    /**
     * Removes all user sessions.  Any client that has an admin url will also be told to invalidate any sessions
     * they have.
     *
     */
    @Path("logout-all")
    @POST
    public GlobalRequestResult logoutAll() {
        auth.init(RealmAuth.Resource.USER).requireManage();
        session.sessions().removeUserSessions(realm);
        adminEvent.operation(OperationType.ACTION).resourcePath(uriInfo).success();
        return new ResourceAdminManager(session).logoutAll(uriInfo.getRequestUri(), realm);
    }

    /**
     * Remove a specific user session. Any client that has an admin url will also be told to invalidate this
     * particular session.
     *
     * @param sessionId
     */
    @Path("sessions/{session}")
    @DELETE
    public void deleteSession(@PathParam("session") String sessionId) {
        auth.init(RealmAuth.Resource.USER).requireManage();
        UserSessionModel userSession = session.sessions().getUserSession(realm, sessionId);
        if (userSession == null) throw new NotFoundException("Sesssion not found");
        AuthenticationManager.backchannelLogout(session, realm, userSession, uriInfo, connection, headers, true);
        adminEvent.operation(OperationType.DELETE).resourcePath(uriInfo).success();

    }

    /**
     * Get client session stats
     *
     * Returns a JSON map.  The key is the client id, the value is the number of sessions that currently are active
     * with that client.  Only clients that actually have a session associated with them will be in this map.
     *
     * @return
     */
    @Path("client-session-stats")
    @GET
    @NoCache
    @Produces(MediaType.APPLICATION_JSON)
    public List<Map<String, String>> getClientSessionStats() {
        auth.requireView();
        List<Map<String, String>> data = new LinkedList<Map<String, String>>();
        for (ClientModel client : realm.getClients()) {
            long size = session.sessions().getActiveUserSessions(client.getRealm(), client);
            if (size == 0) continue;
            Map<String, String> map = new HashMap<>();
            map.put("id", client.getId());
            map.put("clientId", client.getClientId());
            map.put("active", size + "");
            data.add(map);
        }
        return data;
    }

    /**
     * Get the events provider configuration
     *
     * Returns JSON object with events provider configuration
     *
     * @return
     */
    @GET
    @NoCache
    @Path("events/config")
    @Produces(MediaType.APPLICATION_JSON)
    public RealmEventsConfigRepresentation getRealmEventsConfig() {
        auth.init(RealmAuth.Resource.EVENTS).requireView();

        RealmEventsConfigRepresentation config = ModelToRepresentation.toEventsConfigReprensetation(realm);
        if (config.getEnabledEventTypes() == null || config.getEnabledEventTypes().isEmpty()) {
            config.setEnabledEventTypes(new LinkedList<String>());
            for (EventType e : EventType.values()) {
                if (e.isSaveByDefault()) {
                    config.getEnabledEventTypes().add(e.name());
                }
            }
        }
        return config;
    }

    /**
     * Update the events provider
     *
     * Change the events provider and/or its configuration
     *
     * @param rep
     */
    @PUT
    @Path("events/config")
    @Consumes(MediaType.APPLICATION_JSON)
    public void updateRealmEventsConfig(final RealmEventsConfigRepresentation rep) {
        auth.init(RealmAuth.Resource.EVENTS).requireManage();

        logger.debug("updating realm events config: " + realm.getName());
        new RealmManager(session).updateRealmEventsConfig(rep, realm);
    }

    /**
     * Get events
     *
     * Returns all events, or filters them based on URL query parameters listed here
     *
     * @param types The types of events to return
     * @param client App or oauth client name
     * @param user User id
     * @param ipAddress IP address
     * @param dateTo To date
     * @param dateFrom From date
     * @param firstResult Paging offset
     * @param maxResults Paging size
     * @return
     */
    @Path("events")
    @GET
    @NoCache
    @Produces(MediaType.APPLICATION_JSON)
    public List<EventRepresentation> getEvents(@QueryParam("type") List<String> types, @QueryParam("client") String client,
            @QueryParam("user") String user, @QueryParam("dateFrom") String dateFrom, @QueryParam("dateTo") String dateTo,
            @QueryParam("ipAddress") String ipAddress, @QueryParam("first") Integer firstResult,
            @QueryParam("max") Integer maxResults) {
        auth.init(RealmAuth.Resource.EVENTS).requireView();

        EventStoreProvider eventStore = session.getProvider(EventStoreProvider.class);

        EventQuery query = eventStore.createQuery().realm(realm.getId());
        if (client != null) {
            query.client(client);
        }

        if (types != null & !types.isEmpty()) {
            EventType[] t = new EventType[types.size()];
            for (int i = 0; i < t.length; i++) {
                t[i] = EventType.valueOf(types.get(i));
            }
            query.type(t);
        }

        if (user != null) {
            query.user(user);
        }

        if(dateFrom != null) {
            SimpleDateFormat df = new SimpleDateFormat("yyyy-MM-dd");
            Date from = null;
            try {
                from = df.parse(dateFrom);
            } catch (ParseException e) {
                throw new BadRequestException("Invalid value for 'Date(From)', expected format is yyyy-MM-dd");
            }
            query.fromDate(from);
        }

        if(dateTo != null) {
            SimpleDateFormat df = new SimpleDateFormat("yyyy-MM-dd");
            Date to = null;
            try {
                to = df.parse(dateTo);
            } catch (ParseException e) {
                throw new BadRequestException("Invalid value for 'Date(To)', expected format is yyyy-MM-dd");
            }
            query.toDate(to);
        }

        if (ipAddress != null) {
            query.ipAddress(ipAddress);
        }
        if (firstResult != null) {
            query.firstResult(firstResult);
        }
        if (maxResults != null) {
            query.maxResults(maxResults);
        }

        return toEventListRep(query.getResultList());
    }

    private List<EventRepresentation> toEventListRep(List<Event> events) {
        List<EventRepresentation> reps = new ArrayList<>();
        for (Event event : events) {
            reps.add(ModelToRepresentation.toRepresentation(event));
        }
        return reps;
    }

    /**
     * Get admin events
     *
     * Returns all admin events, or filters events based on URL query parameters listed here
     *
     * @param operationTypes
     * @param authRealm
     * @param authClient
     * @param authUser user id
     * @param authIpAddress
     * @param resourcePath
     * @param dateTo
     * @param dateFrom
     * @param firstResult
     * @param maxResults
     * @return
     */
    @Path("admin-events")
    @GET
    @NoCache
    @Produces(MediaType.APPLICATION_JSON)
    public List<AdminEventRepresentation> getEvents(@QueryParam("operationTypes") List<String> operationTypes, @QueryParam("authRealm") String authRealm, @QueryParam("authClient") String authClient,
            @QueryParam("authUser") String authUser, @QueryParam("authIpAddress") String authIpAddress,
            @QueryParam("resourcePath") String resourcePath, @QueryParam("dateFrom") String dateFrom,
            @QueryParam("dateTo") String dateTo, @QueryParam("first") Integer firstResult,
            @QueryParam("max") Integer maxResults) {
        auth.init(RealmAuth.Resource.EVENTS).requireView();

        EventStoreProvider eventStore = session.getProvider(EventStoreProvider.class);
        AdminEventQuery query = eventStore.createAdminQuery().realm(realm.getId());;

        if (authRealm != null) {
            query.authRealm(authRealm);
        }

        if (authClient != null) {
            query.authClient(authClient);
        }

        if (authUser != null) {
            query.authUser(authUser);
        }

        if (authIpAddress != null) {
            query.authIpAddress(authIpAddress);
        }

        if (resourcePath != null) {
            query.resourcePath(resourcePath);
        }

        if (operationTypes != null && !operationTypes.isEmpty()) {
            OperationType[] t = new OperationType[operationTypes.size()];
            for (int i = 0; i < t.length; i++) {
                t[i] = OperationType.valueOf(operationTypes.get(i));
            }
            query.operation(t);
        }

        if(dateFrom != null) {
            SimpleDateFormat df = new SimpleDateFormat("yyyy-MM-dd");
            Date from = null;
            try {
                from = df.parse(dateFrom);
            } catch (ParseException e) {
                throw new BadRequestException("Invalid value for 'Date(From)', expected format is yyyy-MM-dd");
            }
            query.fromTime(from);
        }

        if(dateTo != null) {
            SimpleDateFormat df = new SimpleDateFormat("yyyy-MM-dd");
            Date to = null;
            try {
                to = df.parse(dateTo);
            } catch (ParseException e) {
                throw new BadRequestException("Invalid value for 'Date(To)', expected format is yyyy-MM-dd");
            }
            query.toTime(to);
        }

        if (firstResult != null) {
            query.firstResult(firstResult);
        }
        if (maxResults != null) {
            query.maxResults(maxResults);
        }

        return toAdminEventRep(query.getResultList());
    }

    private List<AdminEventRepresentation> toAdminEventRep(List<AdminEvent> events) {
        List<AdminEventRepresentation> reps = new ArrayList<>();
        for (AdminEvent event : events) {
            reps.add(ModelToRepresentation.toRepresentation(event));
        }

        return reps;
    }

    /**
     * Delete all events
     *
     */
    @Path("events")
    @DELETE
    public void clearEvents() {
        auth.init(RealmAuth.Resource.EVENTS).requireManage();

        EventStoreProvider eventStore = session.getProvider(EventStoreProvider.class);
        eventStore.clear(realm.getId());
    }

    /**
     * Delete all admin events
     *
     */
    @Path("admin-events")
    @DELETE
    public void clearAdminEvents() {
        auth.init(RealmAuth.Resource.EVENTS).requireManage();

        EventStoreProvider eventStore = session.getProvider(EventStoreProvider.class);
        eventStore.clearAdmin(realm.getId());
    }

    /**
     * Test LDAP connection
     *
     * @param action
     * @param connectionUrl
     * @param bindDn
     * @param bindCredential
     * @return
     */
    @Path("testLDAPConnection")
    @GET
    @NoCache
    public Response testLDAPConnection(@QueryParam("action") String action, @QueryParam("connectionUrl") String connectionUrl,
                                       @QueryParam("bindDn") String bindDn, @QueryParam("bindCredential") String bindCredential,
                                       @QueryParam("useTruststoreSpi") String useTruststoreSpi) {
        auth.init(RealmAuth.Resource.REALM).requireManage();

        boolean result = new LDAPConnectionTestManager().testLDAP(action, connectionUrl, bindDn, bindCredential, useTruststoreSpi);
        return result ? Response.noContent().build() : ErrorResponse.error("LDAP test error", Response.Status.BAD_REQUEST);
    }

    @Path("identity-provider")
    public IdentityProvidersResource getIdentityProviderResource() {
        return new IdentityProvidersResource(realm, session, this.auth, adminEvent);
    }

    /**
     * Get group hierarchy.  Only name and ids are returned.
     *
     * @return
     */
    @GET
    @NoCache
    @Produces(MediaType.APPLICATION_JSON)
    @Path("default-groups")
    public List<GroupRepresentation> getDefaultGroups() {
        this.auth.requireView();
        List<GroupRepresentation> defaults = new LinkedList<>();
        for (GroupModel group : realm.getDefaultGroups()) {
            defaults.add(ModelToRepresentation.toRepresentation(group, false));
        }
        return defaults;
    }
    @PUT
    @NoCache
    @Path("default-groups/{groupId}")
    public void addDefaultGroup(@PathParam("groupId") String groupId) {
        this.auth.requireManage();
        GroupModel group = realm.getGroupById(groupId);
        if (group == null) {
            throw new NotFoundException("Group not found");
        }
        realm.addDefaultGroup(group);
    }

    @DELETE
    @NoCache
    @Path("default-groups/{groupId}")
    public void removeDefaultGroup(@PathParam("groupId") String groupId) {
        this.auth.requireManage();
        GroupModel group = realm.getGroupById(groupId);
        if (group == null) {
            throw new NotFoundException("Group not found");
        }
        realm.removeDefaultGroup(group);
    }


    @Path("groups")
    public GroupsResource getGroups() {
        GroupsResource resource =  new GroupsResource(realm, session, this.auth, adminEvent);
        ResteasyProviderFactory.getInstance().injectProperties(resource);
        return resource;
    }


    @GET
    @Path("group-by-path/{path: .*}")
    @NoCache
    @Produces(MediaType.APPLICATION_JSON)
    public GroupRepresentation getGroupByPath(@PathParam("path") String path) {
        this.auth.requireView();
        GroupModel found = KeycloakModelUtils.findGroupByPath(realm, path);
        if (found == null) {
            throw new NotFoundException("Group path does not exist");

        }
        return ModelToRepresentation.toGroupHierarchy(found, true);
    }

    /**
     * Partial import from a JSON file to an existing realm.
     *
     * @param rep
     * @return
     */
    @Path("partialImport")
    @POST
    @Consumes(MediaType.APPLICATION_JSON)
    public Response partialImport(PartialImportRepresentation rep) {
        auth.requireManage();
        PartialImportManager partialImport = new PartialImportManager(rep, session, realm, adminEvent);
        return partialImport.saveResources();
    }

    /**
     * Clear realm cache
     *
     */
    @Path("clear-realm-cache")
    @POST
    public void clearRealmCache() {
        auth.requireManage();
        adminEvent.operation(OperationType.ACTION).resourcePath(uriInfo).success();
        CacheRealmProvider cache = session.getProvider(CacheRealmProvider.class);
        if (cache != null) {
            cache.clear();
        }
    }

    /**
     * Clear user cache
     *
     */
    @Path("clear-user-cache")
    @POST
    public void clearUserCache() {
        auth.requireManage();
        adminEvent.operation(OperationType.ACTION).resourcePath(uriInfo).success();
        CacheUserProvider cache = session.getProvider(CacheUserProvider.class);
        if (cache != null) {
            cache.clear();
        }
    }

    /**
     * Extension point where an SPI can provide a custom implementation for a certain admin REST path.
     *
     * @param path the (unmapped) path name
     * @return the rest resource or null if no implementation found
     */
    @Path("{unmapped_path}")
    public Object resolveUnknowPath(@PathParam("unmapped_path") String path) {
        List<ProviderFactory> factories = session.getKeycloakSessionFactory().getProviderFactories(RealmAdminResourceProvider.class);

        for (ProviderFactory factory : factories) {
            RealmAdminResourceProviderFactory realmAdminResourceFactory = (RealmAdminResourceProviderFactory) factory;
            RealmAdminResourceProvider provider = realmAdminResourceFactory.create(session, auth.getAuth());
            Object resource = provider.getResource(path);

            // If the provider returns a non-null resource, use that one.
            if (resource != null) {
                return resource;
            }
        }

        // No provider supplied a resource, so no resource available.
        return null;
    }
}<|MERGE_RESOLUTION|>--- conflicted
+++ resolved
@@ -15,31 +15,6 @@
  * limitations under the License.
  */
 package org.keycloak.services.resources.admin;
-
-import java.text.ParseException;
-import java.text.SimpleDateFormat;
-import java.util.ArrayList;
-import java.util.Date;
-import java.util.HashMap;
-import java.util.LinkedList;
-import java.util.List;
-import java.util.Map;
-import java.util.regex.PatternSyntaxException;
-
-import javax.ws.rs.Consumes;
-import javax.ws.rs.DELETE;
-import javax.ws.rs.GET;
-import javax.ws.rs.POST;
-import javax.ws.rs.PUT;
-import javax.ws.rs.Path;
-import javax.ws.rs.PathParam;
-import javax.ws.rs.Produces;
-import javax.ws.rs.QueryParam;
-import javax.ws.rs.core.Context;
-import javax.ws.rs.core.HttpHeaders;
-import javax.ws.rs.core.MediaType;
-import javax.ws.rs.core.Response;
-import javax.ws.rs.core.UriInfo;
 
 import org.jboss.resteasy.annotations.cache.NoCache;
 import org.jboss.resteasy.spi.BadRequestException;
@@ -72,7 +47,6 @@
 import org.keycloak.models.utils.KeycloakModelUtils;
 import org.keycloak.models.utils.ModelToRepresentation;
 import org.keycloak.models.utils.RepresentationToModel;
-import org.keycloak.partialimport.PartialImportManager;
 import org.keycloak.protocol.oidc.TokenManager;
 import org.keycloak.provider.ProviderFactory;
 import org.keycloak.representations.adapters.action.GlobalRequestResult;
@@ -83,19 +57,15 @@
 import org.keycloak.representations.idm.PartialImportRepresentation;
 import org.keycloak.representations.idm.RealmEventsConfigRepresentation;
 import org.keycloak.representations.idm.RealmRepresentation;
-import org.keycloak.services.ErrorResponse;
-import org.keycloak.services.ServicesLogger;
 import org.keycloak.services.managers.AuthenticationManager;
 import org.keycloak.services.managers.LDAPConnectionTestManager;
 import org.keycloak.services.managers.RealmManager;
 import org.keycloak.services.managers.ResourceAdminManager;
+import org.keycloak.services.ServicesLogger;
 import org.keycloak.services.managers.UsersSyncManager;
-import org.keycloak.services.resources.admin.spi.RealmAdminResourceProvider;
-import org.keycloak.services.resources.admin.spi.RealmAdminResourceProviderFactory;
+import org.keycloak.services.ErrorResponse;
 import org.keycloak.timer.TimerProvider;
 
-<<<<<<< HEAD
-=======
 import javax.ws.rs.Consumes;
 import javax.ws.rs.DELETE;
 import javax.ws.rs.GET;
@@ -125,7 +95,6 @@
 import java.util.regex.PatternSyntaxException;
 import org.keycloak.partialimport.PartialImportManager;
 
->>>>>>> 973619d7
 /**
  * Base resource class for the admin REST api of one realm
  *
@@ -821,28 +790,4 @@
         }
     }
 
-    /**
-     * Extension point where an SPI can provide a custom implementation for a certain admin REST path.
-     *
-     * @param path the (unmapped) path name
-     * @return the rest resource or null if no implementation found
-     */
-    @Path("{unmapped_path}")
-    public Object resolveUnknowPath(@PathParam("unmapped_path") String path) {
-        List<ProviderFactory> factories = session.getKeycloakSessionFactory().getProviderFactories(RealmAdminResourceProvider.class);
-
-        for (ProviderFactory factory : factories) {
-            RealmAdminResourceProviderFactory realmAdminResourceFactory = (RealmAdminResourceProviderFactory) factory;
-            RealmAdminResourceProvider provider = realmAdminResourceFactory.create(session, auth.getAuth());
-            Object resource = provider.getResource(path);
-
-            // If the provider returns a non-null resource, use that one.
-            if (resource != null) {
-                return resource;
-            }
-        }
-
-        // No provider supplied a resource, so no resource available.
-        return null;
-    }
 }