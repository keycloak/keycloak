/*
 * Copyright 2022 Red Hat, Inc. and/or its affiliates
 * and other contributors as indicated by the @author tags.
 *
 * Licensed under the Apache License, Version 2.0 (the "License");
 * you may not use this file except in compliance with the License.
 * You may obtain a copy of the License at
 *
 * http://www.apache.org/licenses/LICENSE-2.0
 *
 * Unless required by applicable law or agreed to in writing, software
 * distributed under the License is distributed on an "AS IS" BASIS,
 * WITHOUT WARRANTIES OR CONDITIONS OF ANY KIND, either express or implied.
 * See the License for the specific language governing permissions and
 * limitations under the License.
 */
package org.keycloak.services.resources.account.resources;

import jakarta.ws.rs.BadRequestException;
import jakarta.ws.rs.GET;
import jakarta.ws.rs.NotFoundException;
import jakarta.ws.rs.Path;
import jakarta.ws.rs.PathParam;
import jakarta.ws.rs.Produces;
import jakarta.ws.rs.QueryParam;
import jakarta.ws.rs.core.Link;
import jakarta.ws.rs.core.Response;
import java.util.ArrayList;
import java.util.Collection;
import java.util.EnumMap;
import java.util.List;
import java.util.Map;
import java.util.function.BiFunction;
import java.util.stream.Collectors;
import java.util.stream.Stream;

import org.eclipse.microprofile.openapi.annotations.Operation;
import org.eclipse.microprofile.openapi.annotations.enums.SchemaType;
import org.eclipse.microprofile.openapi.annotations.extensions.Extension;
import org.eclipse.microprofile.openapi.annotations.media.Content;
import org.eclipse.microprofile.openapi.annotations.media.Schema;
import org.eclipse.microprofile.openapi.annotations.responses.APIResponse;
import org.eclipse.microprofile.openapi.annotations.tags.Tag;
import org.keycloak.http.HttpRequest;
import org.keycloak.authorization.model.PermissionTicket;
import org.keycloak.authorization.store.PermissionTicketStore;
import org.keycloak.common.util.KeycloakUriBuilder;
import org.keycloak.models.KeycloakSession;
import org.keycloak.models.UserModel;
import org.keycloak.services.managers.Auth;
import org.keycloak.services.resources.KeycloakOpenAPI;
import org.keycloak.utils.MediaType;

/**
 * @author <a href="mailto:psilva@redhat.com">Pedro Igor</a>
 */
@Extension(name = KeycloakOpenAPI.Profiles.ACCOUNT, value = "")
public class ResourcesService extends AbstractResourceService {

    public ResourcesService(KeycloakSession session, UserModel user, Auth auth, HttpRequest request) {
        super(session, user, auth, request);
    }

    /**
     * Returns a list of {@link Resource} where the {@link #user} is the resource owner.
     *
     * @param first the first result
     * @param max   the max result
     * @return a list of {@link Resource} where the {@link #user} is the resource owner
     */
    @GET
    @Produces(MediaType.APPLICATION_JSON)
    @Tag(name = KeycloakOpenAPI.Admin.Tags.ACCOUNT_RESOURCES)
    @Operation(summary = "Returns a list of resource where the user is the resource owner.")
    @APIResponse(
            description = "List of resources",
            content = @Content(
                    schema = @Schema(
                            type = SchemaType.ARRAY,
                            implementation = Resource.class
                    )
            )
    )
    public Response getResources(@QueryParam("name") String name,
            @QueryParam("first") Integer first,
            @QueryParam("max") Integer max) {
        Map<org.keycloak.authorization.model.Resource.FilterOption, String[]> filters =
                new EnumMap<>(org.keycloak.authorization.model.Resource.FilterOption.class);

        filters.put(org.keycloak.authorization.model.Resource.FilterOption.OWNER, new String[] { user.getId() });

        if (name != null) {
            filters.put(org.keycloak.authorization.model.Resource.FilterOption.NAME, new String[] { name });
        }

        return queryResponse((f, m) -> resourceStore.find(null, filters, f, m).stream()
                .map(resource -> new Resource(resource, user, provider)), first, max);
    }

    /**
     * Returns a list of {@link Resource} shared with the {@link #user}
     *
     * @param first the first result
     * @param max the max result
     * @return a list of {@link Resource} shared with the {@link #user}
     */
    @GET
    @Path("shared-with-me")
    @Produces(MediaType.APPLICATION_JSON)
    @Tag(name = KeycloakOpenAPI.Admin.Tags.ACCOUNT_RESOURCES)
    @Operation(summary = "Returns a list of resources shared with the user.")
    @APIResponse(
            description = "List of resources",
            content = @Content(
                    schema = @Schema(
                            type = SchemaType.ARRAY,
                            implementation = ResourcePermission.class
                    )
            )
    )
    public Response getSharedWithMe(@QueryParam("name") String name,
            @QueryParam("first") Integer first,
            @QueryParam("max") Integer max) {
        return queryResponse((f, m) -> toPermissions(ticketStore.findGrantedResources(auth.getUser().getId(), name, f, m), false)
                .stream(), first, max);
    }

    /**
     * Returns a list of {@link Resource} where the {@link #user} is the resource owner and the resource is
     * shared with other users.
     *
     * @param first the first result
     * @param max the max result
     * @return a list of {@link Resource} where the {@link #user} is the resource owner and the resource is
     *      * shared with other users
     */
    @GET
    @Path("shared-with-others")
    @Produces(MediaType.APPLICATION_JSON)
    @Tag(name = KeycloakOpenAPI.Admin.Tags.ACCOUNT_RESOURCES)
    @Operation(summary = "Returns a list of resources where the user is the resource owner and the resource is shared with other users.")
    @APIResponse(
            description = "List of resources",
            content = @Content(
                    schema = @Schema(
                            type = SchemaType.ARRAY,
                            implementation = ResourcePermission.class
                    )
            )
    )
    public Response getSharedWithOthers(@QueryParam("first") Integer first, @QueryParam("max") Integer max) {
        return queryResponse(
                (f, m) -> toPermissions(ticketStore.findGrantedOwnerResources(auth.getUser().getId(), f, m), true)
                        .stream(), first, max);
    }

    /**
     */
    @GET
    @Path("pending-requests")
    @Produces(MediaType.APPLICATION_JSON)
    @Tag(name = KeycloakOpenAPI.Admin.Tags.ACCOUNT_RESOURCES)
    @Operation(summary = "Get pending requests.")
    @APIResponse(
            description = "List of resources",
            content = @Content(
                    schema = @Schema(
                            type = SchemaType.ARRAY,
                            implementation = ResourcePermission.class
                    )
            )
    )
    public Response getPendingRequests() {
        Map<PermissionTicket.FilterOption, String> filters = new EnumMap<>(PermissionTicket.FilterOption.class);

        filters.put(PermissionTicket.FilterOption.REQUESTER, user.getId());
        filters.put(PermissionTicket.FilterOption.GRANTED, Boolean.FALSE.toString());

        final List<PermissionTicket> permissionTickets = ticketStore.find(null, filters, null, null);

        final List<ResourcePermission> resourceList = new ArrayList<>(permissionTickets.size());
        for (PermissionTicket ticket : permissionTickets) {
            ResourcePermission resourcePermission = new ResourcePermission(ticket.getResource(), provider);
            resourcePermission.addScope(new Scope(ticket.getScope()));
            resourceList.add(resourcePermission);
        }

        return queryResponse(
                (f, m) -> resourceList.stream(), -1, resourceList.size());
    }

    @Path("{id}")
<<<<<<< HEAD
    public ResourceService getResource(@PathParam("id") String id) {
        org.keycloak.authorization.model.Resource resource = resourceStore.findById(auth.getRealm(), null, id);
=======
    public Object getResource(@PathParam("id") String id) {
        org.keycloak.authorization.model.Resource resource = resourceStore.findById(null, id);
>>>>>>> 14a12d10

        if (resource == null) {
            throw new NotFoundException("resource_not_found");
        }

        if (!resource.getOwner().equals(user.getId())) {
            throw new BadRequestException("invalid_resource");
        }

        return new ResourceService(resource, provider.getKeycloakSession(), user, auth, request);
    }

    private Collection<ResourcePermission> toPermissions(List<org.keycloak.authorization.model.Resource> resources, boolean withRequesters) {
        Collection<ResourcePermission> permissions = new ArrayList<>();
        PermissionTicketStore ticketStore = provider.getStoreFactory().getPermissionTicketStore();

        for (org.keycloak.authorization.model.Resource resource : resources) {
            ResourcePermission permission = new ResourcePermission(resource, provider);

            List<PermissionTicket> tickets;

            if (withRequesters) {
                Map<PermissionTicket.FilterOption, String> filters = new EnumMap<>(PermissionTicket.FilterOption.class);

                filters.put(PermissionTicket.FilterOption.OWNER, user.getId());
                filters.put(PermissionTicket.FilterOption.GRANTED, Boolean.TRUE.toString());
                filters.put(PermissionTicket.FilterOption.RESOURCE_ID, resource.getId());

                tickets = ticketStore.find(resource.getResourceServer(), filters, null, null);
            } else {
                tickets = ticketStore.findGranted(resource.getResourceServer(), resource.getName(), user.getId());
            }

            for (PermissionTicket ticket : tickets) {
                if (resource.equals(ticket.getResource())) {
                    if (withRequesters) {
                        Permission user = permission.getPermission(ticket.getRequester());

                        if (user == null) {
                            permission.addPermission(ticket.getRequester(),
                                    user = new Permission(ticket.getRequester(), provider));
                        }

                        user.addScope(ticket.getScope().getName());
                    } else {
                        permission.addScope(new Scope(ticket.getScope()));
                    }
                }
            }

            permissions.add(permission);
        }

        return permissions;
    }

    private Response queryResponse(BiFunction<Integer, Integer, Stream<?>> query, Integer first, Integer max) {
        if (first != null && max != null) {
            List result = query.apply(first, max + 1).collect(Collectors.toList());
            int size = result.size();

            if (size > max) {
                result = result.subList(0, size - 1);
            }

            return Response.ok().entity(result).links(createPageLinks(first, max, size)).build();
        }

        return Response.ok().entity(query.apply(-1, -1).collect(Collectors.toList())).build();
    }

    private Link[] createPageLinks(Integer first, Integer max, int resultSize) {
        if (resultSize == 0 || (first == 0 && resultSize <= max)) {
            return new Link[] {};
        }

        List<Link> links = new ArrayList();
        boolean nextPage = resultSize > max;

        if (nextPage) {
            links.add(Link.fromUri(
                    KeycloakUriBuilder.fromUri(uriInfo.getRequestUri()).replaceQuery("first={first}&max={max}")
                            .build(first + max, max))
                    .rel("next").build());
        }

        if (first > 0) {
            links.add(Link.fromUri(
                    KeycloakUriBuilder.fromUri(uriInfo.getRequestUri()).replaceQuery("first={first}&max={max}")
                            .build(Math.max(first - max, 0), max))
                    .rel("prev").build());
        }

        return links.toArray(new Link[links.size()]);
    }
}<|MERGE_RESOLUTION|>--- conflicted
+++ resolved
@@ -190,13 +190,8 @@
     }
 
     @Path("{id}")
-<<<<<<< HEAD
-    public ResourceService getResource(@PathParam("id") String id) {
-        org.keycloak.authorization.model.Resource resource = resourceStore.findById(auth.getRealm(), null, id);
-=======
     public Object getResource(@PathParam("id") String id) {
         org.keycloak.authorization.model.Resource resource = resourceStore.findById(null, id);
->>>>>>> 14a12d10
 
         if (resource == null) {
             throw new NotFoundException("resource_not_found");
