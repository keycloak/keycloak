--- conflicted
+++ resolved
@@ -166,11 +166,7 @@
 
             updateUserFromRep(user, rep, attrsToRemove, realm, session, true);
             RepresentationToModel.createCredentials(rep, session, realm, user, true);
-<<<<<<< HEAD
-            adminEvent.operation(OperationType.UPDATE).resourcePath(uriInfo).representation(rep).success();
-=======
             adminEvent.operation(OperationType.UPDATE).resourcePath(session.getContext().getUri()).representation(rep).success();
->>>>>>> f57cc3a9
 
             if (session.getTransactionManager().isActive()) {
                 session.getTransactionManager().commit();
