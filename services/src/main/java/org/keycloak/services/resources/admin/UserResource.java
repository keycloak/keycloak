--- conflicted
+++ resolved
@@ -25,7 +25,6 @@
 import org.keycloak.authentication.actiontoken.execactions.ExecuteActionsActionToken;
 import org.keycloak.common.ClientConnection;
 import org.keycloak.common.Profile;
-import org.keycloak.common.util.IdcardUtil;
 import org.keycloak.common.util.Time;
 import org.keycloak.credential.CredentialModel;
 import org.keycloak.credential.CredentialProvider;
@@ -592,15 +591,9 @@
     }
 
     /**
-     * Set up a temporary password for the user
-     *
-     * User will have to reset the temporary password next time they log in.
-     *
-<<<<<<< HEAD
-     * @param pass A Temporary password
-=======
+     * Set up a new password for the user.
+     *
      * @param cred The representation must contain a rawPassword with the plain-text password
->>>>>>> 0219d62f
      */
     @Path("reset-password")
     @PUT
