--- conflicted
+++ resolved
@@ -200,13 +200,8 @@
 
                 // remove all tickets that are not within the requested permissions
                 for (PermissionTicket ticket : tickets) {
-<<<<<<< HEAD
-                    ticketStore.delete(realm, ticket.getId());
-                }
-=======
                     ticketStore.delete(ticket.getId());
-                }                
->>>>>>> 14a12d10
+                }
             }
         }
 
