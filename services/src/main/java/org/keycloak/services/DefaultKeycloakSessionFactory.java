/*
 * Copyright 2016 Red Hat, Inc. and/or its affiliates
 * and other contributors as indicated by the @author tags.
 *
 * Licensed under the Apache License, Version 2.0 (the "License");
 * you may not use this file except in compliance with the License.
 * You may obtain a copy of the License at
 *
 * http://www.apache.org/licenses/LICENSE-2.0
 *
 * Unless required by applicable law or agreed to in writing, software
 * distributed under the License is distributed on an "AS IS" BASIS,
 * WITHOUT WARRANTIES OR CONDITIONS OF ANY KIND, either express or implied.
 * See the License for the specific language governing permissions and
 * limitations under the License.
 */
package org.keycloak.services;

import org.keycloak.Config;
import org.keycloak.models.KeycloakSession;
import org.keycloak.models.KeycloakSessionFactory;
import org.keycloak.provider.Provider;
import org.keycloak.provider.ProviderEvent;
import org.keycloak.provider.ProviderEventListener;
import org.keycloak.provider.ProviderFactory;
import org.keycloak.provider.ProviderManager;
import org.keycloak.provider.Spi;
import org.keycloak.services.ServicesLogger;

import java.util.HashMap;
import java.util.HashSet;
import java.util.LinkedList;
import java.util.List;
import java.util.Map;
import java.util.ServiceLoader;
import java.util.Set;
import java.util.concurrent.CopyOnWriteArrayList;

public class DefaultKeycloakSessionFactory implements KeycloakSessionFactory {

    private static final ServicesLogger logger = ServicesLogger.ROOT_LOGGER;

    private Set<Spi> spis = new HashSet<>();
    private Map<Class<? extends Provider>, String> provider = new HashMap<Class<? extends Provider>, String>();
    private Map<Class<? extends Provider>, Map<String, ProviderFactory>> factoriesMap = new HashMap<Class<? extends Provider>, Map<String, ProviderFactory>>();
    protected CopyOnWriteArrayList<ProviderEventListener> listeners = new CopyOnWriteArrayList<ProviderEventListener>();

    // TODO: Likely should be changed to int and use Time.currentTime() to be compatible with all our "time" reps
    protected long serverStartupTimestamp;

    @Override
    public void register(ProviderEventListener listener) {
        listeners.add(listener);
    }

    @Override
    public void unregister(ProviderEventListener listener) {
        listeners.remove(listener);
    }

    @Override
    public void publish(ProviderEvent event) {
        for (ProviderEventListener listener : listeners) {
            listener.onEvent(event);
        }
    }

    public void init() {
        serverStartupTimestamp = System.currentTimeMillis();

        ProviderManager pm = new ProviderManager(getClass().getClassLoader(), Config.scope().getArray("providers"));

        // Load the SPI classes through the provider manager, so both Keycloak internal SPI's and
        // the ones defined in deployed modules will be found.
        loadSPIs(pm, pm.loadSpis());
        for ( Map<String, ProviderFactory> factories : factoriesMap.values()) {
            for (ProviderFactory factory : factories.values()) {
                factory.postInit(this);
            }
        }
    }

<<<<<<< HEAD
    protected void loadSPIs(ProviderManager pm, List<Spi> spis) {
        for (Spi spi : spis) {
=======
    protected void loadSPIs(ProviderManager pm, ServiceLoader<Spi> load) {
        for (Spi spi : load) {
            spis.add(spi);

>>>>>>> 443772d5
            Map<String, ProviderFactory> factories = new HashMap<String, ProviderFactory>();
            factoriesMap.put(spi.getProviderClass(), factories);

            String provider = Config.getProvider(spi.getName());
            if (provider != null) {
                this.provider.put(spi.getProviderClass(), provider);

                ProviderFactory factory = pm.load(spi, provider);
                if (factory == null) {
                    throw new RuntimeException("Failed to find provider " + provider + " for " + spi.getName());
                }

                Config.Scope scope = Config.scope(spi.getName(), provider);
                factory.init(scope);

                if (spi.isInternal() && !isInternal(factory)) {
                    logger.spiMayChange(factory.getId(), factory.getClass().getName(), spi.getName());
                }

                factories.put(factory.getId(), factory);

                logger.debugv("Loaded SPI {0} (provider = {1})", spi.getName(), provider);
            } else {
                for (ProviderFactory factory : pm.load(spi)) {
                    Config.Scope scope = Config.scope(spi.getName(), factory.getId());
                    if (scope.getBoolean("enabled", true)) {
                        factory.init(scope);

                        if (spi.isInternal() && !isInternal(factory)) {
                            logger.spiMayChange(factory.getId(), factory.getClass().getName(), spi.getName());
                        }

                        factories.put(factory.getId(), factory);
                    } else {
                        logger.debugv("SPI {0} provider {1} disabled", spi.getName(), factory.getId());
                    }
                }

                if (factories.size() == 1) {
                    provider = factories.values().iterator().next().getId();
                    this.provider.put(spi.getProviderClass(), provider);

                    logger.debugv("Loaded SPI {0} (provider = {1})", spi.getName(), provider);
                } else {
                    logger.debugv("Loaded SPI {0} (providers = {1})", spi.getName(), factories.keySet());
                }
            }
        }
    }

    public KeycloakSession create() {
        return new DefaultKeycloakSession(this);
    }

    <T extends Provider> String getDefaultProvider(Class<T> clazz) {
        return provider.get(clazz);
    }

    @Override
    public Set<Spi> getSpis() {
        return spis;
    }

    @Override
    public <T extends Provider> ProviderFactory<T> getProviderFactory(Class<T> clazz) {
         return getProviderFactory(clazz, provider.get(clazz));
    }

    @Override
    public <T extends Provider> ProviderFactory<T> getProviderFactory(Class<T> clazz, String id) {
         return factoriesMap.get(clazz).get(id);
    }

    @Override
    public List<ProviderFactory> getProviderFactories(Class<? extends Provider> clazz) {
        List<ProviderFactory> list = new LinkedList<ProviderFactory>();
        if (factoriesMap == null) return list;
        Map<String, ProviderFactory> providerFactoryMap = factoriesMap.get(clazz);
        if (providerFactoryMap == null) return list;
        list.addAll(providerFactoryMap.values());
        return list;
    }

    <T extends Provider> Set<String> getAllProviderIds(Class<T> clazz) {
        Set<String> ids = new HashSet<String>();
        for (ProviderFactory f : factoriesMap.get(clazz).values()) {
            ids.add(f.getId());
        }
        return ids;
    }

    public void close() {
        for (Map<String, ProviderFactory> factories : factoriesMap.values()) {
            for (ProviderFactory factory : factories.values()) {
                factory.close();
            }
        }
    }

    private boolean isInternal(ProviderFactory<?> factory) {
        return factory.getClass().getPackage().getName().startsWith("org.keycloak");
    }

    /**
     * @return timestamp of Keycloak server startup
     */
    @Override
    public long getServerStartupTimestamp() {
        return serverStartupTimestamp;
    }

}<|MERGE_RESOLUTION|>--- conflicted
+++ resolved
@@ -80,15 +80,10 @@
         }
     }
 
-<<<<<<< HEAD
     protected void loadSPIs(ProviderManager pm, List<Spi> spis) {
         for (Spi spi : spis) {
-=======
-    protected void loadSPIs(ProviderManager pm, ServiceLoader<Spi> load) {
-        for (Spi spi : load) {
             spis.add(spi);
 
->>>>>>> 443772d5
             Map<String, ProviderFactory> factories = new HashMap<String, ProviderFactory>();
             factoriesMap.put(spi.getProviderClass(), factories);
 
