package org.keycloak.protocol.oidc;

import org.jboss.logging.Logger;
import org.keycloak.ClientConnection;
import org.keycloak.OAuthErrorException;
import org.keycloak.events.Details;
import org.keycloak.events.EventBuilder;
import org.keycloak.jose.jws.JWSBuilder;
import org.keycloak.jose.jws.JWSInput;
import org.keycloak.jose.jws.crypto.RSAProvider;
import org.keycloak.models.ApplicationModel;
import org.keycloak.models.ClientModel;
import org.keycloak.models.ClientSessionModel;
import org.keycloak.models.KeycloakSession;
import org.keycloak.models.KeycloakSessionFactory;
import org.keycloak.models.ProtocolMapperModel;
import org.keycloak.models.RealmModel;
import org.keycloak.models.RoleModel;
import org.keycloak.models.UserModel;
import org.keycloak.models.UserSessionModel;
import org.keycloak.models.UserSessionProvider;
import org.keycloak.models.utils.KeycloakModelUtils;
import org.keycloak.protocol.ProtocolMapper;
import org.keycloak.protocol.oidc.mappers.OIDCAccessTokenMapper;
import org.keycloak.protocol.oidc.mappers.OIDCIDTokenMapper;
import org.keycloak.representations.AccessToken;
import org.keycloak.representations.AccessTokenResponse;
import org.keycloak.representations.IDToken;
import org.keycloak.representations.RefreshToken;
import org.keycloak.services.managers.AuthenticationManager;
import org.keycloak.util.Time;

import javax.ws.rs.core.HttpHeaders;
import javax.ws.rs.core.UriInfo;
import java.io.IOException;
import java.util.HashSet;
import java.util.Map;
import java.util.Set;

/**
 * Stateful object that creates tokens and manages oauth access codes
 *
 * @author <a href="mailto:bill@burkecentral.com">Bill Burke</a>
 * @version $Revision: 1 $
 */
public class TokenManager {
    protected static final Logger logger = Logger.getLogger(TokenManager.class);

    public static void applyScope(RoleModel role, RoleModel scope, Set<RoleModel> visited, Set<RoleModel> requested) {
        if (visited.contains(scope)) return;
        visited.add(scope);
        if (role.hasRole(scope)) {
            requested.add(scope);
            return;
        }
        if (!scope.isComposite()) return;

        for (RoleModel contained : scope.getComposites()) {
            applyScope(role, contained, visited, requested);
        }
    }

<<<<<<< HEAD
    public AccessToken refreshAccessToken(KeycloakSession session, UriInfo uriInfo, ClientConnection connection, RealmModel realm, ClientModel client, String encodedRefreshToken, EventBuilder event, HttpHeaders headers) throws OAuthErrorException {
=======
    public AccessTokenResponse refreshAccessToken(KeycloakSession session, UriInfo uriInfo, ClientConnection connection, RealmModel realm, ClientModel client, String encodedRefreshToken, EventBuilder event) throws OAuthErrorException {
>>>>>>> 4cb3d517
        RefreshToken refreshToken = verifyRefreshToken(realm, encodedRefreshToken);

        event.user(refreshToken.getSubject()).session(refreshToken.getSessionState()).detail(Details.REFRESH_TOKEN_ID, refreshToken.getId());

        UserModel user = session.users().getUserById(refreshToken.getSubject(), realm);
        if (user == null) {
            throw new OAuthErrorException(OAuthErrorException.INVALID_GRANT, "Invalid refresh token", "Unknown user");
        }

        if (!user.isEnabled()) {
            throw new OAuthErrorException(OAuthErrorException.INVALID_GRANT, "User disabled", "User disabled");
        }

        UserSessionModel userSession = session.sessions().getUserSession(realm, refreshToken.getSessionState());
        int currentTime = Time.currentTime();
        if (!AuthenticationManager.isSessionValid(realm, userSession)) {
            AuthenticationManager.logout(session, realm, userSession, uriInfo, connection, headers);
            throw new OAuthErrorException(OAuthErrorException.INVALID_GRANT, "Session not active", "Session not active");
        }

        if (!client.getClientId().equals(refreshToken.getIssuedFor())) {
            throw new OAuthErrorException(OAuthErrorException.INVALID_GRANT, "Unmatching clients", "Unmatching clients");
        }

        if (refreshToken.getIssuedAt() < client.getNotBefore()) {
            throw new OAuthErrorException(OAuthErrorException.INVALID_GRANT, "Stale refresh token");
        }

        ClientSessionModel clientSession = null;
        for (ClientSessionModel clientSessionModel : userSession.getClientSessions()) {
            if (clientSessionModel.getId().equals(refreshToken.getClientSession())) {
                clientSession = clientSessionModel;
                break;
            }
        }

        if (clientSession == null) {
            throw new OAuthErrorException(OAuthErrorException.INVALID_GRANT, "Client session not active", "Client session not active");

        }

        verifyAccess(refreshToken, realm, client, user);

        AccessToken accessToken = initToken(realm, client, user, userSession, clientSession);
        accessToken.setRealmAccess(refreshToken.getRealmAccess());
        accessToken.setResourceAccess(refreshToken.getResourceAccess());
        accessToken = transformAccessToken(session, accessToken, realm, client, user, userSession, clientSession);

        userSession.setLastSessionRefresh(currentTime);

        AccessTokenResponse res = responseBuilder(realm, client, event, session, userSession, clientSession)
                .accessToken(accessToken)
                .generateIDToken()
                .generateRefreshToken().build();
        return res;
    }

    public RefreshToken verifyRefreshToken(RealmModel realm, String encodedRefreshToken) throws OAuthErrorException {
        JWSInput jws = new JWSInput(encodedRefreshToken);
        RefreshToken refreshToken = null;
        try {
            if (!RSAProvider.verify(jws, realm.getPublicKey())) {
                throw new OAuthErrorException(OAuthErrorException.INVALID_GRANT, "Invalid refresh token");
            }
            refreshToken = jws.readJsonContent(RefreshToken.class);
        } catch (IOException e) {
            throw new OAuthErrorException(OAuthErrorException.INVALID_GRANT, "Invalid refresh token", e);
        }
        if (refreshToken.isExpired()) {
            throw new OAuthErrorException(OAuthErrorException.INVALID_GRANT, "Refresh token expired");
        }

        if (refreshToken.getIssuedAt() < realm.getNotBefore()) {
            throw new OAuthErrorException(OAuthErrorException.INVALID_GRANT, "Stale refresh token");
        }
        return refreshToken;
    }

    public AccessToken createClientAccessToken(KeycloakSession session, Set<RoleModel> requestedRoles, RealmModel realm, ClientModel client, UserModel user, UserSessionModel userSession, ClientSessionModel clientSession) {
        AccessToken token = initToken(realm, client, user, userSession, clientSession);
        for (RoleModel role : requestedRoles) {
            addComposites(token, role);
        }
        token = transformAccessToken(session, token, realm, client, user, userSession, clientSession);
        return token;
    }

    public static void attachClientSession(UserSessionModel session, ClientSessionModel clientSession) {
        if (clientSession.getUserSession() != null) {
            return;
        }

        UserModel user = session.getUser();
        clientSession.setUserSession(session);
        Set<String> requestedRoles = new HashSet<String>();
        // todo scope param protocol independent
        for (RoleModel r : TokenManager.getAccess(null, clientSession.getClient(), user)) {
            requestedRoles.add(r.getId());
        }
        clientSession.setRoles(requestedRoles);
    }

    public static void dettachClientSession(UserSessionProvider sessions, RealmModel realm, ClientSessionModel clientSession) {
        UserSessionModel userSession = clientSession.getUserSession();
        if (userSession == null) {
            return;
        }

        clientSession.setUserSession(null);
        clientSession.setRoles(null);

        if (userSession.getClientSessions().isEmpty()) {
            sessions.removeUserSession(realm, userSession);
        }
    }

    public static Set<RoleModel> getAccess(String scopeParam, ClientModel client, UserModel user) {
        // todo scopeParam is ignored until we figure out a scheme that fits with openid connect
        Set<RoleModel> requestedRoles = new HashSet<RoleModel>();

        Set<RoleModel> roleMappings = user.getRoleMappings();
        if (client.isFullScopeAllowed()) return roleMappings;

        Set<RoleModel> scopeMappings = client.getScopeMappings();
        if (client instanceof ApplicationModel) {
            scopeMappings.addAll(((ApplicationModel) client).getRoles());
        }

        for (RoleModel role : roleMappings) {
            for (RoleModel desiredRole : scopeMappings) {
                Set<RoleModel> visited = new HashSet<RoleModel>();
                applyScope(role, desiredRole, visited, requestedRoles);
            }
        }

        return requestedRoles;
    }

    public void verifyAccess(AccessToken token, RealmModel realm, ClientModel client, UserModel user) throws OAuthErrorException {
        ApplicationModel clientApp = (client instanceof ApplicationModel) ? (ApplicationModel)client : null;


        if (token.getRealmAccess() != null) {
            for (String roleName : token.getRealmAccess().getRoles()) {
                RoleModel role = realm.getRole(roleName);
                if (role == null) {
                    throw new OAuthErrorException(OAuthErrorException.INVALID_GRANT, "Invalid realm role " + roleName);
                }
                if (!user.hasRole(role)) {
                    throw new OAuthErrorException(OAuthErrorException.INVALID_SCOPE, "User no long has permission for realm role: " + roleName);
                }
                if (!client.hasScope(role)) {
                    throw new OAuthErrorException(OAuthErrorException.INVALID_SCOPE, "Client no longer has realm scope: " + roleName);
                }
            }
        }
        if (token.getResourceAccess() != null) {
            for (Map.Entry<String, AccessToken.Access> entry : token.getResourceAccess().entrySet()) {
                ApplicationModel app = realm.getApplicationByName(entry.getKey());
                if (app == null) {
                    throw new OAuthErrorException(OAuthErrorException.INVALID_SCOPE, "Application no longer exists", "Application no longer exists: " + entry.getKey());
                }
                for (String roleName : entry.getValue().getRoles()) {
                    RoleModel role = app.getRole(roleName);
                    if (role == null) {
                        throw new OAuthErrorException(OAuthErrorException.INVALID_GRANT, "Invalid refresh token", "Unknown application role: " + roleName);
                    }
                    if (!user.hasRole(role)) {
                        throw new OAuthErrorException(OAuthErrorException.INVALID_SCOPE, "User no long has permission for application role " + roleName);
                    }
                    if (clientApp != null && !clientApp.equals(app) && !client.hasScope(role)) {
                        throw new OAuthErrorException(OAuthErrorException.INVALID_SCOPE, "Client no longer has application scope" + roleName);
                    }
                }
            }
        }
    }

    public AccessToken transformAccessToken(KeycloakSession session, AccessToken token, RealmModel realm, ClientModel client, UserModel user,
                                            UserSessionModel userSession, ClientSessionModel clientSession) {
        Set<ProtocolMapperModel> mappings = client.getProtocolMappers();
        KeycloakSessionFactory sessionFactory = session.getKeycloakSessionFactory();
        for (ProtocolMapperModel mapping : mappings) {
            if (!mapping.getProtocol().equals(OIDCLoginProtocol.LOGIN_PROTOCOL)) continue;

            ProtocolMapper mapper = (ProtocolMapper)sessionFactory.getProviderFactory(ProtocolMapper.class, mapping.getProtocolMapper());
            if (mapper == null || !(mapper instanceof OIDCAccessTokenMapper)) continue;
            token = ((OIDCAccessTokenMapper)mapper).transformAccessToken(token, mapping, session, userSession, clientSession);



        }
        return token;
    }
    public void transformIDToken(KeycloakSession session, IDToken token, RealmModel realm, ClientModel client, UserModel user,
                                      UserSessionModel userSession, ClientSessionModel clientSession) {
        Set<ProtocolMapperModel> mappings = client.getProtocolMappers();
        KeycloakSessionFactory sessionFactory = session.getKeycloakSessionFactory();
        for (ProtocolMapperModel mapping : mappings) {
            if (!mapping.getProtocol().equals(OIDCLoginProtocol.LOGIN_PROTOCOL)) continue;

            ProtocolMapper mapper = (ProtocolMapper)sessionFactory.getProviderFactory(ProtocolMapper.class, mapping.getProtocolMapper());
            if (mapper == null || !(mapper instanceof OIDCIDTokenMapper)) continue;
            token = ((OIDCIDTokenMapper)mapper).transformIDToken(token, mapping, session, userSession, clientSession);



        }
    }


    protected AccessToken initToken(RealmModel realm, ClientModel client, UserModel user, UserSessionModel session, ClientSessionModel clientSession) {
        AccessToken token = new AccessToken();
        if (clientSession != null) token.clientSession(clientSession.getId());
        token.id(KeycloakModelUtils.generateId());
        token.subject(user.getId());
        token.audience(client.getClientId());
        token.issuedNow();
        token.issuedFor(client.getClientId());
        token.issuer(realm.getName());
        if (session != null) {
            token.setSessionState(session.getId());
        }
        if (realm.getAccessTokenLifespan() > 0) {
            token.expiration(Time.currentTime() + realm.getAccessTokenLifespan());
        }
        Set<String> allowedOrigins = client.getWebOrigins();
        if (allowedOrigins != null) {
            token.setAllowedOrigins(allowedOrigins);
        }
        return token;
    }

    protected void addComposites(AccessToken token, RoleModel role) {
        AccessToken.Access access = null;
        if (role.getContainer() instanceof RealmModel) {
            access = token.getRealmAccess();
            if (token.getRealmAccess() == null) {
                access = new AccessToken.Access();
                token.setRealmAccess(access);
            } else if (token.getRealmAccess().getRoles() != null && token.getRealmAccess().isUserInRole(role.getName()))
                return;

        } else {
            ApplicationModel app = (ApplicationModel) role.getContainer();
            access = token.getResourceAccess(app.getName());
            if (access == null) {
                access = token.addAccess(app.getName());
                if (app.isSurrogateAuthRequired()) access.verifyCaller(true);
            } else if (access.isUserInRole(role.getName())) return;

        }
        access.addRole(role.getName());
        if (!role.isComposite()) return;

        for (RoleModel composite : role.getComposites()) {
            addComposites(token, composite);
        }

    }

    public String encodeToken(RealmModel realm, Object token) {
        String encodedToken = new JWSBuilder()
                .jsonContent(token)
                .rsa256(realm.getPrivateKey());
        return encodedToken;
    }

    public AccessTokenResponseBuilder responseBuilder(RealmModel realm, ClientModel client, EventBuilder event, KeycloakSession session, UserSessionModel userSession, ClientSessionModel clientSession) {
        return new AccessTokenResponseBuilder(realm, client, event, session, userSession, clientSession);
    }

    public class AccessTokenResponseBuilder {
        RealmModel realm;
        ClientModel client;
        EventBuilder event;
        KeycloakSession session;
        UserSessionModel userSession;
        ClientSessionModel clientSession;

        AccessToken accessToken;
        RefreshToken refreshToken;
        IDToken idToken;

        public AccessTokenResponseBuilder(RealmModel realm, ClientModel client, EventBuilder event, KeycloakSession session, UserSessionModel userSession, ClientSessionModel clientSession) {
            this.realm = realm;
            this.client = client;
            this.event = event;
            this.session = session;
            this.userSession = userSession;
            this.clientSession = clientSession;
        }

        public AccessTokenResponseBuilder accessToken(AccessToken accessToken) {
            this.accessToken = accessToken;
            return this;
        }
        public AccessTokenResponseBuilder refreshToken(RefreshToken refreshToken) {
            this.refreshToken = refreshToken;
            return this;
        }

        public AccessTokenResponseBuilder generateAccessToken(KeycloakSession session, String scopeParam, ClientModel client, UserModel user, UserSessionModel userSession, ClientSessionModel clientSession) {
            Set<RoleModel> requestedRoles = getAccess(scopeParam, client, user);
            accessToken = createClientAccessToken(session, requestedRoles, realm, client, user, userSession, clientSession);
            return this;
        }

        public AccessTokenResponseBuilder generateRefreshToken() {
            if (accessToken == null) {
                throw new IllegalStateException("accessToken not set");
            }
            refreshToken = new RefreshToken(accessToken);
            refreshToken.id(KeycloakModelUtils.generateId());
            refreshToken.issuedNow();
            refreshToken.expiration(Time.currentTime() + realm.getSsoSessionIdleTimeout());
            return this;
        }

        public AccessTokenResponseBuilder generateIDToken() {
            if (accessToken == null) {
                throw new IllegalStateException("accessToken not set");
            }
            idToken = new IDToken();
            idToken.id(KeycloakModelUtils.generateId());
            idToken.subject(accessToken.getSubject());
            idToken.audience(client.getClientId());
            idToken.issuedNow();
            idToken.issuedFor(accessToken.getIssuedFor());
            idToken.issuer(accessToken.getIssuer());
            if (realm.getAccessTokenLifespan() > 0) {
                idToken.expiration(Time.currentTime() + realm.getAccessTokenLifespan());
            }
            transformIDToken(session, idToken, realm, client, userSession.getUser(), userSession, clientSession);
            return this;
        }



        public AccessTokenResponse build() {
            if (accessToken != null) {
                event.detail(Details.TOKEN_ID, accessToken.getId());
            }

            if (refreshToken != null) {
                if (event.getEvent().getDetails().containsKey(Details.REFRESH_TOKEN_ID)) {
                    event.detail(Details.UPDATED_REFRESH_TOKEN_ID, refreshToken.getId());
                } else {
                    event.detail(Details.REFRESH_TOKEN_ID, refreshToken.getId());
                }
            }

            AccessTokenResponse res = new AccessTokenResponse();
            if (idToken != null) {
                String encodedToken = new JWSBuilder().jsonContent(idToken).rsa256(realm.getPrivateKey());
                res.setIdToken(encodedToken);
            }
            if (accessToken != null) {
                String encodedToken = new JWSBuilder().jsonContent(accessToken).rsa256(realm.getPrivateKey());
                res.setToken(encodedToken);
                res.setTokenType("bearer");
                res.setSessionState(accessToken.getSessionState());
                if (accessToken.getExpiration() != 0) {
                    res.setExpiresIn(accessToken.getExpiration() - Time.currentTime());
                }
            }
            if (refreshToken != null) {
                String encodedToken = new JWSBuilder().jsonContent(refreshToken).rsa256(realm.getPrivateKey());
                res.setRefreshToken(encodedToken);
                if (refreshToken.getExpiration() != 0) {
                    res.setRefreshExpiresIn(refreshToken.getExpiration() - Time.currentTime());
                }
            }
            int notBefore = realm.getNotBefore();
            if (client.getNotBefore() > notBefore) notBefore = client.getNotBefore();
            res.setNotBeforePolicy(notBefore);
            return res;
        }
    }

}
<|MERGE_RESOLUTION|>--- conflicted
+++ resolved
@@ -1,448 +1,444 @@
-package org.keycloak.protocol.oidc;
-
-import org.jboss.logging.Logger;
-import org.keycloak.ClientConnection;
-import org.keycloak.OAuthErrorException;
-import org.keycloak.events.Details;
-import org.keycloak.events.EventBuilder;
-import org.keycloak.jose.jws.JWSBuilder;
-import org.keycloak.jose.jws.JWSInput;
-import org.keycloak.jose.jws.crypto.RSAProvider;
-import org.keycloak.models.ApplicationModel;
-import org.keycloak.models.ClientModel;
-import org.keycloak.models.ClientSessionModel;
-import org.keycloak.models.KeycloakSession;
-import org.keycloak.models.KeycloakSessionFactory;
-import org.keycloak.models.ProtocolMapperModel;
-import org.keycloak.models.RealmModel;
-import org.keycloak.models.RoleModel;
-import org.keycloak.models.UserModel;
-import org.keycloak.models.UserSessionModel;
-import org.keycloak.models.UserSessionProvider;
-import org.keycloak.models.utils.KeycloakModelUtils;
-import org.keycloak.protocol.ProtocolMapper;
-import org.keycloak.protocol.oidc.mappers.OIDCAccessTokenMapper;
-import org.keycloak.protocol.oidc.mappers.OIDCIDTokenMapper;
-import org.keycloak.representations.AccessToken;
-import org.keycloak.representations.AccessTokenResponse;
-import org.keycloak.representations.IDToken;
-import org.keycloak.representations.RefreshToken;
-import org.keycloak.services.managers.AuthenticationManager;
-import org.keycloak.util.Time;
-
-import javax.ws.rs.core.HttpHeaders;
-import javax.ws.rs.core.UriInfo;
-import java.io.IOException;
-import java.util.HashSet;
-import java.util.Map;
-import java.util.Set;
-
-/**
- * Stateful object that creates tokens and manages oauth access codes
- *
- * @author <a href="mailto:bill@burkecentral.com">Bill Burke</a>
- * @version $Revision: 1 $
- */
-public class TokenManager {
-    protected static final Logger logger = Logger.getLogger(TokenManager.class);
-
-    public static void applyScope(RoleModel role, RoleModel scope, Set<RoleModel> visited, Set<RoleModel> requested) {
-        if (visited.contains(scope)) return;
-        visited.add(scope);
-        if (role.hasRole(scope)) {
-            requested.add(scope);
-            return;
-        }
-        if (!scope.isComposite()) return;
-
-        for (RoleModel contained : scope.getComposites()) {
-            applyScope(role, contained, visited, requested);
-        }
-    }
-
-<<<<<<< HEAD
-    public AccessToken refreshAccessToken(KeycloakSession session, UriInfo uriInfo, ClientConnection connection, RealmModel realm, ClientModel client, String encodedRefreshToken, EventBuilder event, HttpHeaders headers) throws OAuthErrorException {
-=======
-    public AccessTokenResponse refreshAccessToken(KeycloakSession session, UriInfo uriInfo, ClientConnection connection, RealmModel realm, ClientModel client, String encodedRefreshToken, EventBuilder event) throws OAuthErrorException {
->>>>>>> 4cb3d517
-        RefreshToken refreshToken = verifyRefreshToken(realm, encodedRefreshToken);
-
-        event.user(refreshToken.getSubject()).session(refreshToken.getSessionState()).detail(Details.REFRESH_TOKEN_ID, refreshToken.getId());
-
-        UserModel user = session.users().getUserById(refreshToken.getSubject(), realm);
-        if (user == null) {
-            throw new OAuthErrorException(OAuthErrorException.INVALID_GRANT, "Invalid refresh token", "Unknown user");
-        }
-
-        if (!user.isEnabled()) {
-            throw new OAuthErrorException(OAuthErrorException.INVALID_GRANT, "User disabled", "User disabled");
-        }
-
-        UserSessionModel userSession = session.sessions().getUserSession(realm, refreshToken.getSessionState());
-        int currentTime = Time.currentTime();
-        if (!AuthenticationManager.isSessionValid(realm, userSession)) {
-            AuthenticationManager.logout(session, realm, userSession, uriInfo, connection, headers);
-            throw new OAuthErrorException(OAuthErrorException.INVALID_GRANT, "Session not active", "Session not active");
-        }
-
-        if (!client.getClientId().equals(refreshToken.getIssuedFor())) {
-            throw new OAuthErrorException(OAuthErrorException.INVALID_GRANT, "Unmatching clients", "Unmatching clients");
-        }
-
-        if (refreshToken.getIssuedAt() < client.getNotBefore()) {
-            throw new OAuthErrorException(OAuthErrorException.INVALID_GRANT, "Stale refresh token");
-        }
-
-        ClientSessionModel clientSession = null;
-        for (ClientSessionModel clientSessionModel : userSession.getClientSessions()) {
-            if (clientSessionModel.getId().equals(refreshToken.getClientSession())) {
-                clientSession = clientSessionModel;
-                break;
-            }
-        }
-
-        if (clientSession == null) {
-            throw new OAuthErrorException(OAuthErrorException.INVALID_GRANT, "Client session not active", "Client session not active");
-
-        }
-
-        verifyAccess(refreshToken, realm, client, user);
-
-        AccessToken accessToken = initToken(realm, client, user, userSession, clientSession);
-        accessToken.setRealmAccess(refreshToken.getRealmAccess());
-        accessToken.setResourceAccess(refreshToken.getResourceAccess());
-        accessToken = transformAccessToken(session, accessToken, realm, client, user, userSession, clientSession);
-
-        userSession.setLastSessionRefresh(currentTime);
-
-        AccessTokenResponse res = responseBuilder(realm, client, event, session, userSession, clientSession)
-                .accessToken(accessToken)
-                .generateIDToken()
-                .generateRefreshToken().build();
-        return res;
-    }
-
-    public RefreshToken verifyRefreshToken(RealmModel realm, String encodedRefreshToken) throws OAuthErrorException {
-        JWSInput jws = new JWSInput(encodedRefreshToken);
-        RefreshToken refreshToken = null;
-        try {
-            if (!RSAProvider.verify(jws, realm.getPublicKey())) {
-                throw new OAuthErrorException(OAuthErrorException.INVALID_GRANT, "Invalid refresh token");
-            }
-            refreshToken = jws.readJsonContent(RefreshToken.class);
-        } catch (IOException e) {
-            throw new OAuthErrorException(OAuthErrorException.INVALID_GRANT, "Invalid refresh token", e);
-        }
-        if (refreshToken.isExpired()) {
-            throw new OAuthErrorException(OAuthErrorException.INVALID_GRANT, "Refresh token expired");
-        }
-
-        if (refreshToken.getIssuedAt() < realm.getNotBefore()) {
-            throw new OAuthErrorException(OAuthErrorException.INVALID_GRANT, "Stale refresh token");
-        }
-        return refreshToken;
-    }
-
-    public AccessToken createClientAccessToken(KeycloakSession session, Set<RoleModel> requestedRoles, RealmModel realm, ClientModel client, UserModel user, UserSessionModel userSession, ClientSessionModel clientSession) {
-        AccessToken token = initToken(realm, client, user, userSession, clientSession);
-        for (RoleModel role : requestedRoles) {
-            addComposites(token, role);
-        }
-        token = transformAccessToken(session, token, realm, client, user, userSession, clientSession);
-        return token;
-    }
-
-    public static void attachClientSession(UserSessionModel session, ClientSessionModel clientSession) {
-        if (clientSession.getUserSession() != null) {
-            return;
-        }
-
-        UserModel user = session.getUser();
-        clientSession.setUserSession(session);
-        Set<String> requestedRoles = new HashSet<String>();
-        // todo scope param protocol independent
-        for (RoleModel r : TokenManager.getAccess(null, clientSession.getClient(), user)) {
-            requestedRoles.add(r.getId());
-        }
-        clientSession.setRoles(requestedRoles);
-    }
-
-    public static void dettachClientSession(UserSessionProvider sessions, RealmModel realm, ClientSessionModel clientSession) {
-        UserSessionModel userSession = clientSession.getUserSession();
-        if (userSession == null) {
-            return;
-        }
-
-        clientSession.setUserSession(null);
-        clientSession.setRoles(null);
-
-        if (userSession.getClientSessions().isEmpty()) {
-            sessions.removeUserSession(realm, userSession);
-        }
-    }
-
-    public static Set<RoleModel> getAccess(String scopeParam, ClientModel client, UserModel user) {
-        // todo scopeParam is ignored until we figure out a scheme that fits with openid connect
-        Set<RoleModel> requestedRoles = new HashSet<RoleModel>();
-
-        Set<RoleModel> roleMappings = user.getRoleMappings();
-        if (client.isFullScopeAllowed()) return roleMappings;
-
-        Set<RoleModel> scopeMappings = client.getScopeMappings();
-        if (client instanceof ApplicationModel) {
-            scopeMappings.addAll(((ApplicationModel) client).getRoles());
-        }
-
-        for (RoleModel role : roleMappings) {
-            for (RoleModel desiredRole : scopeMappings) {
-                Set<RoleModel> visited = new HashSet<RoleModel>();
-                applyScope(role, desiredRole, visited, requestedRoles);
-            }
-        }
-
-        return requestedRoles;
-    }
-
-    public void verifyAccess(AccessToken token, RealmModel realm, ClientModel client, UserModel user) throws OAuthErrorException {
-        ApplicationModel clientApp = (client instanceof ApplicationModel) ? (ApplicationModel)client : null;
-
-
-        if (token.getRealmAccess() != null) {
-            for (String roleName : token.getRealmAccess().getRoles()) {
-                RoleModel role = realm.getRole(roleName);
-                if (role == null) {
-                    throw new OAuthErrorException(OAuthErrorException.INVALID_GRANT, "Invalid realm role " + roleName);
-                }
-                if (!user.hasRole(role)) {
-                    throw new OAuthErrorException(OAuthErrorException.INVALID_SCOPE, "User no long has permission for realm role: " + roleName);
-                }
-                if (!client.hasScope(role)) {
-                    throw new OAuthErrorException(OAuthErrorException.INVALID_SCOPE, "Client no longer has realm scope: " + roleName);
-                }
-            }
-        }
-        if (token.getResourceAccess() != null) {
-            for (Map.Entry<String, AccessToken.Access> entry : token.getResourceAccess().entrySet()) {
-                ApplicationModel app = realm.getApplicationByName(entry.getKey());
-                if (app == null) {
-                    throw new OAuthErrorException(OAuthErrorException.INVALID_SCOPE, "Application no longer exists", "Application no longer exists: " + entry.getKey());
-                }
-                for (String roleName : entry.getValue().getRoles()) {
-                    RoleModel role = app.getRole(roleName);
-                    if (role == null) {
-                        throw new OAuthErrorException(OAuthErrorException.INVALID_GRANT, "Invalid refresh token", "Unknown application role: " + roleName);
-                    }
-                    if (!user.hasRole(role)) {
-                        throw new OAuthErrorException(OAuthErrorException.INVALID_SCOPE, "User no long has permission for application role " + roleName);
-                    }
-                    if (clientApp != null && !clientApp.equals(app) && !client.hasScope(role)) {
-                        throw new OAuthErrorException(OAuthErrorException.INVALID_SCOPE, "Client no longer has application scope" + roleName);
-                    }
-                }
-            }
-        }
-    }
-
-    public AccessToken transformAccessToken(KeycloakSession session, AccessToken token, RealmModel realm, ClientModel client, UserModel user,
-                                            UserSessionModel userSession, ClientSessionModel clientSession) {
-        Set<ProtocolMapperModel> mappings = client.getProtocolMappers();
-        KeycloakSessionFactory sessionFactory = session.getKeycloakSessionFactory();
-        for (ProtocolMapperModel mapping : mappings) {
-            if (!mapping.getProtocol().equals(OIDCLoginProtocol.LOGIN_PROTOCOL)) continue;
-
-            ProtocolMapper mapper = (ProtocolMapper)sessionFactory.getProviderFactory(ProtocolMapper.class, mapping.getProtocolMapper());
-            if (mapper == null || !(mapper instanceof OIDCAccessTokenMapper)) continue;
-            token = ((OIDCAccessTokenMapper)mapper).transformAccessToken(token, mapping, session, userSession, clientSession);
-
-
-
-        }
-        return token;
-    }
-    public void transformIDToken(KeycloakSession session, IDToken token, RealmModel realm, ClientModel client, UserModel user,
-                                      UserSessionModel userSession, ClientSessionModel clientSession) {
-        Set<ProtocolMapperModel> mappings = client.getProtocolMappers();
-        KeycloakSessionFactory sessionFactory = session.getKeycloakSessionFactory();
-        for (ProtocolMapperModel mapping : mappings) {
-            if (!mapping.getProtocol().equals(OIDCLoginProtocol.LOGIN_PROTOCOL)) continue;
-
-            ProtocolMapper mapper = (ProtocolMapper)sessionFactory.getProviderFactory(ProtocolMapper.class, mapping.getProtocolMapper());
-            if (mapper == null || !(mapper instanceof OIDCIDTokenMapper)) continue;
-            token = ((OIDCIDTokenMapper)mapper).transformIDToken(token, mapping, session, userSession, clientSession);
-
-
-
-        }
-    }
-
-
-    protected AccessToken initToken(RealmModel realm, ClientModel client, UserModel user, UserSessionModel session, ClientSessionModel clientSession) {
-        AccessToken token = new AccessToken();
-        if (clientSession != null) token.clientSession(clientSession.getId());
-        token.id(KeycloakModelUtils.generateId());
-        token.subject(user.getId());
-        token.audience(client.getClientId());
-        token.issuedNow();
-        token.issuedFor(client.getClientId());
-        token.issuer(realm.getName());
-        if (session != null) {
-            token.setSessionState(session.getId());
-        }
-        if (realm.getAccessTokenLifespan() > 0) {
-            token.expiration(Time.currentTime() + realm.getAccessTokenLifespan());
-        }
-        Set<String> allowedOrigins = client.getWebOrigins();
-        if (allowedOrigins != null) {
-            token.setAllowedOrigins(allowedOrigins);
-        }
-        return token;
-    }
-
-    protected void addComposites(AccessToken token, RoleModel role) {
-        AccessToken.Access access = null;
-        if (role.getContainer() instanceof RealmModel) {
-            access = token.getRealmAccess();
-            if (token.getRealmAccess() == null) {
-                access = new AccessToken.Access();
-                token.setRealmAccess(access);
-            } else if (token.getRealmAccess().getRoles() != null && token.getRealmAccess().isUserInRole(role.getName()))
-                return;
-
-        } else {
-            ApplicationModel app = (ApplicationModel) role.getContainer();
-            access = token.getResourceAccess(app.getName());
-            if (access == null) {
-                access = token.addAccess(app.getName());
-                if (app.isSurrogateAuthRequired()) access.verifyCaller(true);
-            } else if (access.isUserInRole(role.getName())) return;
-
-        }
-        access.addRole(role.getName());
-        if (!role.isComposite()) return;
-
-        for (RoleModel composite : role.getComposites()) {
-            addComposites(token, composite);
-        }
-
-    }
-
-    public String encodeToken(RealmModel realm, Object token) {
-        String encodedToken = new JWSBuilder()
-                .jsonContent(token)
-                .rsa256(realm.getPrivateKey());
-        return encodedToken;
-    }
-
-    public AccessTokenResponseBuilder responseBuilder(RealmModel realm, ClientModel client, EventBuilder event, KeycloakSession session, UserSessionModel userSession, ClientSessionModel clientSession) {
-        return new AccessTokenResponseBuilder(realm, client, event, session, userSession, clientSession);
-    }
-
-    public class AccessTokenResponseBuilder {
-        RealmModel realm;
-        ClientModel client;
-        EventBuilder event;
-        KeycloakSession session;
-        UserSessionModel userSession;
-        ClientSessionModel clientSession;
-
-        AccessToken accessToken;
-        RefreshToken refreshToken;
-        IDToken idToken;
-
-        public AccessTokenResponseBuilder(RealmModel realm, ClientModel client, EventBuilder event, KeycloakSession session, UserSessionModel userSession, ClientSessionModel clientSession) {
-            this.realm = realm;
-            this.client = client;
-            this.event = event;
-            this.session = session;
-            this.userSession = userSession;
-            this.clientSession = clientSession;
-        }
-
-        public AccessTokenResponseBuilder accessToken(AccessToken accessToken) {
-            this.accessToken = accessToken;
-            return this;
-        }
-        public AccessTokenResponseBuilder refreshToken(RefreshToken refreshToken) {
-            this.refreshToken = refreshToken;
-            return this;
-        }
-
-        public AccessTokenResponseBuilder generateAccessToken(KeycloakSession session, String scopeParam, ClientModel client, UserModel user, UserSessionModel userSession, ClientSessionModel clientSession) {
-            Set<RoleModel> requestedRoles = getAccess(scopeParam, client, user);
-            accessToken = createClientAccessToken(session, requestedRoles, realm, client, user, userSession, clientSession);
-            return this;
-        }
-
-        public AccessTokenResponseBuilder generateRefreshToken() {
-            if (accessToken == null) {
-                throw new IllegalStateException("accessToken not set");
-            }
-            refreshToken = new RefreshToken(accessToken);
-            refreshToken.id(KeycloakModelUtils.generateId());
-            refreshToken.issuedNow();
-            refreshToken.expiration(Time.currentTime() + realm.getSsoSessionIdleTimeout());
-            return this;
-        }
-
-        public AccessTokenResponseBuilder generateIDToken() {
-            if (accessToken == null) {
-                throw new IllegalStateException("accessToken not set");
-            }
-            idToken = new IDToken();
-            idToken.id(KeycloakModelUtils.generateId());
-            idToken.subject(accessToken.getSubject());
-            idToken.audience(client.getClientId());
-            idToken.issuedNow();
-            idToken.issuedFor(accessToken.getIssuedFor());
-            idToken.issuer(accessToken.getIssuer());
-            if (realm.getAccessTokenLifespan() > 0) {
-                idToken.expiration(Time.currentTime() + realm.getAccessTokenLifespan());
-            }
-            transformIDToken(session, idToken, realm, client, userSession.getUser(), userSession, clientSession);
-            return this;
-        }
-
-
-
-        public AccessTokenResponse build() {
-            if (accessToken != null) {
-                event.detail(Details.TOKEN_ID, accessToken.getId());
-            }
-
-            if (refreshToken != null) {
-                if (event.getEvent().getDetails().containsKey(Details.REFRESH_TOKEN_ID)) {
-                    event.detail(Details.UPDATED_REFRESH_TOKEN_ID, refreshToken.getId());
-                } else {
-                    event.detail(Details.REFRESH_TOKEN_ID, refreshToken.getId());
-                }
-            }
-
-            AccessTokenResponse res = new AccessTokenResponse();
-            if (idToken != null) {
-                String encodedToken = new JWSBuilder().jsonContent(idToken).rsa256(realm.getPrivateKey());
-                res.setIdToken(encodedToken);
-            }
-            if (accessToken != null) {
-                String encodedToken = new JWSBuilder().jsonContent(accessToken).rsa256(realm.getPrivateKey());
-                res.setToken(encodedToken);
-                res.setTokenType("bearer");
-                res.setSessionState(accessToken.getSessionState());
-                if (accessToken.getExpiration() != 0) {
-                    res.setExpiresIn(accessToken.getExpiration() - Time.currentTime());
-                }
-            }
-            if (refreshToken != null) {
-                String encodedToken = new JWSBuilder().jsonContent(refreshToken).rsa256(realm.getPrivateKey());
-                res.setRefreshToken(encodedToken);
-                if (refreshToken.getExpiration() != 0) {
-                    res.setRefreshExpiresIn(refreshToken.getExpiration() - Time.currentTime());
-                }
-            }
-            int notBefore = realm.getNotBefore();
-            if (client.getNotBefore() > notBefore) notBefore = client.getNotBefore();
-            res.setNotBeforePolicy(notBefore);
-            return res;
-        }
-    }
-
-}
+package org.keycloak.protocol.oidc;
+
+import org.jboss.logging.Logger;
+import org.keycloak.ClientConnection;
+import org.keycloak.OAuthErrorException;
+import org.keycloak.events.Details;
+import org.keycloak.events.EventBuilder;
+import org.keycloak.jose.jws.JWSBuilder;
+import org.keycloak.jose.jws.JWSInput;
+import org.keycloak.jose.jws.crypto.RSAProvider;
+import org.keycloak.models.ApplicationModel;
+import org.keycloak.models.ClientModel;
+import org.keycloak.models.ClientSessionModel;
+import org.keycloak.models.KeycloakSession;
+import org.keycloak.models.KeycloakSessionFactory;
+import org.keycloak.models.ProtocolMapperModel;
+import org.keycloak.models.RealmModel;
+import org.keycloak.models.RoleModel;
+import org.keycloak.models.UserModel;
+import org.keycloak.models.UserSessionModel;
+import org.keycloak.models.UserSessionProvider;
+import org.keycloak.models.utils.KeycloakModelUtils;
+import org.keycloak.protocol.ProtocolMapper;
+import org.keycloak.protocol.oidc.mappers.OIDCAccessTokenMapper;
+import org.keycloak.protocol.oidc.mappers.OIDCIDTokenMapper;
+import org.keycloak.representations.AccessToken;
+import org.keycloak.representations.AccessTokenResponse;
+import org.keycloak.representations.IDToken;
+import org.keycloak.representations.RefreshToken;
+import org.keycloak.services.managers.AuthenticationManager;
+import org.keycloak.util.Time;
+
+import javax.ws.rs.core.HttpHeaders;
+import javax.ws.rs.core.UriInfo;
+import java.io.IOException;
+import java.util.HashSet;
+import java.util.Map;
+import java.util.Set;
+
+/**
+ * Stateful object that creates tokens and manages oauth access codes
+ *
+ * @author <a href="mailto:bill@burkecentral.com">Bill Burke</a>
+ * @version $Revision: 1 $
+ */
+public class TokenManager {
+    protected static final Logger logger = Logger.getLogger(TokenManager.class);
+
+    public static void applyScope(RoleModel role, RoleModel scope, Set<RoleModel> visited, Set<RoleModel> requested) {
+        if (visited.contains(scope)) return;
+        visited.add(scope);
+        if (role.hasRole(scope)) {
+            requested.add(scope);
+            return;
+        }
+        if (!scope.isComposite()) return;
+
+        for (RoleModel contained : scope.getComposites()) {
+            applyScope(role, contained, visited, requested);
+        }
+    }
+
+    public AccessTokenResponse refreshAccessToken(KeycloakSession session, UriInfo uriInfo, ClientConnection connection, RealmModel realm, ClientModel client, String encodedRefreshToken, EventBuilder event, HttpHeaders headers) throws OAuthErrorException {
+        RefreshToken refreshToken = verifyRefreshToken(realm, encodedRefreshToken);
+
+        event.user(refreshToken.getSubject()).session(refreshToken.getSessionState()).detail(Details.REFRESH_TOKEN_ID, refreshToken.getId());
+
+        UserModel user = session.users().getUserById(refreshToken.getSubject(), realm);
+        if (user == null) {
+            throw new OAuthErrorException(OAuthErrorException.INVALID_GRANT, "Invalid refresh token", "Unknown user");
+        }
+
+        if (!user.isEnabled()) {
+            throw new OAuthErrorException(OAuthErrorException.INVALID_GRANT, "User disabled", "User disabled");
+        }
+
+        UserSessionModel userSession = session.sessions().getUserSession(realm, refreshToken.getSessionState());
+        int currentTime = Time.currentTime();
+        if (!AuthenticationManager.isSessionValid(realm, userSession)) {
+            AuthenticationManager.logout(session, realm, userSession, uriInfo, connection, headers);
+            throw new OAuthErrorException(OAuthErrorException.INVALID_GRANT, "Session not active", "Session not active");
+        }
+
+        if (!client.getClientId().equals(refreshToken.getIssuedFor())) {
+            throw new OAuthErrorException(OAuthErrorException.INVALID_GRANT, "Unmatching clients", "Unmatching clients");
+        }
+
+        if (refreshToken.getIssuedAt() < client.getNotBefore()) {
+            throw new OAuthErrorException(OAuthErrorException.INVALID_GRANT, "Stale refresh token");
+        }
+
+        ClientSessionModel clientSession = null;
+        for (ClientSessionModel clientSessionModel : userSession.getClientSessions()) {
+            if (clientSessionModel.getId().equals(refreshToken.getClientSession())) {
+                clientSession = clientSessionModel;
+                break;
+            }
+        }
+
+        if (clientSession == null) {
+            throw new OAuthErrorException(OAuthErrorException.INVALID_GRANT, "Client session not active", "Client session not active");
+
+        }
+
+        verifyAccess(refreshToken, realm, client, user);
+
+        AccessToken accessToken = initToken(realm, client, user, userSession, clientSession);
+        accessToken.setRealmAccess(refreshToken.getRealmAccess());
+        accessToken.setResourceAccess(refreshToken.getResourceAccess());
+        accessToken = transformAccessToken(session, accessToken, realm, client, user, userSession, clientSession);
+
+        userSession.setLastSessionRefresh(currentTime);
+
+        AccessTokenResponse res = responseBuilder(realm, client, event, session, userSession, clientSession)
+                .accessToken(accessToken)
+                .generateIDToken()
+                .generateRefreshToken().build();
+        return res;
+    }
+
+    public RefreshToken verifyRefreshToken(RealmModel realm, String encodedRefreshToken) throws OAuthErrorException {
+        JWSInput jws = new JWSInput(encodedRefreshToken);
+        RefreshToken refreshToken = null;
+        try {
+            if (!RSAProvider.verify(jws, realm.getPublicKey())) {
+                throw new OAuthErrorException(OAuthErrorException.INVALID_GRANT, "Invalid refresh token");
+            }
+            refreshToken = jws.readJsonContent(RefreshToken.class);
+        } catch (IOException e) {
+            throw new OAuthErrorException(OAuthErrorException.INVALID_GRANT, "Invalid refresh token", e);
+        }
+        if (refreshToken.isExpired()) {
+            throw new OAuthErrorException(OAuthErrorException.INVALID_GRANT, "Refresh token expired");
+        }
+
+        if (refreshToken.getIssuedAt() < realm.getNotBefore()) {
+            throw new OAuthErrorException(OAuthErrorException.INVALID_GRANT, "Stale refresh token");
+        }
+        return refreshToken;
+    }
+
+    public AccessToken createClientAccessToken(KeycloakSession session, Set<RoleModel> requestedRoles, RealmModel realm, ClientModel client, UserModel user, UserSessionModel userSession, ClientSessionModel clientSession) {
+        AccessToken token = initToken(realm, client, user, userSession, clientSession);
+        for (RoleModel role : requestedRoles) {
+            addComposites(token, role);
+        }
+        token = transformAccessToken(session, token, realm, client, user, userSession, clientSession);
+        return token;
+    }
+
+    public static void attachClientSession(UserSessionModel session, ClientSessionModel clientSession) {
+        if (clientSession.getUserSession() != null) {
+            return;
+        }
+
+        UserModel user = session.getUser();
+        clientSession.setUserSession(session);
+        Set<String> requestedRoles = new HashSet<String>();
+        // todo scope param protocol independent
+        for (RoleModel r : TokenManager.getAccess(null, clientSession.getClient(), user)) {
+            requestedRoles.add(r.getId());
+        }
+        clientSession.setRoles(requestedRoles);
+    }
+
+    public static void dettachClientSession(UserSessionProvider sessions, RealmModel realm, ClientSessionModel clientSession) {
+        UserSessionModel userSession = clientSession.getUserSession();
+        if (userSession == null) {
+            return;
+        }
+
+        clientSession.setUserSession(null);
+        clientSession.setRoles(null);
+
+        if (userSession.getClientSessions().isEmpty()) {
+            sessions.removeUserSession(realm, userSession);
+        }
+    }
+
+    public static Set<RoleModel> getAccess(String scopeParam, ClientModel client, UserModel user) {
+        // todo scopeParam is ignored until we figure out a scheme that fits with openid connect
+        Set<RoleModel> requestedRoles = new HashSet<RoleModel>();
+
+        Set<RoleModel> roleMappings = user.getRoleMappings();
+        if (client.isFullScopeAllowed()) return roleMappings;
+
+        Set<RoleModel> scopeMappings = client.getScopeMappings();
+        if (client instanceof ApplicationModel) {
+            scopeMappings.addAll(((ApplicationModel) client).getRoles());
+        }
+
+        for (RoleModel role : roleMappings) {
+            for (RoleModel desiredRole : scopeMappings) {
+                Set<RoleModel> visited = new HashSet<RoleModel>();
+                applyScope(role, desiredRole, visited, requestedRoles);
+            }
+        }
+
+        return requestedRoles;
+    }
+
+    public void verifyAccess(AccessToken token, RealmModel realm, ClientModel client, UserModel user) throws OAuthErrorException {
+        ApplicationModel clientApp = (client instanceof ApplicationModel) ? (ApplicationModel)client : null;
+
+
+        if (token.getRealmAccess() != null) {
+            for (String roleName : token.getRealmAccess().getRoles()) {
+                RoleModel role = realm.getRole(roleName);
+                if (role == null) {
+                    throw new OAuthErrorException(OAuthErrorException.INVALID_GRANT, "Invalid realm role " + roleName);
+                }
+                if (!user.hasRole(role)) {
+                    throw new OAuthErrorException(OAuthErrorException.INVALID_SCOPE, "User no long has permission for realm role: " + roleName);
+                }
+                if (!client.hasScope(role)) {
+                    throw new OAuthErrorException(OAuthErrorException.INVALID_SCOPE, "Client no longer has realm scope: " + roleName);
+                }
+            }
+        }
+        if (token.getResourceAccess() != null) {
+            for (Map.Entry<String, AccessToken.Access> entry : token.getResourceAccess().entrySet()) {
+                ApplicationModel app = realm.getApplicationByName(entry.getKey());
+                if (app == null) {
+                    throw new OAuthErrorException(OAuthErrorException.INVALID_SCOPE, "Application no longer exists", "Application no longer exists: " + entry.getKey());
+                }
+                for (String roleName : entry.getValue().getRoles()) {
+                    RoleModel role = app.getRole(roleName);
+                    if (role == null) {
+                        throw new OAuthErrorException(OAuthErrorException.INVALID_GRANT, "Invalid refresh token", "Unknown application role: " + roleName);
+                    }
+                    if (!user.hasRole(role)) {
+                        throw new OAuthErrorException(OAuthErrorException.INVALID_SCOPE, "User no long has permission for application role " + roleName);
+                    }
+                    if (clientApp != null && !clientApp.equals(app) && !client.hasScope(role)) {
+                        throw new OAuthErrorException(OAuthErrorException.INVALID_SCOPE, "Client no longer has application scope" + roleName);
+                    }
+                }
+            }
+        }
+    }
+
+    public AccessToken transformAccessToken(KeycloakSession session, AccessToken token, RealmModel realm, ClientModel client, UserModel user,
+                                            UserSessionModel userSession, ClientSessionModel clientSession) {
+        Set<ProtocolMapperModel> mappings = client.getProtocolMappers();
+        KeycloakSessionFactory sessionFactory = session.getKeycloakSessionFactory();
+        for (ProtocolMapperModel mapping : mappings) {
+            if (!mapping.getProtocol().equals(OIDCLoginProtocol.LOGIN_PROTOCOL)) continue;
+
+            ProtocolMapper mapper = (ProtocolMapper)sessionFactory.getProviderFactory(ProtocolMapper.class, mapping.getProtocolMapper());
+            if (mapper == null || !(mapper instanceof OIDCAccessTokenMapper)) continue;
+            token = ((OIDCAccessTokenMapper)mapper).transformAccessToken(token, mapping, session, userSession, clientSession);
+
+
+
+        }
+        return token;
+    }
+    public void transformIDToken(KeycloakSession session, IDToken token, RealmModel realm, ClientModel client, UserModel user,
+                                      UserSessionModel userSession, ClientSessionModel clientSession) {
+        Set<ProtocolMapperModel> mappings = client.getProtocolMappers();
+        KeycloakSessionFactory sessionFactory = session.getKeycloakSessionFactory();
+        for (ProtocolMapperModel mapping : mappings) {
+            if (!mapping.getProtocol().equals(OIDCLoginProtocol.LOGIN_PROTOCOL)) continue;
+
+            ProtocolMapper mapper = (ProtocolMapper)sessionFactory.getProviderFactory(ProtocolMapper.class, mapping.getProtocolMapper());
+            if (mapper == null || !(mapper instanceof OIDCIDTokenMapper)) continue;
+            token = ((OIDCIDTokenMapper)mapper).transformIDToken(token, mapping, session, userSession, clientSession);
+
+
+
+        }
+    }
+
+
+    protected AccessToken initToken(RealmModel realm, ClientModel client, UserModel user, UserSessionModel session, ClientSessionModel clientSession) {
+        AccessToken token = new AccessToken();
+        if (clientSession != null) token.clientSession(clientSession.getId());
+        token.id(KeycloakModelUtils.generateId());
+        token.subject(user.getId());
+        token.audience(client.getClientId());
+        token.issuedNow();
+        token.issuedFor(client.getClientId());
+        token.issuer(realm.getName());
+        if (session != null) {
+            token.setSessionState(session.getId());
+        }
+        if (realm.getAccessTokenLifespan() > 0) {
+            token.expiration(Time.currentTime() + realm.getAccessTokenLifespan());
+        }
+        Set<String> allowedOrigins = client.getWebOrigins();
+        if (allowedOrigins != null) {
+            token.setAllowedOrigins(allowedOrigins);
+        }
+        return token;
+    }
+
+    protected void addComposites(AccessToken token, RoleModel role) {
+        AccessToken.Access access = null;
+        if (role.getContainer() instanceof RealmModel) {
+            access = token.getRealmAccess();
+            if (token.getRealmAccess() == null) {
+                access = new AccessToken.Access();
+                token.setRealmAccess(access);
+            } else if (token.getRealmAccess().getRoles() != null && token.getRealmAccess().isUserInRole(role.getName()))
+                return;
+
+        } else {
+            ApplicationModel app = (ApplicationModel) role.getContainer();
+            access = token.getResourceAccess(app.getName());
+            if (access == null) {
+                access = token.addAccess(app.getName());
+                if (app.isSurrogateAuthRequired()) access.verifyCaller(true);
+            } else if (access.isUserInRole(role.getName())) return;
+
+        }
+        access.addRole(role.getName());
+        if (!role.isComposite()) return;
+
+        for (RoleModel composite : role.getComposites()) {
+            addComposites(token, composite);
+        }
+
+    }
+
+    public String encodeToken(RealmModel realm, Object token) {
+        String encodedToken = new JWSBuilder()
+                .jsonContent(token)
+                .rsa256(realm.getPrivateKey());
+        return encodedToken;
+    }
+
+    public AccessTokenResponseBuilder responseBuilder(RealmModel realm, ClientModel client, EventBuilder event, KeycloakSession session, UserSessionModel userSession, ClientSessionModel clientSession) {
+        return new AccessTokenResponseBuilder(realm, client, event, session, userSession, clientSession);
+    }
+
+    public class AccessTokenResponseBuilder {
+        RealmModel realm;
+        ClientModel client;
+        EventBuilder event;
+        KeycloakSession session;
+        UserSessionModel userSession;
+        ClientSessionModel clientSession;
+
+        AccessToken accessToken;
+        RefreshToken refreshToken;
+        IDToken idToken;
+
+        public AccessTokenResponseBuilder(RealmModel realm, ClientModel client, EventBuilder event, KeycloakSession session, UserSessionModel userSession, ClientSessionModel clientSession) {
+            this.realm = realm;
+            this.client = client;
+            this.event = event;
+            this.session = session;
+            this.userSession = userSession;
+            this.clientSession = clientSession;
+        }
+
+        public AccessTokenResponseBuilder accessToken(AccessToken accessToken) {
+            this.accessToken = accessToken;
+            return this;
+        }
+        public AccessTokenResponseBuilder refreshToken(RefreshToken refreshToken) {
+            this.refreshToken = refreshToken;
+            return this;
+        }
+
+        public AccessTokenResponseBuilder generateAccessToken(KeycloakSession session, String scopeParam, ClientModel client, UserModel user, UserSessionModel userSession, ClientSessionModel clientSession) {
+            Set<RoleModel> requestedRoles = getAccess(scopeParam, client, user);
+            accessToken = createClientAccessToken(session, requestedRoles, realm, client, user, userSession, clientSession);
+            return this;
+        }
+
+        public AccessTokenResponseBuilder generateRefreshToken() {
+            if (accessToken == null) {
+                throw new IllegalStateException("accessToken not set");
+            }
+            refreshToken = new RefreshToken(accessToken);
+            refreshToken.id(KeycloakModelUtils.generateId());
+            refreshToken.issuedNow();
+            refreshToken.expiration(Time.currentTime() + realm.getSsoSessionIdleTimeout());
+            return this;
+        }
+
+        public AccessTokenResponseBuilder generateIDToken() {
+            if (accessToken == null) {
+                throw new IllegalStateException("accessToken not set");
+            }
+            idToken = new IDToken();
+            idToken.id(KeycloakModelUtils.generateId());
+            idToken.subject(accessToken.getSubject());
+            idToken.audience(client.getClientId());
+            idToken.issuedNow();
+            idToken.issuedFor(accessToken.getIssuedFor());
+            idToken.issuer(accessToken.getIssuer());
+            if (realm.getAccessTokenLifespan() > 0) {
+                idToken.expiration(Time.currentTime() + realm.getAccessTokenLifespan());
+            }
+            transformIDToken(session, idToken, realm, client, userSession.getUser(), userSession, clientSession);
+            return this;
+        }
+
+
+
+        public AccessTokenResponse build() {
+            if (accessToken != null) {
+                event.detail(Details.TOKEN_ID, accessToken.getId());
+            }
+
+            if (refreshToken != null) {
+                if (event.getEvent().getDetails().containsKey(Details.REFRESH_TOKEN_ID)) {
+                    event.detail(Details.UPDATED_REFRESH_TOKEN_ID, refreshToken.getId());
+                } else {
+                    event.detail(Details.REFRESH_TOKEN_ID, refreshToken.getId());
+                }
+            }
+
+            AccessTokenResponse res = new AccessTokenResponse();
+            if (idToken != null) {
+                String encodedToken = new JWSBuilder().jsonContent(idToken).rsa256(realm.getPrivateKey());
+                res.setIdToken(encodedToken);
+            }
+            if (accessToken != null) {
+                String encodedToken = new JWSBuilder().jsonContent(accessToken).rsa256(realm.getPrivateKey());
+                res.setToken(encodedToken);
+                res.setTokenType("bearer");
+                res.setSessionState(accessToken.getSessionState());
+                if (accessToken.getExpiration() != 0) {
+                    res.setExpiresIn(accessToken.getExpiration() - Time.currentTime());
+                }
+            }
+            if (refreshToken != null) {
+                String encodedToken = new JWSBuilder().jsonContent(refreshToken).rsa256(realm.getPrivateKey());
+                res.setRefreshToken(encodedToken);
+                if (refreshToken.getExpiration() != 0) {
+                    res.setRefreshExpiresIn(refreshToken.getExpiration() - Time.currentTime());
+                }
+            }
+            int notBefore = realm.getNotBefore();
+            if (client.getNotBefore() > notBefore) notBefore = client.getNotBefore();
+            res.setNotBeforePolicy(notBefore);
+            return res;
+        }
+    }
+
+}