--- conflicted
+++ resolved
@@ -155,12 +155,9 @@
 public class SamlService extends AuthorizationEndpointBase {
 
     protected static final Logger logger = Logger.getLogger(SamlService.class);
-<<<<<<< HEAD
     
-=======
     public static final String ARTIFACT_RESOLUTION_SERVICE_PATH = "resolve";
 
->>>>>>> 455e9385
     private final DestinationValidator destinationValidator;
 
     public SamlService(RealmModel realm, EventBuilder event, DestinationValidator destinationValidator) {
