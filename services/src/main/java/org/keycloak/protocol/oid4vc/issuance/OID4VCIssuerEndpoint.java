/*
 * Copyright 2024 Red Hat, Inc. and/or its affiliates
 * and other contributors as indicated by the @author tags.
 *
 * Licensed under the Apache License, Version 2.0 (the "License");
 * you may not use this file except in compliance with the License.
 * You may obtain a copy of the License at
 *
 * http://www.apache.org/licenses/LICENSE-2.0
 *
 * Unless required by applicable law or agreed to in writing, software
 * distributed under the License is distributed on an "AS IS" BASIS,
 * WITHOUT WARRANTIES OR CONDITIONS OF ANY KIND, either express or implied.
 * See the License for the specific language governing permissions and
 * limitations under the License.
 */

package org.keycloak.protocol.oid4vc.issuance;

import com.fasterxml.jackson.core.JsonProcessingException;
import com.google.zxing.BarcodeFormat;
import com.google.zxing.WriterException;
import com.google.zxing.client.j2se.MatrixToImageWriter;
import com.google.zxing.common.BitMatrix;
import com.google.zxing.qrcode.QRCodeWriter;
import jakarta.ws.rs.BadRequestException;
import jakarta.ws.rs.Consumes;
import jakarta.ws.rs.DefaultValue;
import jakarta.ws.rs.GET;
import jakarta.ws.rs.POST;
import jakarta.ws.rs.Path;
import jakarta.ws.rs.PathParam;
import jakarta.ws.rs.Produces;
import jakarta.ws.rs.QueryParam;
import jakarta.ws.rs.WebApplicationException;
import jakarta.ws.rs.core.HttpHeaders;
import jakarta.ws.rs.core.Response;
import org.jboss.logging.Logger;
import org.keycloak.common.util.SecretGenerator;
<<<<<<< HEAD
import org.keycloak.component.ComponentFactory;
import org.keycloak.component.ComponentModel;
import org.keycloak.events.Errors;
=======
>>>>>>> f39a37d8
import org.keycloak.events.EventBuilder;
import org.keycloak.models.AuthenticatedClientSessionModel;
import org.keycloak.models.ClientModel;
import org.keycloak.models.ClientScopeModel;
import org.keycloak.models.oid4vci.CredentialScopeModel;
import org.keycloak.models.KeycloakSession;
import org.keycloak.models.KeycloakSessionFactory;
import org.keycloak.models.RealmModel;
import org.keycloak.models.UserSessionModel;
import org.keycloak.protocol.ProtocolMapper;
import org.keycloak.protocol.oid4vc.OID4VCLoginProtocolFactory;
import org.keycloak.protocol.oid4vc.issuance.credentialbuilder.CredentialBody;
import org.keycloak.protocol.oid4vc.issuance.credentialbuilder.CredentialBuilder;
import org.keycloak.protocol.oid4vc.issuance.credentialbuilder.CredentialBuilderFactory;
import org.keycloak.protocol.oid4vc.issuance.keybinding.CNonceHandler;
import org.keycloak.protocol.oid4vc.issuance.keybinding.JwtCNonceHandler;
import org.keycloak.protocol.oid4vc.issuance.keybinding.ProofValidator;
import org.keycloak.protocol.oid4vc.issuance.mappers.OID4VCMapper;
import org.keycloak.protocol.oid4vc.issuance.signing.CredentialSigner;
import org.keycloak.protocol.oid4vc.model.CredentialOfferURI;
import org.keycloak.protocol.oid4vc.model.CredentialRequest;
import org.keycloak.protocol.oid4vc.model.CredentialResponse;
import org.keycloak.protocol.oid4vc.model.CredentialsOffer;
import org.keycloak.protocol.oid4vc.model.ErrorResponse;
import org.keycloak.protocol.oid4vc.model.ErrorType;
import org.keycloak.protocol.oid4vc.model.Format;
import org.keycloak.protocol.oid4vc.model.NonceResponse;
import org.keycloak.protocol.oid4vc.model.OfferUriType;
import org.keycloak.protocol.oid4vc.model.PreAuthorizedCode;
import org.keycloak.protocol.oid4vc.model.PreAuthorizedGrant;
import org.keycloak.protocol.oid4vc.model.Proof;
import org.keycloak.protocol.oid4vc.model.SupportedCredentialConfiguration;
import org.keycloak.protocol.oid4vc.model.VerifiableCredential;
import org.keycloak.protocol.oidc.grants.PreAuthorizedCodeGrantType;
import org.keycloak.protocol.oidc.grants.PreAuthorizedCodeGrantTypeFactory;
import org.keycloak.protocol.oidc.utils.OAuth2Code;
import org.keycloak.protocol.oidc.utils.OAuth2CodeParser;
import org.keycloak.representations.AccessToken;
import org.keycloak.services.CorsErrorResponseException;
import org.keycloak.services.cors.Cors;
import org.keycloak.services.managers.AppAuthManager;
import org.keycloak.services.managers.AuthenticationManager;
import org.keycloak.util.JsonSerialization;
import org.keycloak.utils.MediaType;

import java.io.ByteArrayOutputStream;
import java.io.IOException;
import java.net.URLEncoder;
import java.nio.charset.StandardCharsets;
import java.time.Instant;
import java.util.Arrays;
import java.util.HashMap;
import java.util.List;
import java.util.Map;
import java.util.Objects;
import java.util.Optional;
import java.util.stream.Collectors;

/**
 * Provides the (REST-)endpoints required for the OID4VCI protocol.
 * <p>
 * {@see https://openid.net/specs/openid-4-verifiable-credential-issuance-1_0.html}
 *
 * @author <a href="https://github.com/wistefan">Stefan Wiedemann</a>
 */
public class OID4VCIssuerEndpoint {

    private static final Logger LOGGER = Logger.getLogger(OID4VCIssuerEndpoint.class);

    private Cors cors;

    private static final String CODE_LIFESPAN_REALM_ATTRIBUTE_KEY = "preAuthorizedCodeLifespanS";
    private static final int DEFAULT_CODE_LIFESPAN_S = 30;

    public static final String NONCE_PATH = "nonce";
    public static final String CREDENTIAL_PATH = "credential";
    public static final String CREDENTIAL_OFFER_PATH = "credential-offer/";
    public static final String RESPONSE_TYPE_IMG_PNG = "image/png";
    public static final String CREDENTIAL_OFFER_URI_CODE_SCOPE = "credential-offer";
    private final KeycloakSession session;
    private final AppAuthManager.BearerTokenAuthenticator bearerTokenAuthenticator;
    private final TimeProvider timeProvider;

    // lifespan of the preAuthorizedCodes in seconds
    private final int preAuthorizedCodeLifeSpan;

    // constant for the OID4VCI enabled attribute key
    private static final String OID4VCI_ENABLED_ATTRIBUTE_KEY = "oid4vci.enabled";

    /**
     * Credential builders are responsible for initiating the production of
     * credentials in a specific format. Their output is an appropriate credential
     * representation to be signed by a credential signer of the same format.
     * <p></p>
     * Due to technical constraints, we explicitly load credential builders into
     * this map for they are configurable components. The key of the map is the
     * credential {@link Format} associated with the builder. The matching credential
     * signer is directly loaded from the Keycloak container.
     */
    private final Map<String, CredentialBuilder> credentialBuilders;

    public OID4VCIssuerEndpoint(KeycloakSession session,
                                Map<String, CredentialBuilder> credentialBuilders,
                                AppAuthManager.BearerTokenAuthenticator authenticator,
                                TimeProvider timeProvider,
                                int preAuthorizedCodeLifeSpan) {
        this.session = session;
        this.bearerTokenAuthenticator = authenticator;
        this.timeProvider = timeProvider;
        this.credentialBuilders = credentialBuilders;
        this.preAuthorizedCodeLifeSpan = preAuthorizedCodeLifeSpan;
    }

    public OID4VCIssuerEndpoint(KeycloakSession keycloakSession) {
        this.session = keycloakSession;
        this.bearerTokenAuthenticator = new AppAuthManager.BearerTokenAuthenticator(keycloakSession);
        this.timeProvider = new OffsetTimeProvider();

        this.credentialBuilders = loadCredentialBuilders(session);

        RealmModel realm = keycloakSession.getContext().getRealm();
        this.preAuthorizedCodeLifeSpan = Optional.ofNullable(realm.getAttribute(CODE_LIFESPAN_REALM_ATTRIBUTE_KEY))
                .map(Integer::valueOf)
                .orElse(DEFAULT_CODE_LIFESPAN_S);
    }

    /**
     * Create credential builders from configured component models in Keycloak.
     *
     * @return a map of the created credential builders with their supported formats as keys.
     */
    private Map<String, CredentialBuilder> loadCredentialBuilders(KeycloakSession keycloakSession) {
        KeycloakSessionFactory keycloakSessionFactory = keycloakSession.getKeycloakSessionFactory();
        return keycloakSessionFactory.getProviderFactoriesStream(CredentialBuilder.class)
                                     .map(factory -> (CredentialBuilderFactory) factory)
                                     .map(factory -> factory.create(keycloakSession, null))
                                     .collect(Collectors.toMap(CredentialBuilder::getSupportedFormat,
                                                               credentialBuilder ->  credentialBuilder));
    }

    /**
     * Validates whether the authenticated client is enabled for OID4VCI features.
     * <p>
     * If the client is not enabled, this method logs the status and throws a
     * {@link CorsErrorResponseException} with an appropriate error message.
     * </p>
     *
     * @throws CorsErrorResponseException if the client is not enabled for OID4VCI.
     */
    private void checkClientEnabled() {
        AuthenticatedClientSessionModel clientSession = getAuthenticatedClientSession();
        ClientModel client = clientSession.getClient();

        boolean oid4vciEnabled = Boolean.parseBoolean(client.getAttributes().get(OID4VCI_ENABLED_ATTRIBUTE_KEY));

        if (!oid4vciEnabled) {
            LOGGER.debugf("Client '%s' is not enabled for OID4VCI features.", client.getClientId());
            throw new CorsErrorResponseException(
                    cors,
                    Errors.INVALID_CLIENT,
                    "Client not enabled for OID4VCI",
                    Response.Status.FORBIDDEN
            );
        }

        LOGGER.debugf("Client '%s' is enabled for OID4VCI features.", client.getClientId());
    }

    /**
     * Generates a unique notification ID for use in CredentialResponse.
     *
     * @return a unique string identifier
     */
    private String generateNotificationId() {
        return SecretGenerator.getInstance().randomString();
    }
    
    /**
     * the OpenId4VCI nonce-endpoint
     *
     * @return a short-lived c_nonce value that must be presented in key-bound proofs at the credential endpoint.
     * @see https://openid.net/specs/openid-4-verifiable-credential-issuance-1_0-15.html#name-nonce-endpoint
     * @see https://datatracker.ietf.org/doc/html/draft-demarco-nonce-endpoint#name-nonce-response
     */
    @POST
    @Produces({MediaType.APPLICATION_JSON})
    @Path(NONCE_PATH)
    public Response getCNonce() {
        CNonceHandler cNonceHandler = session.getProvider(CNonceHandler.class);
        NonceResponse nonceResponse = new NonceResponse();
        String sourceEndpoint = OID4VCIssuerWellKnownProvider.getNonceEndpoint(session.getContext());
        String audience = OID4VCIssuerWellKnownProvider.getCredentialsEndpoint(session.getContext());
        String nonce = cNonceHandler.buildCNonce(List.of(audience), Map.of(JwtCNonceHandler.SOURCE_ENDPOINT, sourceEndpoint));
        nonceResponse.setNonce(nonce);
        return Response.ok().header(HttpHeaders.CACHE_CONTROL, "no-store").entity(nonceResponse).build();
    }

    /**
     * Provides the URI to the OID4VCI compliant credentials offer
     */
    @GET
    @Produces({MediaType.APPLICATION_JSON, RESPONSE_TYPE_IMG_PNG})
    @Path("credential-offer-uri")
    public Response getCredentialOfferURI(@QueryParam("credential_configuration_id") String vcId, @QueryParam("type") @DefaultValue("uri") OfferUriType type, @QueryParam("width") @DefaultValue("200") int width, @QueryParam("height") @DefaultValue("200") int height) {

        AuthenticatedClientSessionModel clientSession = getAuthenticatedClientSession();

        // Initialize CORS configuration and validate if the client is enabled for OID4VCI
        cors = Cors.builder()
                .auth()
                .allowedMethods("GET")
                .auth()
                .exposedHeaders(Cors.ACCESS_CONTROL_ALLOW_METHODS);

        checkClientEnabled();

        Map<String, SupportedCredentialConfiguration> credentialsMap = OID4VCIssuerWellKnownProvider.getSupportedCredentials(session);
        LOGGER.debugf("Get an offer for %s", vcId);
        if (!credentialsMap.containsKey(vcId)) {
            LOGGER.debugf("No credential with id %s exists.", vcId);
            LOGGER.debugf("Supported credentials are %s.", credentialsMap);
            throw new BadRequestException(getErrorResponse(ErrorType.INVALID_CREDENTIAL_REQUEST));
        }
        SupportedCredentialConfiguration supportedCredentialConfiguration = credentialsMap.get(vcId);

        // calculate the expiration of the preAuthorizedCode. The sessionCode will also expire at that time.
        int expiration = timeProvider.currentTimeSeconds() + preAuthorizedCodeLifeSpan;
        String preAuthorizedCode = generateAuthorizationCodeForClientSession(expiration, clientSession);

        CredentialsOffer theOffer = new CredentialsOffer()
                .setCredentialIssuer(OID4VCIssuerWellKnownProvider.getIssuer(session.getContext()))
                .setCredentialConfigurationIds(List.of(supportedCredentialConfiguration.getId()))
                .setGrants(
                        new PreAuthorizedGrant()
                                .setPreAuthorizedCode(
                                        new PreAuthorizedCode()
                                                .setPreAuthorizedCode(preAuthorizedCode)));

        String sessionCode = generateCodeForSession(expiration, clientSession);
        try {
            clientSession.setNote(sessionCode, JsonSerialization.mapper.writeValueAsString(theOffer));
        } catch (JsonProcessingException e) {
            LOGGER.errorf("Could not convert the offer POJO to JSON: %s", e.getMessage());
            throw new BadRequestException(getErrorResponse(ErrorType.INVALID_CREDENTIAL_REQUEST));
        }

        return switch (type) {
            case URI -> getOfferUriAsUri(sessionCode);
            case QR_CODE -> getOfferUriAsQr(sessionCode, width, height);
        };

    }

    private Response getOfferUriAsUri(String sessionCode) {
        CredentialOfferURI credentialOfferURI = new CredentialOfferURI()
                .setIssuer(OID4VCIssuerWellKnownProvider.getIssuer(session.getContext()) + "/protocol/" + OID4VCLoginProtocolFactory.PROTOCOL_ID + "/" + CREDENTIAL_OFFER_PATH)
                .setNonce(sessionCode);

        return Response.ok()
                .type(MediaType.APPLICATION_JSON)
                .entity(credentialOfferURI)
                .build();
    }

    private Response getOfferUriAsQr(String sessionCode, int width, int height) {
        QRCodeWriter qrCodeWriter = new QRCodeWriter();
        String encodedOfferUri = URLEncoder.encode(OID4VCIssuerWellKnownProvider.getIssuer(session.getContext()) + "/protocol/" + OID4VCLoginProtocolFactory.PROTOCOL_ID + "/" + CREDENTIAL_OFFER_PATH + sessionCode, StandardCharsets.UTF_8);
        try {
            BitMatrix bitMatrix = qrCodeWriter.encode("openid-credential-offer://?credential_offer_uri=" + encodedOfferUri, BarcodeFormat.QR_CODE, width, height);
            ByteArrayOutputStream bos = new ByteArrayOutputStream();
            MatrixToImageWriter.writeToStream(bitMatrix, "png", bos);
            return Response.ok().type(RESPONSE_TYPE_IMG_PNG).entity(bos.toByteArray()).build();
        } catch (WriterException | IOException e) {
            LOGGER.warnf("Was not able to create a qr code of dimension %s:%s.", width, height, e);
            return Response.status(Response.Status.INTERNAL_SERVER_ERROR).entity("Was not able to generate qr.").build();
        }
    }

    /**
     * Provides an OID4VCI compliant credentials offer
     */
    @GET
    @Produces(MediaType.APPLICATION_JSON)
    @Path(CREDENTIAL_OFFER_PATH + "{sessionCode}")
    public Response getCredentialOffer(@PathParam("sessionCode") String sessionCode) {
        if (sessionCode == null) {
            throw new BadRequestException(getErrorResponse(ErrorType.INVALID_CREDENTIAL_REQUEST));
        }

        CredentialsOffer credentialsOffer = getOfferFromSessionCode(sessionCode);
        LOGGER.debugf("Responding with offer: %s", credentialsOffer);

        return Response.ok()
                .entity(credentialsOffer)
                .build();
    }

    private void checkScope(CredentialScopeModel requestedCredential) {
        AuthenticatedClientSessionModel clientSession = getAuthenticatedClientSession();
        String vcIssuanceFlow = clientSession.getNote(PreAuthorizedCodeGrantType.VC_ISSUANCE_FLOW);

        if (vcIssuanceFlow == null || !vcIssuanceFlow.equals(PreAuthorizedCodeGrantTypeFactory.GRANT_TYPE)) {
            AccessToken accessToken = bearerTokenAuthenticator.authenticate().getToken();
            if (Arrays.stream(accessToken.getScope().split(" "))
                    .noneMatch(tokenScope -> tokenScope.equals(requestedCredential.getScope()))) {
                LOGGER.debugf("Scope check failure: required scope = %s, " +
                                      "scope in access token = %s.",
                              requestedCredential.getName(), accessToken.getScope());
                throw new CorsErrorResponseException(cors,
                        ErrorType.UNSUPPORTED_CREDENTIAL_TYPE.toString(),
                        "Scope check failure",
                        Response.Status.BAD_REQUEST);
            } else {
                LOGGER.debugf("Scope check success: required scope = %s, #" +
                                      "scope in access token = %s.",
                              requestedCredential.getScope(), accessToken.getScope());
            }
        } else {
            clientSession.removeNote(PreAuthorizedCodeGrantType.VC_ISSUANCE_FLOW);
        }
    }

    /**
     * Returns a verifiable credential
     */
    @POST
    @Consumes(MediaType.APPLICATION_JSON)
    @Produces(MediaType.APPLICATION_JSON)
    @Path(CREDENTIAL_PATH)
    public Response requestCredential(
            CredentialRequest credentialRequestVO) {
        LOGGER.debugf("Received credentials request %s.", credentialRequestVO);

        cors = Cors.builder().auth().allowedMethods("POST").auth().exposedHeaders(Cors.ACCESS_CONTROL_ALLOW_METHODS);

        // do first to fail fast on auth
        AuthenticationManager.AuthResult authResult = getAuthResult();

<<<<<<< HEAD
        // checkClientEnabled call after authentication
        checkClientEnabled();

        if (!isIgnoreScopeCheck) {
            checkScope(credentialRequestVO);
        }

        // Both Format and identifier are optional.
        // If the credential_identifier is present, Format can't be present. But this implementation will
        // tolerate the presence of both, waiting for clarity in specifications.
        // This implementation will privilege the presence of the credential config identifier.
        String requestedCredentialId = credentialRequestVO.getCredentialIdentifier();
        String requestedFormat = credentialRequestVO.getFormat();
=======
        // Both credential_configuration_id and credential_identifier are optional.
        // If the credential_configuration_id is present, credential_identifier can't be present.
        // But this implementation will tolerate the presence of both, waiting for clarity in specifications.
        // This implementation will privilege the presence of the credential_configuration_id.
        String requestedCredentialConfigurationId = credentialRequestVO.getCredentialConfigurationId();
        String requestedCredentialIdentifier = credentialRequestVO.getCredentialIdentifier();
>>>>>>> f39a37d8

        // Check if at least one of both is available.
        if (requestedCredentialConfigurationId == null && requestedCredentialIdentifier == null) {
            LOGGER.debugf("Missing both credential_configuration_id and credential_identifier. " +
                                  "At least one must be specified.");
            throw new BadRequestException(getErrorResponse(ErrorType.MISSING_CREDENTIAL_IDENTIFIER_AND_CONFIGURATION_ID));
        }

        CredentialScopeModel requestedCredential = credentialRequestVO.findCredentialScope(session).orElseThrow(() -> {
            LOGGER.debugf("Credential for request '%s' not found.",
                          credentialRequestVO.toString());
            return new BadRequestException(getErrorResponse(ErrorType.UNSUPPORTED_CREDENTIAL_TYPE));
        });

        checkScope(requestedCredential);

        SupportedCredentialConfiguration supportedCredential =
                OID4VCIssuerWellKnownProvider.toSupportedCredentialConfiguration(session, requestedCredential);

        Object theCredential = getCredential(authResult, supportedCredential, credentialRequestVO);

        CredentialResponse responseVO = new CredentialResponse();
        responseVO
                    .addCredential(theCredential)
                    .setNotificationId(generateNotificationId());
        return Response.ok().entity(responseVO).build();
    }

    private AuthenticatedClientSessionModel getAuthenticatedClientSession() {
        AuthenticationManager.AuthResult authResult = getAuthResult();
        UserSessionModel userSessionModel = authResult.getSession();

        AuthenticatedClientSessionModel clientSession = userSessionModel.
                getAuthenticatedClientSessionByClient(
                        authResult.getClient().getId());
        if (clientSession == null) {
            throw new BadRequestException(getErrorResponse(ErrorType.INVALID_TOKEN));
        }
        return clientSession;
    }

    private AuthenticationManager.AuthResult getAuthResult() {
        return getAuthResult(new BadRequestException(getErrorResponse(ErrorType.INVALID_TOKEN)));
    }

    // get the auth result from the authentication manager
    private AuthenticationManager.AuthResult getAuthResult(WebApplicationException errorResponse) {
        AuthenticationManager.AuthResult authResult = bearerTokenAuthenticator.authenticate();
        if (authResult == null) {
            throw errorResponse;
        }
        return authResult;
    }

    /**
     * Get a signed credential
     *
     * @param authResult          authResult containing the userSession to create the credential for
     * @param credentialConfig    the supported credential configuration
     * @param credentialRequestVO the credential request
     * @return the signed credential
     */
    private Object getCredential(AuthenticationManager.AuthResult authResult,
                                 SupportedCredentialConfiguration credentialConfig,
                                 CredentialRequest credentialRequestVO) {

        // Get the client scope model from the credential configuration
        CredentialScopeModel credentialScopeModel = getClientScopeModel(credentialConfig);

        // Get the protocol mappers from the client scope
        List<OID4VCMapper> protocolMappers = credentialScopeModel.getProtocolMappersStream()
                .map(pm -> {
                    if (session.getProvider(ProtocolMapper.class, pm.getProtocolMapper()) instanceof OID4VCMapper mapperFactory) {
                        ProtocolMapper protocolMapper = mapperFactory.create(session);
                        if (protocolMapper instanceof OID4VCMapper oid4VCMapper) {
                            oid4VCMapper.setMapperModel(pm, credentialScopeModel.getFormat());
                            return oid4VCMapper;
                        }
                    }
                    LOGGER.warnf("The protocol mapper %s is not an instance of OID4VCMapper.", pm.getId());
                    return null;
                })
                .filter(Objects::nonNull)
                .toList();

        VCIssuanceContext vcIssuanceContext = getVCToSign(protocolMappers, credentialConfig, authResult, credentialRequestVO);

        // Enforce key binding prior to signing if necessary
        enforceKeyBindingIfProofProvided(vcIssuanceContext);

        // Retrieve matching credential signer
        CredentialSigner<?> credentialSigner = session.getProvider(CredentialSigner.class,
                                                                   credentialConfig.getFormat());

        return Optional.ofNullable(credentialSigner)
                .map(signer -> signer.signCredential(
                        vcIssuanceContext.getCredentialBody(),
                        credentialConfig.getCredentialBuildConfig()
                ))
                .orElseThrow(() -> new BadRequestException(
                        String.format("No signer found for format '%s'.", credentialConfig.getFormat())
                ));
    }

    private CredentialScopeModel getClientScopeModel(SupportedCredentialConfiguration credentialConfig) {
        // Get the current client from the session
        ClientModel clientModel = session.getContext().getClient();

        // Get the client scope that matches the credentialConfig scope
        Map<String, ClientScopeModel> clientScopes = clientModel.getClientScopes(false);
        ClientScopeModel clientScopeModel = clientScopes.get(credentialConfig.getScope());

        if (clientScopeModel == null) {
            throw new BadRequestException("Client scope not found for the specified scope: " + credentialConfig.getScope());
        }

        return new CredentialScopeModel(clientScopeModel);
    }

    private String generateCodeForSession(int expiration, AuthenticatedClientSessionModel clientSession) {
        String codeId = SecretGenerator.getInstance().randomString();
        String nonce = SecretGenerator.getInstance().randomString();
        OAuth2Code oAuth2Code = new OAuth2Code(codeId, expiration, nonce, CREDENTIAL_OFFER_URI_CODE_SCOPE, null, null, null, null,
                clientSession.getUserSession().getId());

        return OAuth2CodeParser.persistCode(session, clientSession, oAuth2Code);
    }

    private CredentialsOffer getOfferFromSessionCode(String sessionCode) {
        EventBuilder eventBuilder = new EventBuilder(session.getContext().getRealm(), session,
                session.getContext().getConnection());
        OAuth2CodeParser.ParseResult result = OAuth2CodeParser.parseCode(session, sessionCode,
                session.getContext().getRealm(),
                eventBuilder);
        if (result.isExpiredCode() || result.isIllegalCode() || !result.getCodeData().getScope().equals(CREDENTIAL_OFFER_URI_CODE_SCOPE)) {
            throw new BadRequestException(getErrorResponse(ErrorType.INVALID_TOKEN));
        }
        try {
            String offer = result.getClientSession().getNote(sessionCode);
            return JsonSerialization.mapper.readValue(offer, CredentialsOffer.class);
        } catch (JsonProcessingException e) {
            LOGGER.errorf("Could not convert JSON to POJO: %s", e);
            throw new BadRequestException(getErrorResponse(ErrorType.INVALID_TOKEN));
        } finally {
            result.getClientSession().removeNote(sessionCode);
        }
    }

    private String generateAuthorizationCodeForClientSession(int expiration, AuthenticatedClientSessionModel clientSessionModel) {
        return PreAuthorizedCodeGrantType.getPreAuthorizedCode(session, clientSessionModel, expiration);
    }

    private Response getErrorResponse(ErrorType errorType) {
        var errorResponse = new ErrorResponse();
        errorResponse.setError(errorType);
        return Response
                .status(Response.Status.BAD_REQUEST)
                .entity(errorResponse)
                .type(MediaType.APPLICATION_JSON)
                .build();
    }

    // builds the unsigned credential by applying all protocol mappers.
    private VCIssuanceContext getVCToSign(List<OID4VCMapper> protocolMappers, SupportedCredentialConfiguration credentialConfig,
                                          AuthenticationManager.AuthResult authResult, CredentialRequest credentialRequestVO) {
        // set the required claims
        VerifiableCredential vc = new VerifiableCredential()
                .setIssuanceDate(Instant.ofEpochMilli(timeProvider.currentTimeMillis()))
                .setType(List.of(credentialConfig.getScope()));

        Map<String, Object> subjectClaims = new HashMap<>();
        protocolMappers
                .forEach(mapper -> mapper.setClaimsForSubject(subjectClaims, authResult.getSession()));

        subjectClaims.forEach((key, value) -> vc.getCredentialSubject().setClaims(key, value));

        protocolMappers
                .forEach(mapper -> mapper.setClaimsForCredential(vc, authResult.getSession()));

        LOGGER.debugf("The credential to sign is: %s", vc);

        // Build format-specific credential
        CredentialBody credentialBody = this.findCredentialBuilder(credentialConfig)
                                            .buildCredentialBody(vc, credentialConfig.getCredentialBuildConfig());

        return new VCIssuanceContext()
                .setAuthResult(authResult)
                .setCredentialBody(credentialBody)
                .setCredentialConfig(credentialConfig)
                .setCredentialRequest(credentialRequestVO);
    }

    /**
     * Enforce key binding: Validate proof and bind associated key to credential in issuance context.
     */
    private void enforceKeyBindingIfProofProvided(VCIssuanceContext vcIssuanceContext) {
        Proof proof = vcIssuanceContext.getCredentialRequest().getProof();
        if (proof == null) {
            LOGGER.debugf("No proof provided, skipping key binding");
            return;
        }

        String proofType = proof.getProofType();

        ProofValidator proofValidator = session.getProvider(ProofValidator.class, proofType);
        if (proofValidator == null) {
            throw new BadRequestException(String.format("Unable to validate proofs of type %s", proofType));
        }

        // Validate proof and bind public key to credential
        try {
            Optional.ofNullable(proofValidator.validateProof(vcIssuanceContext))
                    .ifPresent(jwk -> vcIssuanceContext.getCredentialBody().addKeyBinding(jwk));
        } catch (VCIssuerException e) {
            throw new BadRequestException("Could not validate provided proof", e);
        }
    }

    private CredentialBuilder findCredentialBuilder(SupportedCredentialConfiguration credentialConfig) {
        String format = credentialConfig.getFormat();
        CredentialBuilder credentialBuilder = credentialBuilders.get(format);

        if (credentialBuilder == null) {
            throw new BadRequestException(String.format("No credential builder found for format %s", format));
        }

        return credentialBuilder;
    }
}<|MERGE_RESOLUTION|>--- conflicted
+++ resolved
@@ -37,12 +37,9 @@
 import jakarta.ws.rs.core.Response;
 import org.jboss.logging.Logger;
 import org.keycloak.common.util.SecretGenerator;
-<<<<<<< HEAD
 import org.keycloak.component.ComponentFactory;
 import org.keycloak.component.ComponentModel;
 import org.keycloak.events.Errors;
-=======
->>>>>>> f39a37d8
 import org.keycloak.events.EventBuilder;
 import org.keycloak.models.AuthenticatedClientSessionModel;
 import org.keycloak.models.ClientModel;
@@ -381,33 +378,20 @@
         // do first to fail fast on auth
         AuthenticationManager.AuthResult authResult = getAuthResult();
 
-<<<<<<< HEAD
         // checkClientEnabled call after authentication
         checkClientEnabled();
 
-        if (!isIgnoreScopeCheck) {
-            checkScope(credentialRequestVO);
-        }
-
-        // Both Format and identifier are optional.
-        // If the credential_identifier is present, Format can't be present. But this implementation will
-        // tolerate the presence of both, waiting for clarity in specifications.
-        // This implementation will privilege the presence of the credential config identifier.
-        String requestedCredentialId = credentialRequestVO.getCredentialIdentifier();
-        String requestedFormat = credentialRequestVO.getFormat();
-=======
         // Both credential_configuration_id and credential_identifier are optional.
         // If the credential_configuration_id is present, credential_identifier can't be present.
         // But this implementation will tolerate the presence of both, waiting for clarity in specifications.
         // This implementation will privilege the presence of the credential_configuration_id.
         String requestedCredentialConfigurationId = credentialRequestVO.getCredentialConfigurationId();
         String requestedCredentialIdentifier = credentialRequestVO.getCredentialIdentifier();
->>>>>>> f39a37d8
 
         // Check if at least one of both is available.
         if (requestedCredentialConfigurationId == null && requestedCredentialIdentifier == null) {
             LOGGER.debugf("Missing both credential_configuration_id and credential_identifier. " +
-                                  "At least one must be specified.");
+                    "At least one must be specified.");
             throw new BadRequestException(getErrorResponse(ErrorType.MISSING_CREDENTIAL_IDENTIFIER_AND_CONFIGURATION_ID));
         }
 
