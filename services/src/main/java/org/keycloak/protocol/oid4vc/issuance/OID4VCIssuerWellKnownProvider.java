/*
 * Copyright 2024 Red Hat, Inc. and/or its affiliates
 * and other contributors as indicated by the @author tags.
 *
 * Licensed under the Apache License, Version 2.0 (the "License");
 * you may not use this file except in compliance with the License.
 * You may obtain a copy of the License at
 *
 * http://www.apache.org/licenses/LICENSE-2.0
 *
 * Unless required by applicable law or agreed to in writing, software
 * distributed under the License is distributed on an "AS IS" BASIS,
 * WITHOUT WARRANTIES OR CONDITIONS OF ANY KIND, either express or implied.
 * See the License for the specific language governing permissions and
 * limitations under the License.
 */

package org.keycloak.protocol.oid4vc.issuance;

import jakarta.ws.rs.core.UriInfo;
import org.keycloak.constants.Oid4VciConstants;
import org.keycloak.crypto.KeyUse;
import org.keycloak.crypto.KeyWrapper;
import org.keycloak.jose.jwe.JWEConstants;
import org.keycloak.models.KeyManager;
import org.keycloak.models.KeycloakContext;
import org.keycloak.models.KeycloakSession;
import org.keycloak.models.RealmModel;
import org.keycloak.models.oid4vci.CredentialScopeModel;
import org.keycloak.protocol.oid4vc.OID4VCLoginProtocolFactory;
import org.keycloak.protocol.oid4vc.issuance.credentialbuilder.CredentialBuilder;
import org.keycloak.protocol.oid4vc.model.CredentialIssuer;
<<<<<<< HEAD
import org.keycloak.protocol.oid4vc.model.CredentialResponseEncryption;
import org.keycloak.protocol.oid4vc.model.CredentialResponseEncryptionMetadata;
import org.keycloak.protocol.oid4vc.model.OID4VCClient;
=======
>>>>>>> f39a37d8
import org.keycloak.protocol.oid4vc.model.SupportedCredentialConfiguration;
import org.keycloak.services.Urls;
import org.keycloak.urls.UrlType;
import org.keycloak.wellknown.WellKnownProvider;
import com.fasterxml.jackson.core.type.TypeReference;
import com.fasterxml.jackson.databind.ObjectMapper;
import org.jboss.logging.Logger;

<<<<<<< HEAD
import java.util.ArrayList;
import java.util.Arrays;
import java.util.HashMap;
import java.util.HashSet;
=======
>>>>>>> f39a37d8
import java.util.List;
import java.util.Map;
import java.util.stream.Collectors;

/**
 * {@link WellKnownProvider} implementation to provide the .well-known/openid-credential-issuer endpoint, offering
 * the Credential Issuer Metadata as defined by the OID4VCI protocol
 * {@see https://openid.net/specs/openid-4-verifiable-credential-issuance-1_0.html#section-11.2.2}
 *
 * @author <a href="https://github.com/wistefan">Stefan Wiedemann</a>
 */
public class OID4VCIssuerWellKnownProvider implements WellKnownProvider {

    public static final String VC_KEY = "vc";

    private static final Logger LOGGER = Logger.getLogger(OID4VCIssuerWellKnownProvider.class);

    protected final KeycloakSession keycloakSession;

    private static final String ATTR_ENCRYPTION_REQUIRED = "oid4vci.encryption.required";

    public OID4VCIssuerWellKnownProvider(KeycloakSession keycloakSession) {
        this.keycloakSession = keycloakSession;
    }

    @Override
    public void close() {
        // no-op
    }

    @Override
    public Object getConfig() {
        KeycloakContext context = keycloakSession.getContext();
        CredentialIssuer issuer = new CredentialIssuer()
                .setCredentialIssuer(getIssuer(context))
                .setCredentialEndpoint(getCredentialsEndpoint(context))
                .setNonceEndpoint(getNonceEndpoint(context))
                .setDeferredCredentialEndpoint(getDeferredCredentialEndpoint(context))
                .setCredentialsSupported(getSupportedCredentials(keycloakSession))
                .setAuthorizationServers(List.of(getIssuer(context)))
                .setCredentialResponseEncryption(getCredentialResponseEncryption(keycloakSession))
                .setBatchCredentialIssuance(getBatchCredentialIssuance(keycloakSession))
                .setSignedMetadata(getSignedMetadata(keycloakSession));
        return issuer;
    }

    private static String getDeferredCredentialEndpoint(KeycloakContext context) {
        return getIssuer(context) + "/protocol/" + OID4VCLoginProtocolFactory.PROTOCOL_ID + "/deferred_credential";
    }

    private CredentialIssuer.BatchCredentialIssuance getBatchCredentialIssuance(KeycloakSession session) {
        RealmModel realm = session.getContext().getRealm();
        String batchSize = realm.getAttribute("batch_credential_issuance.batch_size");
        if (batchSize != null) {
            try {
                return new CredentialIssuer.BatchCredentialIssuance()
                        .setBatchSize(Integer.parseInt(batchSize));
            } catch (Exception e) {
                LOGGER.warnf(e, "Failed to parse batch_credential_issuance.batch_size from realm attributes.");
            }
        }
        return null;
    }

    private String getSignedMetadata(KeycloakSession session) {
        RealmModel realm = session.getContext().getRealm();
        return realm.getAttribute("signed_metadata");
    }

    /**
     * Returns the credential response encryption metadata for the issuer.
     * Now determines supported algorithms from available realm keys.
     *
     * @param session The Keycloak session
     * @return The credential response encryption metadata
     */
    public static CredentialResponseEncryptionMetadata getCredentialResponseEncryption(KeycloakSession session) {
        RealmModel realm = session.getContext().getRealm();
        CredentialResponseEncryptionMetadata metadata = new CredentialResponseEncryptionMetadata();

        // Get supported algorithms from available encryption keys
        metadata.setAlgValuesSupported(getSupportedEncryptionAlgorithms(session));
        metadata.setEncValuesSupported(getSupportedEncryptionMethods());
        metadata.setEncryptionRequired(isEncryptionRequired(realm));

        return metadata;
    }

    /**
     * Returns the supported encryption algorithms from realm attributes.
     */
    private static List<String> getSupportedEncryptionAlgorithms(KeycloakSession session) {
        RealmModel realm  = session.getContext().getRealm();
        KeyManager keyManager = session.keys();

        List<String> supportedEncryptionAlgorithms = keyManager.getKeysStream(realm)
                .filter(key -> KeyUse.ENC.equals(key.getUse()))
                .map(KeyWrapper::getAlgorithm)
                .filter(algorithm -> algorithm != null && !algorithm.isEmpty())
                .filter(algorithm -> Arrays.asList(JWEConstants.RSA_OAEP, JWEConstants.RSA_OAEP_256).contains(algorithm))
                .distinct()
                .collect(Collectors.toList());

        if (supportedEncryptionAlgorithms.isEmpty()) {
            supportedEncryptionAlgorithms.add(JWEConstants.RSA_OAEP);
        }

        return supportedEncryptionAlgorithms;
    }

    /**
     * Returns the supported encryption methods from realm attributes.
     */
    private static List<String> getSupportedEncryptionMethods() {
        return List.of(JWEConstants.A256GCM);
    }

    /**
     * Returns whether encryption is required from realm attributes.
     */
    private static boolean isEncryptionRequired(RealmModel realm) {
        String required = realm.getAttribute(ATTR_ENCRYPTION_REQUIRED);
        return Boolean.parseBoolean(required);
    }

    /**
     * Return the supported credentials from the current session.
     * It will take into account the configured {@link CredentialBuilder}'s and there supported format
     * and the credentials supported by the clients available in the session.
     */
    public static Map<String, SupportedCredentialConfiguration> getSupportedCredentials(KeycloakSession keycloakSession) {
        List<String> globalSupportedSigningAlgorithms = getSupportedSignatureAlgorithms(keycloakSession);

        RealmModel realm = keycloakSession.getContext().getRealm();
<<<<<<< HEAD
        List<String> supportedFormats = getSupportedFormats(keycloakSession);

        // Retrieve signature algorithms
        List<String> supportedAlgorithms = getSupportedSignatureAlgorithms(keycloakSession);

        // Retrieving attributes from client definition.
        // This will be removed when token production is migrated.
        Map<String, SupportedCredentialConfiguration> clientAttributes = keycloakSession.getContext()
                .getRealm()
                .getClientsStream()
                .filter(cm -> cm.getProtocol() != null)
                .filter(cm -> cm.getProtocol().equals(OID4VCLoginProtocolFactory.PROTOCOL_ID))
                .map(cm -> OID4VCClientRegistrationProvider.fromClientAttributes(cm.getClientId(), cm.getAttributes()))
                .map(OID4VCClient::getSupportedVCTypes)
                .flatMap(List::stream)
                .filter(sc -> supportedFormats.contains(sc.getFormat()))
                .distinct()
                .peek(sc -> sc.setCredentialSigningAlgValuesSupported(supportedAlgorithms))
                .collect(Collectors.toMap(SupportedCredentialConfiguration::getId, sc -> sc, (sc1, sc2) -> sc1));

        // Retrieving attributes from the realm
        Map<String, SupportedCredentialConfiguration> realmAttr = fromRealmAttributes(realm.getAttributes())
                .stream()
                .filter(sc -> supportedFormats.contains(sc.getFormat()))
                .distinct()
                .peek(sc -> sc.setCredentialSigningAlgValuesSupported(supportedAlgorithms))
                .collect(Collectors.toMap(SupportedCredentialConfiguration::getId, sc -> sc, (sc1, sc2) -> sc1));
=======
        Map<String, SupportedCredentialConfiguration> supportedCredentialConfigurations =
                keycloakSession.clientScopes()
                               .getClientScopesByProtocol(realm, Oid4VciConstants.OID4VC_PROTOCOL)
                               .map(CredentialScopeModel::new)
                               .map(clientScope -> {
                                   return SupportedCredentialConfiguration.parse(keycloakSession,
                                                                                 clientScope,
                                                                                 globalSupportedSigningAlgorithms
                                   );
                               })
                               .collect(Collectors.toMap(SupportedCredentialConfiguration::getId, sc -> sc, (sc1, sc2) -> sc1));
>>>>>>> f39a37d8

        // Aggregating attributes. Having realm attributes take preference.
        return supportedCredentialConfigurations;
    }

    public static SupportedCredentialConfiguration toSupportedCredentialConfiguration(KeycloakSession keycloakSession,
                                                                                      CredentialScopeModel credentialModel) {
        List<String> globalSupportedSigningAlgorithms = getSupportedSignatureAlgorithms(keycloakSession);
        return SupportedCredentialConfiguration.parse(keycloakSession,
                                                      credentialModel,
                                                      globalSupportedSigningAlgorithms);
    }

    /**
     * Return the url of the issuer.
     */
    public static String getIssuer(KeycloakContext context) {
        UriInfo frontendUriInfo = context.getUri(UrlType.FRONTEND);
        return Urls.realmIssuer(frontendUriInfo.getBaseUri(),
                context.getRealm().getName());

    }

    /**
     * Return the nonce endpoint address
     */
    public static String getNonceEndpoint(KeycloakContext context) {
        return getIssuer(context) + "/protocol/" + OID4VCLoginProtocolFactory.PROTOCOL_ID + "/" +
                OID4VCIssuerEndpoint.NONCE_PATH;
    }

    /**
     * Return the credentials endpoint address
     */
    public static String getCredentialsEndpoint(KeycloakContext context) {
        return getIssuer(context) + "/protocol/" + OID4VCLoginProtocolFactory.PROTOCOL_ID + "/" + OID4VCIssuerEndpoint.CREDENTIAL_PATH;
    }

    public static List<String> getSupportedSignatureAlgorithms(KeycloakSession session) {
        RealmModel realm = session.getContext().getRealm();
        KeyManager keyManager = session.keys();

        return keyManager.getKeysStream(realm)
                .filter(key -> KeyUse.SIG.equals(key.getUse()))
                .map(KeyWrapper::getAlgorithm)
                .filter(algorithm -> algorithm != null && !algorithm.isEmpty())
                .distinct()
                .collect(Collectors.toList());
    }

}<|MERGE_RESOLUTION|>--- conflicted
+++ resolved
@@ -30,27 +30,15 @@
 import org.keycloak.protocol.oid4vc.OID4VCLoginProtocolFactory;
 import org.keycloak.protocol.oid4vc.issuance.credentialbuilder.CredentialBuilder;
 import org.keycloak.protocol.oid4vc.model.CredentialIssuer;
-<<<<<<< HEAD
-import org.keycloak.protocol.oid4vc.model.CredentialResponseEncryption;
+
 import org.keycloak.protocol.oid4vc.model.CredentialResponseEncryptionMetadata;
-import org.keycloak.protocol.oid4vc.model.OID4VCClient;
-=======
->>>>>>> f39a37d8
 import org.keycloak.protocol.oid4vc.model.SupportedCredentialConfiguration;
 import org.keycloak.services.Urls;
 import org.keycloak.urls.UrlType;
 import org.keycloak.wellknown.WellKnownProvider;
-import com.fasterxml.jackson.core.type.TypeReference;
-import com.fasterxml.jackson.databind.ObjectMapper;
 import org.jboss.logging.Logger;
 
-<<<<<<< HEAD
-import java.util.ArrayList;
 import java.util.Arrays;
-import java.util.HashMap;
-import java.util.HashSet;
-=======
->>>>>>> f39a37d8
 import java.util.List;
 import java.util.Map;
 import java.util.stream.Collectors;
@@ -121,7 +109,7 @@
     }
 
     /**
-     * Returns the credential response encryption metadata for the issuer.
+     * Returns the credential response encryption высоко for the issuer.
      * Now determines supported algorithms from available realm keys.
      *
      * @param session The Keycloak session
@@ -143,7 +131,7 @@
      * Returns the supported encryption algorithms from realm attributes.
      */
     private static List<String> getSupportedEncryptionAlgorithms(KeycloakSession session) {
-        RealmModel realm  = session.getContext().getRealm();
+        RealmModel realm = session.getContext().getRealm();
         KeyManager keyManager = session.keys();
 
         List<String> supportedEncryptionAlgorithms = keyManager.getKeysStream(realm)
@@ -156,6 +144,7 @@
 
         if (supportedEncryptionAlgorithms.isEmpty()) {
             supportedEncryptionAlgorithms.add(JWEConstants.RSA_OAEP);
+            supportedEncryptionAlgorithms.add(JWEConstants.RSA_OAEP_256);
         }
 
         return supportedEncryptionAlgorithms;
@@ -178,56 +167,25 @@
 
     /**
      * Return the supported credentials from the current session.
-     * It will take into account the configured {@link CredentialBuilder}'s and there supported format
+     * It will take into account the configured {@link CredentialBuilder}'s and their supported format
      * and the credentials supported by the clients available in the session.
      */
     public static Map<String, SupportedCredentialConfiguration> getSupportedCredentials(KeycloakSession keycloakSession) {
         List<String> globalSupportedSigningAlgorithms = getSupportedSignatureAlgorithms(keycloakSession);
 
         RealmModel realm = keycloakSession.getContext().getRealm();
-<<<<<<< HEAD
-        List<String> supportedFormats = getSupportedFormats(keycloakSession);
-
-        // Retrieve signature algorithms
-        List<String> supportedAlgorithms = getSupportedSignatureAlgorithms(keycloakSession);
-
-        // Retrieving attributes from client definition.
-        // This will be removed when token production is migrated.
-        Map<String, SupportedCredentialConfiguration> clientAttributes = keycloakSession.getContext()
-                .getRealm()
-                .getClientsStream()
-                .filter(cm -> cm.getProtocol() != null)
-                .filter(cm -> cm.getProtocol().equals(OID4VCLoginProtocolFactory.PROTOCOL_ID))
-                .map(cm -> OID4VCClientRegistrationProvider.fromClientAttributes(cm.getClientId(), cm.getAttributes()))
-                .map(OID4VCClient::getSupportedVCTypes)
-                .flatMap(List::stream)
-                .filter(sc -> supportedFormats.contains(sc.getFormat()))
-                .distinct()
-                .peek(sc -> sc.setCredentialSigningAlgValuesSupported(supportedAlgorithms))
-                .collect(Collectors.toMap(SupportedCredentialConfiguration::getId, sc -> sc, (sc1, sc2) -> sc1));
-
-        // Retrieving attributes from the realm
-        Map<String, SupportedCredentialConfiguration> realmAttr = fromRealmAttributes(realm.getAttributes())
-                .stream()
-                .filter(sc -> supportedFormats.contains(sc.getFormat()))
-                .distinct()
-                .peek(sc -> sc.setCredentialSigningAlgValuesSupported(supportedAlgorithms))
-                .collect(Collectors.toMap(SupportedCredentialConfiguration::getId, sc -> sc, (sc1, sc2) -> sc1));
-=======
         Map<String, SupportedCredentialConfiguration> supportedCredentialConfigurations =
                 keycloakSession.clientScopes()
-                               .getClientScopesByProtocol(realm, Oid4VciConstants.OID4VC_PROTOCOL)
-                               .map(CredentialScopeModel::new)
-                               .map(clientScope -> {
-                                   return SupportedCredentialConfiguration.parse(keycloakSession,
-                                                                                 clientScope,
-                                                                                 globalSupportedSigningAlgorithms
-                                   );
-                               })
-                               .collect(Collectors.toMap(SupportedCredentialConfiguration::getId, sc -> sc, (sc1, sc2) -> sc1));
->>>>>>> f39a37d8
-
-        // Aggregating attributes. Having realm attributes take preference.
+                        .getClientScopesByProtocol(realm, Oid4VciConstants.OID4VC_PROTOCOL)
+                        .map(CredentialScopeModel::new)
+                        .map(clientScope -> {
+                            return SupportedCredentialConfiguration.parse(keycloakSession,
+                                    clientScope,
+                                    globalSupportedSigningAlgorithms
+                            );
+                        })
+                        .collect(Collectors.toMap(SupportedCredentialConfiguration::getId, sc -> sc, (sc1, sc2) -> sc1));
+
         return supportedCredentialConfigurations;
     }
 
@@ -235,8 +193,8 @@
                                                                                       CredentialScopeModel credentialModel) {
         List<String> globalSupportedSigningAlgorithms = getSupportedSignatureAlgorithms(keycloakSession);
         return SupportedCredentialConfiguration.parse(keycloakSession,
-                                                      credentialModel,
-                                                      globalSupportedSigningAlgorithms);
+                credentialModel,
+                globalSupportedSigningAlgorithms);
     }
 
     /**
@@ -246,7 +204,6 @@
         UriInfo frontendUriInfo = context.getUri(UrlType.FRONTEND);
         return Urls.realmIssuer(frontendUriInfo.getBaseUri(),
                 context.getRealm().getName());
-
     }
 
     /**
