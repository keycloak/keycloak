--- conflicted
+++ resolved
@@ -35,21 +35,17 @@
 
 import org.keycloak.protocol.oid4vc.model.CredentialRequestEncryptionMetadata;
 import org.keycloak.protocol.oid4vc.model.CredentialResponseEncryptionMetadata;
-import org.keycloak.protocol.oid4vc.model.CredentialRequestEncryptionMetadata;
 import org.keycloak.protocol.oid4vc.model.SupportedCredentialConfiguration;
 import org.keycloak.protocol.oidc.utils.JWKSServerUtils;
 import org.keycloak.services.Urls;
 import org.keycloak.urls.UrlType;
 import org.keycloak.wellknown.WellKnownProvider;
 import org.jboss.logging.Logger;
-import org.keycloak.jose.jwk.JWK;
-import org.keycloak.jose.jwk.JSONWebKeySet;
 
 import java.util.Arrays;
 import java.util.List;
 import java.util.Map;
 import java.util.stream.Collectors;
-import java.util.stream.Stream;
 
 import static org.keycloak.crypto.KeyType.RSA;
 
@@ -94,13 +90,7 @@
                 .setAuthorizationServers(List.of(getIssuer(context)))
                 .setCredentialResponseEncryption(getCredentialResponseEncryption(keycloakSession))
                 .setCredentialRequestEncryption(getCredentialRequestEncryption(keycloakSession))
-<<<<<<< HEAD
-                .setBatchCredentialIssuance(getBatchCredentialIssuance(keycloakSession))
-                .setSignedMetadata(getSignedMetadata(keycloakSession));
-=======
                 .setBatchCredentialIssuance(getBatchCredentialIssuance(keycloakSession));
-        return issuer;
->>>>>>> 6a202146
     }
 
     private static String getDeferredCredentialEndpoint(KeycloakContext context) {
@@ -148,37 +138,10 @@
         CredentialResponseEncryptionMetadata metadata = new CredentialResponseEncryptionMetadata();
 
         // Get supported algorithms from available encryption keys
-<<<<<<< HEAD
         metadata.setAlgValuesSupported(getSupportedEncryptionAlgorithms(session))
                 .setEncValuesSupported(getSupportedEncryptionMethods())
                 .setZipValuesSupported(getSupportedZipAlgorithms(realm))
                 .setEncryptionRequired(isEncryptionRequired(realm));
-=======
-        metadata.setAlgValuesSupported(getSupportedEncryptionAlgorithms(session));
-        metadata.setEncValuesSupported(getSupportedEncryptionMethods());
-        metadata.setZipValuesSupported(getSupportedCompressionMethods());
-        metadata.setEncryptionRequired(isEncryptionRequired(realm));
-
-        return metadata;
-    }
-
-    /**
-     * Returns the credential request encryption metadata for the issuer.
-     * Determines supported algorithms from available realm keys.
-     *
-     * @param session The Keycloak session
-     * @return The credential request encryption metadata
-     */
-    public static CredentialRequestEncryptionMetadata getCredentialRequestEncryption(KeycloakSession session) {
-        RealmModel realm = session.getContext().getRealm();
-        CredentialRequestEncryptionMetadata metadata = new CredentialRequestEncryptionMetadata();
-
-        // Get supported algorithms from available encryption keys
-        metadata.setJwks(getEncryptionJwks(session));
-        metadata.setEncValuesSupported(getSupportedEncryptionMethods());
-        metadata.setZipValuesSupported(getSupportedCompressionMethods());
-        metadata.setEncryptionRequired(isEncryptionRequired(realm));
->>>>>>> 6a202146
 
         return metadata;
     }
@@ -284,37 +247,6 @@
      */
     private static List<String> getSupportedEncryptionMethods() {
         return List.of(JWEConstants.A256GCM);
-    }
-
-    /**
-     * Returns the supported compression methods from realm attributes.
-     *
-     * Note: Keycloak's JWE implementation currently only has placeholder support for compression
-     * in the JWEHeader class, but no actual compression/decompression logic is implemented.
-     * The compression algorithm field exists but is not processed during JWE encoding/decoding.
-     *
-     * TODO: Implement JWE compression support when Keycloak core adds compression functionality
-     */
-    private static List<String> getSupportedCompressionMethods() {
-        // Keycloak JWE implementation lacks compression support - only header placeholder exists
-        return List.of();
-    }
-
-    /**
-     * Returns the encryption JWKS from realm keys.
-     * Filters the realm JWKS to include only encryption keys.
-     */
-    private static List<JWK> getEncryptionJwks(KeycloakSession session) {
-        RealmModel realm = session.getContext().getRealm();
-        JSONWebKeySet realmJwks = JWKSServerUtils.getRealmJwks(session, realm);
-
-        if (realmJwks.getKeys() == null) {
-            return List.of();
-        }
-
-        return Stream.of(realmJwks.getKeys())
-                .filter(jwk -> KeyUse.ENC.getSpecName().equals(jwk.getPublicKeyUse()))
-                .toList();
     }
 
     /**
