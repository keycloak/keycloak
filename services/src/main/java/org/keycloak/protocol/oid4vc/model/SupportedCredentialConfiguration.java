/*
 * Copyright 2024 Red Hat, Inc. and/or its affiliates
 * and other contributors as indicated by the @author tags.
 *
 * Licensed under the Apache License, Version 2.0 (the "License");
 * you may not use this file except in compliance with the License.
 * You may obtain a copy of the License at
 *
 * http://www.apache.org/licenses/LICENSE-2.0
 *
 * Unless required by applicable law or agreed to in writing, software
 * distributed under the License is distributed on an "AS IS" BASIS,
 * WITHOUT WARRANTIES OR CONDITIONS OF ANY KIND, either express or implied.
 * See the License for the specific language governing permissions and
 * limitations under the License.
 */
package org.keycloak.protocol.oid4vc.model;

import com.fasterxml.jackson.annotation.JsonIgnore;
import com.fasterxml.jackson.annotation.JsonInclude;
import com.fasterxml.jackson.annotation.JsonProperty;

import java.util.Arrays;
import java.util.Collections;
import java.util.HashMap;
import java.util.List;
import java.util.Map;
import java.util.Objects;
import java.util.Optional;
import java.util.stream.Collectors;

/**
 * A supported credential, as used in the Credentials Issuer Metadata in OID4VCI
 * {@see https://openid.net/specs/openid-4-verifiable-credential-issuance-1_0.html#name-credential-issuer-metadata}
 */
@JsonInclude(JsonInclude.Include.NON_NULL)
public class SupportedCredentialConfiguration {

    private static final String DOT_SEPARATOR = ".";

    @JsonIgnore
    private static final String FORMAT_KEY = "format";
    @JsonIgnore
    private static final String SCOPE_KEY = "scope";
    @JsonIgnore
    private static final String CRYPTOGRAPHIC_BINDING_METHODS_SUPPORTED_KEY = "cryptographic_binding_methods_supported";
    @JsonIgnore
    private static final String CRYPTOGRAPHIC_SUITES_SUPPORTED_KEY = "cryptographic_suites_supported";
    @JsonIgnore
    private static final String CREDENTIAL_SIGNING_ALG_VALUES_SUPPORTED_KEY = "credential_signing_alg_values_supported";
    @JsonIgnore
    private static final String DISPLAY_KEY = "display";
    @JsonIgnore
    private static final String PROOF_TYPES_SUPPORTED_KEY = "proof_types_supported";
    @JsonIgnore
    private static final String CLAIMS_KEY = "claims";
    @JsonIgnore
    private static final String VERIFIABLE_CREDENTIAL_TYPE_KEY = "vct";
    @JsonIgnore
    private static final String CREDENTIAL_DEFINITION_KEY = "credential_definition";
    private String id;

    @JsonProperty(FORMAT_KEY)
    private String format;

    @JsonProperty(SCOPE_KEY)
    private String scope;

    @JsonProperty(CRYPTOGRAPHIC_BINDING_METHODS_SUPPORTED_KEY)
    private List<String> cryptographicBindingMethodsSupported;

    @JsonProperty(CRYPTOGRAPHIC_SUITES_SUPPORTED_KEY)
    private List<String> cryptographicSuitesSupported;

    @JsonProperty(CREDENTIAL_SIGNING_ALG_VALUES_SUPPORTED_KEY)
    private List<String> credentialSigningAlgValuesSupported;

    @JsonProperty(DISPLAY_KEY)
    private List<DisplayObject> display;

    @JsonProperty(VERIFIABLE_CREDENTIAL_TYPE_KEY)
    private String vct;

    @JsonProperty(CREDENTIAL_DEFINITION_KEY)
    private CredentialDefinition credentialDefinition;

    @JsonProperty(PROOF_TYPES_SUPPORTED_KEY)
    private ProofTypesSupported proofTypesSupported;

    @JsonProperty(CLAIMS_KEY)
    private Claims claims;

    public String getFormat() {
        return format;
    }

<<<<<<< HEAD
    /**
     * Return the verifiable credential type. Sort of confusing in the specification.
     * For sdjwt, we have a "vct" claim.
     *   See: https://openid.net/specs/openid-4-verifiable-credential-issuance-1_0.html#name-credential-request-6
     *
     * For iso mdl (not yet supported) we have a "doctype"
     *   See: https://openid.net/specs/openid-4-verifiable-credential-issuance-1_0.html#name-credential-request-5
     *
     * For jwt_vc and ldp_vc, we will be inferring from the "credential_definition"
     *   See: https://openid.net/specs/openid-4-verifiable-credential-issuance-1_0.html#name-credential-request-3
     *
     * @return
     */
    public VerifiableCredentialType deriveType() {
        if(format==Format.SD_JWT_VC) {
            return VerifiableCredentialType.from(vct);
        }
        return null;
    }

    public CredentialConfigId deriveConfiId() {
        return CredentialConfigId.from(id);
    }

    public SupportedCredentialConfiguration setFormat(Format format) {
=======
    public SupportedCredentialConfiguration setFormat(String format) {
>>>>>>> 887db25f
        this.format = format;
        return this;
    }

    public String getScope() {
        return scope;
    }

    public SupportedCredentialConfiguration setScope(String scope) {
        this.scope = scope;
        return this;
    }

    public List<String> getCryptographicBindingMethodsSupported() {
        return cryptographicBindingMethodsSupported;
    }

    public SupportedCredentialConfiguration setCryptographicBindingMethodsSupported(List<String> cryptographicBindingMethodsSupported) {
        this.cryptographicBindingMethodsSupported = Collections.unmodifiableList(cryptographicBindingMethodsSupported);
        return this;
    }

    public List<String> getCryptographicSuitesSupported() {
        return cryptographicSuitesSupported;
    }

    public SupportedCredentialConfiguration setCryptographicSuitesSupported(List<String> cryptographicSuitesSupported) {
        this.cryptographicSuitesSupported = Collections.unmodifiableList(cryptographicSuitesSupported);
        return this;
    }

    public List<DisplayObject> getDisplay() {
        return display;
    }

    public SupportedCredentialConfiguration setDisplay(List<DisplayObject> display) {
        this.display = display;
        return this;
    }

    public String getId() {
        return id;
    }

    public SupportedCredentialConfiguration setId(String id) {
        if (id.contains(".")) {
            throw new IllegalArgumentException("dots are not supported as part of the supported credentials id.");
        }
        this.id = id;
        return this;
    }

    public List<String> getCredentialSigningAlgValuesSupported() {
        return credentialSigningAlgValuesSupported;
    }

    public SupportedCredentialConfiguration setCredentialSigningAlgValuesSupported(List<String> credentialSigningAlgValuesSupported) {
        this.credentialSigningAlgValuesSupported = Collections.unmodifiableList(credentialSigningAlgValuesSupported);
        return this;
    }

    public Claims getClaims() {
        return claims;
    }

    public SupportedCredentialConfiguration setClaims(Claims claims) {
        this.claims = claims;
        return this;
    }

    public String getVct() {
        return vct;
    }

    public SupportedCredentialConfiguration setVct(String vct) {
        this.vct = vct;
        return this;
    }

    public CredentialDefinition getCredentialDefinition() {
        return credentialDefinition;
    }

    public SupportedCredentialConfiguration setCredentialDefinition(CredentialDefinition credentialDefinition) {
        this.credentialDefinition = credentialDefinition;
        return this;
    }

    public ProofTypesSupported getProofTypesSupported() {
        return proofTypesSupported;
    }

    public SupportedCredentialConfiguration setProofTypesSupported(ProofTypesSupported proofTypesSupported) {
        this.proofTypesSupported = proofTypesSupported;
        return this;
    }

    public Map<String, String> toDotNotation() {
        Map<String, String> dotNotation = new HashMap<>();
        Optional.ofNullable(format).ifPresent(format -> dotNotation.put(id + DOT_SEPARATOR + FORMAT_KEY, format.toString()));
        Optional.ofNullable(vct).ifPresent(vct -> dotNotation.put(id + DOT_SEPARATOR + VERIFIABLE_CREDENTIAL_TYPE_KEY, vct));
        Optional.ofNullable(scope).ifPresent(scope -> dotNotation.put(id + DOT_SEPARATOR + SCOPE_KEY, scope));
        Optional.ofNullable(cryptographicBindingMethodsSupported).ifPresent(types ->
                dotNotation.put(id + DOT_SEPARATOR + CRYPTOGRAPHIC_BINDING_METHODS_SUPPORTED_KEY, String.join(",", cryptographicBindingMethodsSupported)));
        Optional.ofNullable(cryptographicSuitesSupported).ifPresent(types ->
                dotNotation.put(id + DOT_SEPARATOR + CRYPTOGRAPHIC_SUITES_SUPPORTED_KEY, String.join(",", cryptographicSuitesSupported)));
        Optional.ofNullable(cryptographicSuitesSupported).ifPresent(types ->
                dotNotation.put(id + DOT_SEPARATOR + CREDENTIAL_SIGNING_ALG_VALUES_SUPPORTED_KEY, String.join(",", credentialSigningAlgValuesSupported)));
        Optional.ofNullable(claims).ifPresent(c -> dotNotation.put(id + DOT_SEPARATOR + CLAIMS_KEY, c.toJsonString()));
        Optional.ofNullable(credentialDefinition).ifPresent(cdef -> dotNotation.put(id + DOT_SEPARATOR + CREDENTIAL_DEFINITION_KEY, cdef.toJsonString()));

        Optional.ofNullable(display)
                .ifPresent(d -> d.stream()
                        .filter(Objects::nonNull)
                        .forEach(o -> dotNotation.put(id + DOT_SEPARATOR + DISPLAY_KEY + DOT_SEPARATOR + d.indexOf(o), o.toJsonString())));

        Optional.ofNullable(proofTypesSupported)
                .ifPresent(p -> dotNotation.put(id + DOT_SEPARATOR + PROOF_TYPES_SUPPORTED_KEY, p.toJsonString()));

        return dotNotation;
    }

    public static SupportedCredentialConfiguration fromDotNotation(String credentialId, Map<String, String> dotNotated) {

        SupportedCredentialConfiguration supportedCredentialConfiguration = new SupportedCredentialConfiguration().setId(credentialId);
        Optional.ofNullable(dotNotated.get(credentialId + DOT_SEPARATOR + FORMAT_KEY)).ifPresent(supportedCredentialConfiguration::setFormat);
        Optional.ofNullable(dotNotated.get(credentialId + DOT_SEPARATOR + VERIFIABLE_CREDENTIAL_TYPE_KEY)).ifPresent(supportedCredentialConfiguration::setVct);
        Optional.ofNullable(dotNotated.get(credentialId + DOT_SEPARATOR + SCOPE_KEY)).ifPresent(supportedCredentialConfiguration::setScope);
        Optional.ofNullable(dotNotated.get(credentialId + DOT_SEPARATOR + CRYPTOGRAPHIC_BINDING_METHODS_SUPPORTED_KEY))
                .map(cbms -> cbms.split(","))
                .map(Arrays::asList)
                .ifPresent(supportedCredentialConfiguration::setCryptographicBindingMethodsSupported);
        Optional.ofNullable(dotNotated.get(credentialId + DOT_SEPARATOR + CRYPTOGRAPHIC_SUITES_SUPPORTED_KEY))
                .map(css -> css.split(","))
                .map(Arrays::asList)
                .ifPresent(supportedCredentialConfiguration::setCryptographicSuitesSupported);
        Optional.ofNullable(dotNotated.get(credentialId + DOT_SEPARATOR + CREDENTIAL_SIGNING_ALG_VALUES_SUPPORTED_KEY))
                .map(css -> css.split(","))
                .map(Arrays::asList)
                .ifPresent(supportedCredentialConfiguration::setCredentialSigningAlgValuesSupported);
        Optional.ofNullable(dotNotated.get(credentialId + DOT_SEPARATOR + CLAIMS_KEY))
                .map(Claims::fromJsonString)
                .ifPresent(supportedCredentialConfiguration::setClaims);
        Optional.ofNullable(dotNotated.get(credentialId + DOT_SEPARATOR + CREDENTIAL_DEFINITION_KEY))
                .map(CredentialDefinition::fromJsonString)
                .ifPresent(supportedCredentialConfiguration::setCredentialDefinition);

        String displayKeyPrefix = credentialId + DOT_SEPARATOR + DISPLAY_KEY + DOT_SEPARATOR;
        List<DisplayObject> displayList = dotNotated.entrySet().stream()
                .filter(entry -> entry.getKey().startsWith(displayKeyPrefix))
                .sorted(Map.Entry.comparingByKey())
                .map(entry -> DisplayObject.fromJsonString(entry.getValue()))
                .collect(Collectors.toList());

        if(!displayList.isEmpty()){
            supportedCredentialConfiguration.setDisplay(displayList);
        }

        Optional.ofNullable(dotNotated.get(credentialId + DOT_SEPARATOR + PROOF_TYPES_SUPPORTED_KEY))
                .map(ProofTypesSupported::fromJsonString)
                .ifPresent(supportedCredentialConfiguration::setProofTypesSupported);

        return supportedCredentialConfiguration;
    }

    @Override
    public boolean equals(Object o) {
        if (this == o) return true;
        if (o == null || getClass() != o.getClass()) return false;
        SupportedCredentialConfiguration that = (SupportedCredentialConfiguration) o;
        return Objects.equals(id, that.id) && format == that.format && Objects.equals(scope, that.scope) && Objects.equals(cryptographicBindingMethodsSupported, that.cryptographicBindingMethodsSupported) && Objects.equals(cryptographicSuitesSupported, that.cryptographicSuitesSupported) && Objects.equals(credentialSigningAlgValuesSupported, that.credentialSigningAlgValuesSupported) && Objects.equals(display, that.display) && Objects.equals(vct, that.vct) && Objects.equals(credentialDefinition, that.credentialDefinition) && Objects.equals(proofTypesSupported, that.proofTypesSupported) && Objects.equals(claims, that.claims);
    }

    @Override
    public int hashCode() {
        return Objects.hash(id, format, scope, cryptographicBindingMethodsSupported, cryptographicSuitesSupported, credentialSigningAlgValuesSupported, display, vct, credentialDefinition, proofTypesSupported, claims);
    }
}<|MERGE_RESOLUTION|>--- conflicted
+++ resolved
@@ -94,7 +94,6 @@
         return format;
     }
 
-<<<<<<< HEAD
     /**
      * Return the verifiable credential type. Sort of confusing in the specification.
      * For sdjwt, we have a "vct" claim.
@@ -109,7 +108,7 @@
      * @return
      */
     public VerifiableCredentialType deriveType() {
-        if(format==Format.SD_JWT_VC) {
+        if(Objects.equals(format, Format.SD_JWT_VC)) {
             return VerifiableCredentialType.from(vct);
         }
         return null;
@@ -119,10 +118,7 @@
         return CredentialConfigId.from(id);
     }
 
-    public SupportedCredentialConfiguration setFormat(Format format) {
-=======
     public SupportedCredentialConfiguration setFormat(String format) {
->>>>>>> 887db25f
         this.format = format;
         return this;
     }
@@ -293,7 +289,7 @@
         if (this == o) return true;
         if (o == null || getClass() != o.getClass()) return false;
         SupportedCredentialConfiguration that = (SupportedCredentialConfiguration) o;
-        return Objects.equals(id, that.id) && format == that.format && Objects.equals(scope, that.scope) && Objects.equals(cryptographicBindingMethodsSupported, that.cryptographicBindingMethodsSupported) && Objects.equals(cryptographicSuitesSupported, that.cryptographicSuitesSupported) && Objects.equals(credentialSigningAlgValuesSupported, that.credentialSigningAlgValuesSupported) && Objects.equals(display, that.display) && Objects.equals(vct, that.vct) && Objects.equals(credentialDefinition, that.credentialDefinition) && Objects.equals(proofTypesSupported, that.proofTypesSupported) && Objects.equals(claims, that.claims);
+        return Objects.equals(id, that.id) && Objects.equals(format, that.format) && Objects.equals(scope, that.scope) && Objects.equals(cryptographicBindingMethodsSupported, that.cryptographicBindingMethodsSupported) && Objects.equals(cryptographicSuitesSupported, that.cryptographicSuitesSupported) && Objects.equals(credentialSigningAlgValuesSupported, that.credentialSigningAlgValuesSupported) && Objects.equals(display, that.display) && Objects.equals(vct, that.vct) && Objects.equals(credentialDefinition, that.credentialDefinition) && Objects.equals(proofTypesSupported, that.proofTypesSupported) && Objects.equals(claims, that.claims);
     }
 
     @Override
