<<<<<<< HEAD
package org.keycloak.authentication.requiredactions;

import org.jboss.logging.Logger;
import org.keycloak.Config;
import org.keycloak.authentication.RequiredActionContext;
import org.keycloak.authentication.RequiredActionFactory;
import org.keycloak.authentication.RequiredActionProvider;
import org.keycloak.login.LoginFormsProvider;
import org.keycloak.models.KeycloakSession;
import org.keycloak.models.KeycloakSessionFactory;
import org.keycloak.models.RequiredCredentialModel;
import org.keycloak.models.UserModel;
import org.keycloak.representations.idm.CredentialRepresentation;

import javax.ws.rs.core.Response;

/**
 * @author <a href="mailto:bill@burkecentral.com">Bill Burke</a>
 * @version $Revision: 1 $
 */
public class UpdateTotp implements RequiredActionProvider, RequiredActionFactory {
    protected static Logger logger = Logger.getLogger(UpdateTotp.class);
    @Override
    public void evaluateTriggers(RequiredActionContext context) {
    }

    @Override
    public Response invokeRequiredAction(RequiredActionContext context) {
         LoginFormsProvider loginFormsProvider = context.getSession().getProvider(LoginFormsProvider.class)
                 .setClientSessionCode(context.generateAccessCode(getProviderId()))
                .setUser(context.getUser());
        return loginFormsProvider.createResponse(UserModel.RequiredAction.CONFIGURE_TOTP);
    }

    @Override
    public Object jaxrsService(RequiredActionContext context) {
        // this is handled by LoginActionsService at the moment
        // todo should be refactored to contain it here
        return null;
    }


    @Override
    public void close() {

    }

    @Override
    public RequiredActionProvider create(KeycloakSession session) {
        return this;
    }

    @Override
    public void init(Config.Scope config) {

    }

    @Override
    public void postInit(KeycloakSessionFactory factory) {

    }

    @Override
    public String getDisplayText() {
        return "Configure Totp";
    }


    @Override
    public String getId() {
        return UserModel.RequiredAction.CONFIGURE_TOTP.name();
    }

    @Override
    public String getProviderId() {
        return getId();
    }


}
=======
package org.keycloak.authentication.requiredactions;

import org.jboss.logging.Logger;
import org.keycloak.Config;
import org.keycloak.authentication.RequiredActionContext;
import org.keycloak.authentication.RequiredActionFactory;
import org.keycloak.authentication.RequiredActionProvider;
import org.keycloak.login.LoginFormsProvider;
import org.keycloak.models.KeycloakSession;
import org.keycloak.models.KeycloakSessionFactory;
import org.keycloak.models.RequiredCredentialModel;
import org.keycloak.models.UserModel;
import org.keycloak.representations.idm.CredentialRepresentation;

import javax.ws.rs.core.Response;

/**
 * @author <a href="mailto:bill@burkecentral.com">Bill Burke</a>
 * @version $Revision: 1 $
 */
public class UpdateTotp implements RequiredActionProvider, RequiredActionFactory {
    protected static Logger logger = Logger.getLogger(UpdateTotp.class);
    @Override
    public void evaluateTriggers(RequiredActionContext context) {
        // I don't think we need this check here.  AuthenticationProcessor should be setting the required action
        // if OTP changes from required from optional or disabled
        for (RequiredCredentialModel c : context.getRealm().getRequiredCredentials()) {
            if (c.getType().equals(CredentialRepresentation.TOTP) && !context.getUser().isTotp()) {
                context.getUser().addRequiredAction(UserModel.RequiredAction.CONFIGURE_TOTP);
                logger.debug("User is required to configure totp");
            }
        }
    }

    @Override
    public Response invokeRequiredAction(RequiredActionContext context) {
         LoginFormsProvider loginFormsProvider = context.getSession().getProvider(LoginFormsProvider.class)
                 .setClientSessionCode(context.generateAccessCode(getProviderId()))
                .setUser(context.getUser());
        return loginFormsProvider.createResponse(UserModel.RequiredAction.CONFIGURE_TOTP);
    }

    @Override
    public Object jaxrsService(RequiredActionContext context) {
        // this is handled by LoginActionsService at the moment
        // todo should be refactored to contain it here
        return null;
    }


    @Override
    public void close() {

    }

    @Override
    public RequiredActionProvider create(KeycloakSession session) {
        return this;
    }

    @Override
    public void init(Config.Scope config) {

    }

    @Override
    public void postInit(KeycloakSessionFactory factory) {

    }

    @Override
    public String getDisplayText() {
        return "Configure Totp";
    }


    @Override
    public String getId() {
        return UserModel.RequiredAction.CONFIGURE_TOTP.name();
    }

    @Override
    public String getProviderId() {
        return getId();
    }


}
>>>>>>> 22ae4ecb
<|MERGE_RESOLUTION|>--- conflicted
+++ resolved
@@ -1,4 +1,3 @@
-<<<<<<< HEAD
 package org.keycloak.authentication.requiredactions;
 
 import org.jboss.logging.Logger;
@@ -78,94 +77,4 @@
     }
 
 
-}
-=======
-package org.keycloak.authentication.requiredactions;
-
-import org.jboss.logging.Logger;
-import org.keycloak.Config;
-import org.keycloak.authentication.RequiredActionContext;
-import org.keycloak.authentication.RequiredActionFactory;
-import org.keycloak.authentication.RequiredActionProvider;
-import org.keycloak.login.LoginFormsProvider;
-import org.keycloak.models.KeycloakSession;
-import org.keycloak.models.KeycloakSessionFactory;
-import org.keycloak.models.RequiredCredentialModel;
-import org.keycloak.models.UserModel;
-import org.keycloak.representations.idm.CredentialRepresentation;
-
-import javax.ws.rs.core.Response;
-
-/**
- * @author <a href="mailto:bill@burkecentral.com">Bill Burke</a>
- * @version $Revision: 1 $
- */
-public class UpdateTotp implements RequiredActionProvider, RequiredActionFactory {
-    protected static Logger logger = Logger.getLogger(UpdateTotp.class);
-    @Override
-    public void evaluateTriggers(RequiredActionContext context) {
-        // I don't think we need this check here.  AuthenticationProcessor should be setting the required action
-        // if OTP changes from required from optional or disabled
-        for (RequiredCredentialModel c : context.getRealm().getRequiredCredentials()) {
-            if (c.getType().equals(CredentialRepresentation.TOTP) && !context.getUser().isTotp()) {
-                context.getUser().addRequiredAction(UserModel.RequiredAction.CONFIGURE_TOTP);
-                logger.debug("User is required to configure totp");
-            }
-        }
-    }
-
-    @Override
-    public Response invokeRequiredAction(RequiredActionContext context) {
-         LoginFormsProvider loginFormsProvider = context.getSession().getProvider(LoginFormsProvider.class)
-                 .setClientSessionCode(context.generateAccessCode(getProviderId()))
-                .setUser(context.getUser());
-        return loginFormsProvider.createResponse(UserModel.RequiredAction.CONFIGURE_TOTP);
-    }
-
-    @Override
-    public Object jaxrsService(RequiredActionContext context) {
-        // this is handled by LoginActionsService at the moment
-        // todo should be refactored to contain it here
-        return null;
-    }
-
-
-    @Override
-    public void close() {
-
-    }
-
-    @Override
-    public RequiredActionProvider create(KeycloakSession session) {
-        return this;
-    }
-
-    @Override
-    public void init(Config.Scope config) {
-
-    }
-
-    @Override
-    public void postInit(KeycloakSessionFactory factory) {
-
-    }
-
-    @Override
-    public String getDisplayText() {
-        return "Configure Totp";
-    }
-
-
-    @Override
-    public String getId() {
-        return UserModel.RequiredAction.CONFIGURE_TOTP.name();
-    }
-
-    @Override
-    public String getProviderId() {
-        return getId();
-    }
-
-
-}
->>>>>>> 22ae4ecb
+}