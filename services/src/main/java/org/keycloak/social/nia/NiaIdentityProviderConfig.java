package org.keycloak.social.nia;

import org.keycloak.common.enums.SslRequired;
import static org.keycloak.common.util.UriUtils.checkUrl;
import org.keycloak.dom.saml.v2.protocol.AuthnContextComparisonType;
import org.keycloak.models.IdentityProviderModel;
import org.keycloak.models.RealmModel;
import org.keycloak.protocol.saml.SamlPrincipalType;
import org.keycloak.saml.common.util.XmlKeyInfoKeyNameTransformer;

public class NiaIdentityProviderConfig extends IdentityProviderModel {

    public static final XmlKeyInfoKeyNameTransformer DEFAULT_XML_KEY_INFO_KEY_NAME_TRANSFORMER = XmlKeyInfoKeyNameTransformer.NONE;

    public static final String ENTITY_ID = "entityId";
    public static final String ADD_EXTENSIONS_ELEMENT_WITH_KEY_INFO = "addExtensionsElementWithKeyInfo";
    public static final String BACKCHANNEL_SUPPORTED = "backchannelSupported";
    public static final String ENCRYPTION_PUBLIC_KEY = "encryptionPublicKey";
    public static final String FORCE_AUTHN = "forceAuthn";
    public static final String NAME_ID_POLICY_FORMAT = "nameIDPolicyFormat";
    public static final String POST_BINDING_AUTHN_REQUEST = "postBindingAuthnRequest";
    public static final String POST_BINDING_LOGOUT = "postBindingLogout";
    public static final String POST_BINDING_RESPONSE = "postBindingResponse";
    public static final String SIGNATURE_ALGORITHM = "signatureAlgorithm";
    public static final String SIGNING_CERTIFICATE_KEY = "signingCertificate";
    public static final String SINGLE_LOGOUT_SERVICE_URL = "singleLogoutServiceUrl";
    public static final String SINGLE_SIGN_ON_SERVICE_URL = "singleSignOnServiceUrl";
    public static final String VALIDATE_SIGNATURE = "validateSignature";
    public static final String PRINCIPAL_TYPE = "principalType";
    public static final String PRINCIPAL_ATTRIBUTE = "principalAttribute";
    public static final String WANT_ASSERTIONS_ENCRYPTED = "wantAssertionsEncrypted";
    public static final String WANT_ASSERTIONS_SIGNED = "wantAssertionsSigned";
    public static final String WANT_AUTHN_REQUESTS_SIGNED = "wantAuthnRequestsSigned";
    public static final String XML_SIG_KEY_INFO_KEY_NAME_TRANSFORMER = "xmlSigKeyInfoKeyNameTransformer";
    public static final String ENABLED_FROM_METADATA = "enabledFromMetadata";
    public static final String AUTHN_CONTEXT_COMPARISON_TYPE = "authnContextComparisonType";
    public static final String AUTHN_CONTEXT_CLASS_REFS = "authnContextClassRefs";
    public static final String AUTHN_CONTEXT_DECL_REFS = "authnContextDeclRefs";
    public static final String SIGN_SP_METADATA = "signSpMetadata";

    public NiaIdentityProviderConfig(IdentityProviderModel model) {
        super(model);
        initialize();
    }

    NiaIdentityProviderConfig() {
        initialize();
    }

    private void initialize() {
<<<<<<< HEAD

//        this.setSignSpMetadata(true);
        setAuthnContextComparisonType(AuthnContextComparisonType.MINIMUM);
        // setAuthnContextClassRefs("http://eidas.europa.eu/LoA/substantial");
        setPostBindingAuthnRequest(true);
        setPostBindingResponse(true);
//        this.setPostBindingLogout(true);
        setSingleSignOnServiceUrl("https://tnia.eidentita.cz/FPSTS/saml2/basic");
        setSingleLogoutServiceUrl("https://tnia.eidentita.cz/FPSTS/saml2/basic");
//        this.setWantAuthnRequestsSigned(true);
=======
        setPostBindingAuthnRequest(true);
        setPostBindingResponse(true);
        setPostBindingLogout(true);
        setSingleSignOnServiceUrl("https://tnia.eidentita.cz/FPSTS/saml2/basic");
        setSingleLogoutServiceUrl("https://tnia.eidentita.cz/FPSTS/saml2/basic");
>>>>>>> a5e80778

    }

    public String getEntityId() {
        return getConfig().get(ENTITY_ID);
    }

    public void setEntityId(String entityId) {
        getConfig().put(ENTITY_ID, entityId);
    }

    public String getSingleSignOnServiceUrl() {
        return getConfig().get(SINGLE_SIGN_ON_SERVICE_URL);
    }

    public void setSingleSignOnServiceUrl(String singleSignOnServiceUrl) {
        getConfig().put(SINGLE_SIGN_ON_SERVICE_URL, singleSignOnServiceUrl);
    }

    public String getSingleLogoutServiceUrl() {
        return getConfig().get(SINGLE_LOGOUT_SERVICE_URL);
    }

    public void setSingleLogoutServiceUrl(String singleLogoutServiceUrl) {
        getConfig().put(SINGLE_LOGOUT_SERVICE_URL, singleLogoutServiceUrl);
    }

    public boolean isValidateSignature() {
        return Boolean.valueOf(getConfig().get(VALIDATE_SIGNATURE));
    }

    public void setValidateSignature(boolean validateSignature) {
        getConfig().put(VALIDATE_SIGNATURE, String.valueOf(validateSignature));
    }

    public boolean isForceAuthn() {
        return Boolean.valueOf(getConfig().get(FORCE_AUTHN));
    }

    public void setForceAuthn(boolean forceAuthn) {
        getConfig().put(FORCE_AUTHN, String.valueOf(forceAuthn));
    }

    /**
     * @deprecated Prefer {@link #getSigningCertificates()}}
     * @param signingCertificate
     */
    public String getSigningCertificate() {
        return getConfig().get(SIGNING_CERTIFICATE_KEY);
    }

    /**
     * @deprecated Prefer {@link #addSigningCertificate(String)}}
     * @param signingCertificate
     */
    public void setSigningCertificate(String signingCertificate) {
        getConfig().put(SIGNING_CERTIFICATE_KEY, signingCertificate);
    }

    public void addSigningCertificate(String signingCertificate) {
        String crt = getConfig().get(SIGNING_CERTIFICATE_KEY);
        if (crt == null || crt.isEmpty()) {
            getConfig().put(SIGNING_CERTIFICATE_KEY, signingCertificate);
        } else {
            // Note that "," is not coding character per PEM format specification:
            // see https://tools.ietf.org/html/rfc1421, section 4.3.2.4 Step 4: Printable Encoding
            getConfig().put(SIGNING_CERTIFICATE_KEY, crt + "," + signingCertificate);
        }
    }

    public String[] getSigningCertificates() {
        String crt = getConfig().get(SIGNING_CERTIFICATE_KEY);
        if (crt == null || crt.isEmpty()) {
            return new String[]{};
        }
        // Note that "," is not coding character per PEM format specification:
        // see https://tools.ietf.org/html/rfc1421, section 4.3.2.4 Step 4: Printable Encoding
        return crt.split(",");
    }

    public String getNameIDPolicyFormat() {
        return getConfig().get(NAME_ID_POLICY_FORMAT);
    }

    public void setNameIDPolicyFormat(String nameIDPolicyFormat) {
        getConfig().put(NAME_ID_POLICY_FORMAT, nameIDPolicyFormat);
    }

    public boolean isWantAuthnRequestsSigned() {
        return Boolean.valueOf(getConfig().get(WANT_AUTHN_REQUESTS_SIGNED));
    }

    public void setWantAuthnRequestsSigned(boolean wantAuthnRequestsSigned) {
        getConfig().put(WANT_AUTHN_REQUESTS_SIGNED, String.valueOf(wantAuthnRequestsSigned));
    }

    public boolean isWantAssertionsSigned() {
        return Boolean.valueOf(getConfig().get(WANT_ASSERTIONS_SIGNED));
    }

    public void setWantAssertionsSigned(boolean wantAssertionsSigned) {
        getConfig().put(WANT_ASSERTIONS_SIGNED, String.valueOf(wantAssertionsSigned));
    }

    public boolean isWantAssertionsEncrypted() {
        return Boolean.valueOf(getConfig().get(WANT_ASSERTIONS_ENCRYPTED));
    }

    public void setWantAssertionsEncrypted(boolean wantAssertionsEncrypted) {
        getConfig().put(WANT_ASSERTIONS_ENCRYPTED, String.valueOf(wantAssertionsEncrypted));
    }

    public boolean isAddExtensionsElementWithKeyInfo() {
        return Boolean.valueOf(getConfig().get(ADD_EXTENSIONS_ELEMENT_WITH_KEY_INFO));
    }

    public void setAddExtensionsElementWithKeyInfo(boolean addExtensionsElementWithKeyInfo) {
        getConfig().put(ADD_EXTENSIONS_ELEMENT_WITH_KEY_INFO, String.valueOf(addExtensionsElementWithKeyInfo));
    }

    public String getSignatureAlgorithm() {
        return getConfig().get(SIGNATURE_ALGORITHM);
    }

    public void setSignatureAlgorithm(String signatureAlgorithm) {
        getConfig().put(SIGNATURE_ALGORITHM, signatureAlgorithm);
    }

    public String getEncryptionPublicKey() {
        return getConfig().get(ENCRYPTION_PUBLIC_KEY);
    }

    public void setEncryptionPublicKey(String encryptionPublicKey) {
        getConfig().put(ENCRYPTION_PUBLIC_KEY, encryptionPublicKey);
    }

    public boolean isPostBindingAuthnRequest() {
        return Boolean.valueOf(getConfig().get(POST_BINDING_AUTHN_REQUEST));
    }

    public void setPostBindingAuthnRequest(boolean postBindingAuthnRequest) {
        getConfig().put(POST_BINDING_AUTHN_REQUEST, String.valueOf(postBindingAuthnRequest));
    }

    public boolean isPostBindingResponse() {
        return Boolean.valueOf(getConfig().get(POST_BINDING_RESPONSE));
    }

    public void setPostBindingResponse(boolean postBindingResponse) {
        getConfig().put(POST_BINDING_RESPONSE, String.valueOf(postBindingResponse));
    }

    public boolean isPostBindingLogout() {
        String postBindingLogout = getConfig().get(POST_BINDING_LOGOUT);
        if (postBindingLogout == null) {
            // To maintain unchanged behavior when adding this field, we set the inital value to equal that
            // of the binding for the response:
            return isPostBindingResponse();
        }
        return Boolean.valueOf(postBindingLogout);
    }

    public void setPostBindingLogout(boolean postBindingLogout) {
        getConfig().put(POST_BINDING_LOGOUT, String.valueOf(postBindingLogout));
    }

    public boolean isBackchannelSupported() {
        return Boolean.valueOf(getConfig().get(BACKCHANNEL_SUPPORTED));
    }

    public void setBackchannelSupported(boolean backchannel) {
        getConfig().put(BACKCHANNEL_SUPPORTED, String.valueOf(backchannel));
    }

    /**
     * Always returns non-{@code null} result.
     *
     * @return Configured ransformer of
     * {@link #DEFAULT_XML_KEY_INFO_KEY_NAME_TRANSFORMER} if not set.
     */
    public XmlKeyInfoKeyNameTransformer getXmlSigKeyInfoKeyNameTransformer() {
        return XmlKeyInfoKeyNameTransformer.from(getConfig().get(XML_SIG_KEY_INFO_KEY_NAME_TRANSFORMER), DEFAULT_XML_KEY_INFO_KEY_NAME_TRANSFORMER);
    }

    public void setXmlSigKeyInfoKeyNameTransformer(XmlKeyInfoKeyNameTransformer xmlSigKeyInfoKeyNameTransformer) {
        getConfig().put(XML_SIG_KEY_INFO_KEY_NAME_TRANSFORMER,
                xmlSigKeyInfoKeyNameTransformer == null
                        ? null
                        : xmlSigKeyInfoKeyNameTransformer.name());
    }

    public int getAllowedClockSkew() {
        int result = 0;
        String allowedClockSkew = getConfig().get(ALLOWED_CLOCK_SKEW);
        if (allowedClockSkew != null && !allowedClockSkew.isEmpty()) {
            try {
                result = Integer.parseInt(allowedClockSkew);
                if (result < 0) {
                    result = 0;
                }
            } catch (NumberFormatException e) {
                // ignore it and use 0
            }
        }
        return result;
    }

    public void setAllowedClockSkew(int allowedClockSkew) {
        if (allowedClockSkew < 0) {
            getConfig().remove(ALLOWED_CLOCK_SKEW);
        } else {
            getConfig().put(ALLOWED_CLOCK_SKEW, String.valueOf(allowedClockSkew));
        }
    }

    public SamlPrincipalType getPrincipalType() {
        return SamlPrincipalType.from(getConfig().get(PRINCIPAL_TYPE), SamlPrincipalType.SUBJECT);
    }

    public void setPrincipalType(SamlPrincipalType principalType) {
        getConfig().put(PRINCIPAL_TYPE,
                principalType == null
                        ? null
                        : principalType.name());
    }

    public String getPrincipalAttribute() {
        return getConfig().get(PRINCIPAL_ATTRIBUTE);
    }

    public void setPrincipalAttribute(String principalAttribute) {
        getConfig().put(PRINCIPAL_ATTRIBUTE, principalAttribute);
    }

    public boolean isEnabledFromMetadata() {
        return Boolean.valueOf(getConfig().get(ENABLED_FROM_METADATA));
    }

    public void setEnabledFromMetadata(boolean enabled) {
        getConfig().put(ENABLED_FROM_METADATA, String.valueOf(enabled));
    }

    public AuthnContextComparisonType getAuthnContextComparisonType() {
        return AuthnContextComparisonType.fromValue(getConfig().getOrDefault(AUTHN_CONTEXT_COMPARISON_TYPE, AuthnContextComparisonType.EXACT.value()));
    }

    public void setAuthnContextComparisonType(AuthnContextComparisonType authnContextComparisonType) {
        getConfig().put(AUTHN_CONTEXT_COMPARISON_TYPE, authnContextComparisonType.value());
    }

    public String getAuthnContextClassRefs() {
        return getConfig().get(AUTHN_CONTEXT_CLASS_REFS);
    }

    public void setAuthnContextClassRefs(String authnContextClassRefs) {
        getConfig().put(AUTHN_CONTEXT_CLASS_REFS, authnContextClassRefs);
    }

    public String getAuthnContextDeclRefs() {
        return getConfig().get(AUTHN_CONTEXT_DECL_REFS);
    }

    public void setAuthnContextDeclRefs(String authnContextDeclRefs) {
        getConfig().put(AUTHN_CONTEXT_DECL_REFS, authnContextDeclRefs);
    }

    public boolean isSignSpMetadata() {
        return Boolean.valueOf(getConfig().get(SIGN_SP_METADATA));
    }

    public void setSignSpMetadata(boolean signSpMetadata) {
        getConfig().put(SIGN_SP_METADATA, String.valueOf(signSpMetadata));
    }

    @Override
    public void validate(RealmModel realm) {
        SslRequired sslRequired = realm.getSslRequired();

        checkUrl(sslRequired, getSingleLogoutServiceUrl(), SINGLE_LOGOUT_SERVICE_URL);
        checkUrl(sslRequired, getSingleSignOnServiceUrl(), SINGLE_SIGN_ON_SERVICE_URL);
    }
}<|MERGE_RESOLUTION|>--- conflicted
+++ resolved
@@ -48,7 +48,11 @@
     }
 
     private void initialize() {
-<<<<<<< HEAD
+        setPostBindingAuthnRequest(true);
+        setPostBindingResponse(true);
+        setPostBindingLogout(true);
+        setSingleSignOnServiceUrl("https://tnia.eidentita.cz/FPSTS/saml2/basic");
+        setSingleLogoutServiceUrl("https://tnia.eidentita.cz/FPSTS/saml2/basic");
 
 //        this.setSignSpMetadata(true);
         setAuthnContextComparisonType(AuthnContextComparisonType.MINIMUM);
@@ -59,13 +63,6 @@
         setSingleSignOnServiceUrl("https://tnia.eidentita.cz/FPSTS/saml2/basic");
         setSingleLogoutServiceUrl("https://tnia.eidentita.cz/FPSTS/saml2/basic");
 //        this.setWantAuthnRequestsSigned(true);
-=======
-        setPostBindingAuthnRequest(true);
-        setPostBindingResponse(true);
-        setPostBindingLogout(true);
-        setSingleSignOnServiceUrl("https://tnia.eidentita.cz/FPSTS/saml2/basic");
-        setSingleLogoutServiceUrl("https://tnia.eidentita.cz/FPSTS/saml2/basic");
->>>>>>> a5e80778
 
     }
 
