--- conflicted
+++ resolved
@@ -86,8 +86,6 @@
             <artifactId>mapstruct</artifactId>
             <version>${org.mapstruct.version}</version>
         </dependency>
-<<<<<<< HEAD
-=======
         <dependency>
             <groupId>org.hibernate.validator</groupId>
             <artifactId>hibernate-validator-cdi</artifactId>
@@ -98,7 +96,6 @@
             <artifactId>expressly</artifactId>
             <version>${expressly.version}</version>
         </dependency>
->>>>>>> d207105e
         <dependency>
             <groupId>org.jboss.logging</groupId>
             <artifactId>jboss-logging</artifactId>
