package org.keycloak.model.test;

import java.util.Arrays;
import java.util.Collections;
import java.util.HashMap;
import java.util.List;
import java.util.Map;
import java.util.Set;

import javax.ws.rs.core.MultivaluedHashMap;
import javax.ws.rs.core.MultivaluedMap;

import org.jboss.resteasy.spi.ResteasyProviderFactory;
import org.junit.Assert;
import org.junit.Before;
import org.junit.FixMethodOrder;
import org.junit.Test;
import org.junit.runners.MethodSorters;
import org.keycloak.models.AuthenticationLinkModel;
import org.keycloak.models.AuthenticationProviderModel;
import org.keycloak.models.KeycloakSession;
import org.keycloak.models.PasswordPolicy;
import org.keycloak.models.RealmModel;
import org.keycloak.models.UserCredentialModel;
import org.keycloak.models.UserModel;
import org.keycloak.representations.idm.CredentialRepresentation;
import org.keycloak.services.managers.AuthenticationManager;
import org.keycloak.spi.authentication.AuthProviderConstants;
import org.keycloak.spi.authentication.AuthenticationProviderException;
import org.keycloak.spi.authentication.AuthenticationProviderManager;

/**
 * @author <a href="mailto:mposolda@redhat.com">Marek Posolda</a>
 */
@FixMethodOrder(MethodSorters.NAME_ASCENDING)
public class AuthProvidersExternalModelTest extends AbstractModelTest {

    private RealmModel realm1;
    private RealmModel realm2;
    private AuthenticationManager am;

    @Before
    @Override
    public void  before() throws Exception {
        super.before();

        // Create 2 realms and user in realm1
        realm1 = realmManager.createRealm("realm1");
        realm2 = realmManager.createRealm("realm2");
        realm1.addRequiredCredential(CredentialRepresentation.PASSWORD);
        realm2.addRequiredCredential(CredentialRepresentation.PASSWORD);
        realm1.setAuthenticationProviders(Arrays.asList(AuthenticationProviderModel.DEFAULT_PROVIDER));
        realm2.setAuthenticationProviders(Arrays.asList(AuthenticationProviderModel.DEFAULT_PROVIDER));

        UserModel john = realm1.addUser("john");
        john.setEnabled(true);
        john.setFirstName("John");
        john.setLastName("Doe");
        john.setEmail("john@email.org");

        UserCredentialModel credential = new UserCredentialModel();
        credential.setType(CredentialRepresentation.PASSWORD);
        credential.setValue("password");
        realm1.updateCredential(john, credential);

        am = new AuthenticationManager();
    }


    @Test
    public void testExternalModelAuthentication() {
        MultivaluedMap<String, String> formData = createFormData("john", "password");

        // Authenticate user with realm1
        Assert.assertEquals(AuthenticationManager.AuthenticationStatus.SUCCESS, am.authenticateForm(null, realm1, formData));

        // Verify that user doesn't exists in realm2 and can't authenticate here
        Assert.assertEquals(AuthenticationManager.AuthenticationStatus.INVALID_USER, am.authenticateForm(null, realm2, formData));
        Assert.assertNull(realm2.getUser("john"));

        // Add externalModel authenticationProvider into realm2 and point to realm1
        setupAuthenticationProviders();

        try {
            // this is needed for externalModel provider
            ResteasyProviderFactory.pushContext(KeycloakSession.class, identitySession);

            // Authenticate john in realm2 and verify that now he exists here.
            Assert.assertEquals(AuthenticationManager.AuthenticationStatus.SUCCESS, am.authenticateForm(null, realm2, formData));
            UserModel john2 = realm2.getUser("john");
            Assert.assertNotNull(john2);
            Assert.assertEquals("john", john2.getLoginName());
            Assert.assertEquals("John", john2.getFirstName());
            Assert.assertEquals("Doe", john2.getLastName());
            Assert.assertEquals("john@email.org", john2.getEmail());

            // Verify link exists
            AuthenticationLinkModel authLink = realm2.getAuthenticationLink(john2);
            Assert.assertNotNull(authLink);
            Assert.assertEquals(authLink.getAuthProvider(), AuthProviderConstants.PROVIDER_NAME_EXTERNAL_MODEL);
            Assert.assertEquals(authLink.getAuthUserId(), realm1.getUser("john").getId());
        } finally {
            ResteasyProviderFactory.clearContextData();
        }

    }

    @Test
    public void testExternalModelPasswordUpdate() {
        // Add externalModel authenticationProvider into realm2 and point to realm1
        setupAuthenticationProviders();

        // Add john to realm2 and set authentication link
        UserModel john = realm2.addUser("john");
        john.setEnabled(true);
        realm2.setAuthenticationLink(john, new AuthenticationLinkModel(AuthProviderConstants.PROVIDER_NAME_EXTERNAL_MODEL, realm1.getUser("john").getId()));

        try {
            // this is needed for externalModel provider
            ResteasyProviderFactory.pushContext(KeycloakSession.class, identitySession);

            // Change credential via realm2 and validate that they are changed also in realm1
            AuthenticationProviderManager authProviderManager = AuthenticationProviderManager.getManager(realm2);
            try {
                Assert.assertTrue(authProviderManager.updatePassword(john, "password-updated"));
            } catch (AuthenticationProviderException ape) {
                ape.printStackTrace();
                Assert.fail("Error not expected");
            }
            MultivaluedMap<String, String> formData = createFormData("john", "password-updated");
            Assert.assertEquals(AuthenticationManager.AuthenticationStatus.SUCCESS, am.authenticateForm(null, realm1, formData));
            Assert.assertEquals(AuthenticationManager.AuthenticationStatus.SUCCESS, am.authenticateForm(null, realm2, formData));


            // Switch to disallow password update propagation to realm1
            setPasswordUpdateForProvider(false, AuthProviderConstants.PROVIDER_NAME_EXTERNAL_MODEL, realm2);

            // Change credential and validate that password is updated just for realm2
            try {
                Assert.assertFalse(authProviderManager.updatePassword(john, "password-updated2"));
            } catch (AuthenticationProviderException ape) {
                ape.printStackTrace();
                Assert.fail("Error not expected");
            }
            formData = createFormData("john", "password-updated2");
<<<<<<< HEAD
            Assert.assertEquals(AuthenticationManager.AuthenticationStatus.INVALID_CREDENTIALS, am.authenticateForm(null, realm1, formData));
            Assert.assertEquals(AuthenticationManager.AuthenticationStatus.SUCCESS, am.authenticateForm(null, realm2, formData));
=======
            Assert.assertEquals(AuthenticationManager.AuthenticationStatus.INVALID_CREDENTIALS, am.authenticateForm(realm1, formData));
            Assert.assertEquals(AuthenticationManager.AuthenticationStatus.INVALID_CREDENTIALS, am.authenticateForm(realm2, formData));
>>>>>>> 231e8895


            // Allow passwordUpdate propagation again
            setPasswordUpdateForProvider(true, AuthProviderConstants.PROVIDER_NAME_EXTERNAL_MODEL, realm2);

            // Set passwordPolicy for realm1 and verify that password update fail
            realm1.setPasswordPolicy(new PasswordPolicy("length(8)"));
            try {
                authProviderManager.updatePassword(john, "passw");
                Assert.fail("Update not expected to pass");
            } catch (AuthenticationProviderException ape) {

            }

        } finally {
            ResteasyProviderFactory.clearContextData();
        }
    }

    /**
     * Setup authentication providers into realm2
     */
    private void setupAuthenticationProviders() {
        AuthenticationProviderModel ap1 = new AuthenticationProviderModel(AuthProviderConstants.PROVIDER_NAME_MODEL, true, Collections.EMPTY_MAP);
        Map<String,String> config = new HashMap<String,String>();
        config.put(AuthProviderConstants.EXTERNAL_REALM_ID, "realm1");
        AuthenticationProviderModel ap2 = new AuthenticationProviderModel(AuthProviderConstants.PROVIDER_NAME_EXTERNAL_MODEL, true, config);
        realm2.setAuthenticationProviders(Arrays.asList(ap1, ap2));
    }

    public static void setPasswordUpdateForProvider(boolean isPasswordUpdate, String providerName, RealmModel realm) {
        List<AuthenticationProviderModel> authProviders = realm.getAuthenticationProviders();
        for (AuthenticationProviderModel authProvider : authProviders) {
            if (providerName.equals(authProvider.getProviderName())) {
                authProvider.setPasswordUpdateSupported(isPasswordUpdate);
                break;
            }
        }
        realm.setAuthenticationProviders(authProviders);
    }

    public static MultivaluedMap<String, String> createFormData(String username, String password) {
        MultivaluedMap<String, String> formData = new MultivaluedHashMap<String, String>();
        formData.add("username", username);
        formData.add(CredentialRepresentation.PASSWORD, password);
        return formData;
    }
}<|MERGE_RESOLUTION|>--- conflicted
+++ resolved
@@ -143,13 +143,8 @@
                 Assert.fail("Error not expected");
             }
             formData = createFormData("john", "password-updated2");
-<<<<<<< HEAD
             Assert.assertEquals(AuthenticationManager.AuthenticationStatus.INVALID_CREDENTIALS, am.authenticateForm(null, realm1, formData));
-            Assert.assertEquals(AuthenticationManager.AuthenticationStatus.SUCCESS, am.authenticateForm(null, realm2, formData));
-=======
-            Assert.assertEquals(AuthenticationManager.AuthenticationStatus.INVALID_CREDENTIALS, am.authenticateForm(realm1, formData));
-            Assert.assertEquals(AuthenticationManager.AuthenticationStatus.INVALID_CREDENTIALS, am.authenticateForm(realm2, formData));
->>>>>>> 231e8895
+            Assert.assertEquals(AuthenticationManager.AuthenticationStatus.INVALID_CREDENTIALS, am.authenticateForm(null, realm2, formData));
 
 
             // Allow passwordUpdate propagation again
