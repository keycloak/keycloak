--- conflicted
+++ resolved
@@ -250,6 +250,7 @@
     }
 
 
+
     public long getStartupRevision() {
         return startupRevision;
     }
@@ -294,17 +295,12 @@
         invalidationEvents.add(PolicyUpdatedEvent.create(id, name, resources, resourceTypes, scopes, serverId));
     }
 
-<<<<<<< HEAD
-    public void registerPermissionTicketInvalidation(String id, String owner, String requester, String resource, String scope, String serverId) {
+    public void registerPermissionTicketInvalidation(String id, String owner, String requester, String resource,  String scope,  String serverId) {
         cache.permissionTicketUpdated(id, owner, requester, resource, scope, serverId, invalidations);
-=======
-    public void registerPermissionTicketInvalidation(String id, String owner, String requester, String resource, String resourceName, String scope, String serverId) {
-        cache.permissionTicketUpdated(id, owner, requester, resource, resourceName, scope, serverId, invalidations);
->>>>>>> 2736dd9d
         PermissionTicketAdapter adapter = managedPermissionTickets.get(id);
         if (adapter != null) adapter.invalidateFlag();
 
-        invalidationEvents.add(PermissionTicketUpdatedEvent.create(id, owner, requester, resource, resourceName, scope, serverId));
+        invalidationEvents.add(PermissionTicketUpdatedEvent.create(id, owner, requester, resource, scope, serverId));
     }
 
     private Set<String> getResourceTypes(Set<String> resources, String serverId) {
@@ -372,10 +368,6 @@
         return "resource.scope." + scopeId + "." + serverId;
     }
 
-    public static String getResourceByParentCacheKey(String parent, String serverId) {
-        return "resource.parent." + parent + "." + serverId;
-    }
-
     public static String getPolicyByNameCacheKey(String name, String serverId) {
         return "policy.name." + name + "." + serverId;
     }
@@ -408,14 +400,9 @@
         return "permission.ticket.granted." + userId + "." + serverId;
     }
 
-    public static String getPermissionTicketByResourceNameAndGranted(String resourceName, String userId, String serverId) {
-        return "permission.ticket.granted." + resourceName + "." + userId + "." + serverId;
-    }
-
     public static String getPermissionTicketByOwner(String owner, String serverId) {
         return "permission.ticket.owner." + owner + "." + serverId;
     }
-
 
     public StoreFactory getDelegate() {
         if (delegate != null) return delegate;
@@ -424,7 +411,7 @@
     }
 
     private void setModelDoesNotExists(String id, Long loaded) {
-        if (!invalidations.contains(id)) {
+        if (! invalidations.contains(id)) {
             cache.addRevisioned(new NonExistentItem(id, loaded), startupRevision);
         }
     }
@@ -467,7 +454,7 @@
 
             if (cached == null) {
                 Long loaded = cache.getCurrentRevision(id);
-                if (!modelMightExist(id)) return null;
+                if (! modelMightExist(id)) return null;
                 ResourceServer model = getResourceServerStoreDelegate().findById(id);
                 if (model == null) {
                     setModelDoesNotExists(id, loaded);
@@ -482,7 +469,7 @@
                 return managedResourceServers.get(id);
             }
             ResourceServerAdapter adapter = new ResourceServerAdapter(cached, StoreFactoryCacheSession.this);
-            managedResourceServers.put(id, adapter);
+             managedResourceServers.put(id, adapter);
             return adapter;
         }
     }
@@ -521,7 +508,7 @@
             }
             if (cached == null) {
                 Long loaded = cache.getCurrentRevision(id);
-                if (!modelMightExist(id)) return null;
+                if (! modelMightExist(id)) return null;
                 Scope model = getScopeStoreDelegate().findById(id, resourceServerId);
                 if (model == null) {
                     setModelDoesNotExists(id, loaded);
@@ -596,17 +583,6 @@
         }
 
         @Override
-        public Resource create(String id, String name, Resource parent, ResourceServer resourceServer, String owner) {
-            Resource resource = getResourceStoreDelegate().create(id, name, parent, resourceServer, owner);
-            Resource cached = findById(resource.getId(), resourceServer.getId());
-            registerResourceInvalidation(resource.getId(), resource.getName(), resource.getType(), resource.getUris(), resource.getScopes().stream().map(scope -> scope.getId()).collect(Collectors.toSet()), resourceServer.getId(), resource.getOwner());
-            if (cached == null) {
-                cached = findById(resource.getId(), resourceServer.getId());
-            }
-            return cached;
-        }
-
-        @Override
         public void delete(String id) {
             if (id == null) return;
             Resource resource = findById(id, null);
@@ -628,7 +604,7 @@
             }
             if (cached == null) {
                 Long loaded = cache.getCurrentRevision(id);
-                if (!modelMightExist(id)) return null;
+                if (! modelMightExist(id)) return null;
                 Resource model = getResourceStoreDelegate().findById(id, resourceServerId);
                 if (model == null) {
                     setModelDoesNotExists(id, loaded);
@@ -731,10 +707,10 @@
 
         @Override
         public List<Resource> findByType(String type, String resourceServerId) {
-            if (type == null) return Collections.emptyList();
-            String cacheKey = getResourceByTypeCacheKey(type, resourceServerId);
-            return cacheQuery(cacheKey, ResourceListQuery.class, () -> getResourceStoreDelegate().findByType(type, resourceServerId),
-                    (revision, resources) -> new ResourceListQuery(revision, cacheKey, resources.stream().map(resource -> resource.getId()).collect(Collectors.toSet()), resourceServerId), resourceServerId);
+             if (type == null) return Collections.emptyList();
+             String cacheKey = getResourceByTypeCacheKey(type, resourceServerId);
+             return cacheQuery(cacheKey, ResourceListQuery.class, () -> getResourceStoreDelegate().findByType(type, resourceServerId),
+                     (revision, resources) -> new ResourceListQuery(revision, cacheKey, resources.stream().map(resource -> resource.getId()).collect(Collectors.toSet()), resourceServerId), resourceServerId);
         }
 
         @Override
@@ -760,13 +736,12 @@
                 if (model == null) return null;
                 if (invalidations.contains(cacheKey)) {
                     if (consumer != null) {
-                        for (R policy : model) {
+                        for (R policy: model) {
                             consumer.accept(policy);
                         }
                     }
                     return model;
-                }
-                ;
+                };
                 query = querySupplier.apply(loaded, model);
                 cache.addRevisioned(query, startupRevision);
                 if (consumer != null) {
@@ -796,28 +771,6 @@
                 return resources.stream().map(resourceId -> (R) findById(resourceId, resourceServerId)).collect(Collectors.toList());
             }
         }
-
-        @Override
-        public List<Resource> findByParent(String resourceServerId, String parent) {
-            if (parent == null) return Collections.emptyList();
-            String cacheKey = getResourceByParentCacheKey(parent, resourceServerId);
-            return cacheQuery(cacheKey, ResourceListQuery.class, () -> getResourceStoreDelegate().findByParent(resourceServerId, parent),
-                    (revision, resources) -> new ResourceListQuery(revision, cacheKey, resources.stream().map(resource -> resource.getId()).collect(Collectors.toSet()), resourceServerId), resourceServerId);
-        }
-
-        @Override
-        public void findByParent(String resourceServerId, String parent, Consumer<Resource> consumer) {
-            if (parent == null) return;
-            String cacheKey = getResourceByParentCacheKey(parent, resourceServerId);
-            cacheQuery(cacheKey, ResourceListQuery.class, () -> getResourceStoreDelegate().findByParent(resourceServerId, parent),
-                    (revision, resources) -> new ResourceListQuery(revision, cacheKey, resources.stream().map(resource -> resource.getId()).collect(Collectors.toSet()), resourceServerId), resourceServerId, consumer);
-        }
-
-        @Override
-        public List<Resource> findTopLevel(String resourceServerId, int firstResult, int maxResult) {
-            return getResourceStoreDelegate().findTopLevel(resourceServerId, firstResult, maxResult);
-        }
-
     }
 
     protected class PolicyCache implements PolicyStore {
@@ -862,7 +815,7 @@
                 logger.tracev("by id cache hit: {0}", cached.getId());
             }
             if (cached == null) {
-                if (!modelMightExist(id)) return null;
+                if (! modelMightExist(id)) return null;
                 Policy model = getPolicyStoreDelegate().findById(id, resourceServerId);
                 Long loaded = cache.getCurrentRevision(id);
                 if (model == null) {
@@ -996,17 +949,16 @@
                 if (model == null) return null;
                 if (invalidations.contains(cacheKey)) {
                     if (consumer != null) {
-                        for (R policy : model) {
+                        for (R policy: model) {
                             consumer.accept(policy);
                         }
                     }
                     return model;
-                }
-                ;
+                };
                 query = querySupplier.apply(loaded, model);
                 cache.addRevisioned(query, startupRevision);
                 if (consumer != null) {
-                    for (R policy : model) {
+                    for (R policy: model) {
                         consumer.andThen(r -> cachePolicy(policy)).accept(policy);
                     }
                 }
@@ -1041,7 +993,7 @@
         @Override
         public PermissionTicket create(String resourceId, String scopeId, String requester, ResourceServer resourceServer) {
             PermissionTicket created = getPermissionTicketStoreDelegate().create(resourceId, scopeId, requester, resourceServer);
-            registerPermissionTicketInvalidation(created.getId(), created.getOwner(), created.getRequester(), created.getResource().getId(), created.getResource().getName(), scopeId, created.getResourceServer().getId());
+            registerPermissionTicketInvalidation(created.getId(), created.getOwner(), created.getRequester(), created.getResource().getId(), scopeId, created.getResourceServer().getId());
             return created;
         }
 
@@ -1056,8 +1008,8 @@
             if (permission.getScope() != null) {
                 scopeId = permission.getScope().getId();
             }
-            invalidationEvents.add(PermissionTicketRemovedEvent.create(id, permission.getOwner(), permission.getRequester(), permission.getResource().getId(), permission.getResource().getName(), scopeId, permission.getResourceServer().getId()));
-            cache.permissionTicketRemoval(id, permission.getOwner(), permission.getRequester(), permission.getResource().getId(), permission.getResource().getName(),scopeId, permission.getResourceServer().getId(), invalidations);
+            invalidationEvents.add(PermissionTicketRemovedEvent.create(id, permission.getOwner(), permission.getRequester(), permission.getResource().getId(), scopeId, permission.getResourceServer().getId()));
+            cache.permissionTicketRemoval(id, permission.getOwner(), permission.getRequester(), permission.getResource().getId(), scopeId, permission.getResourceServer().getId(), invalidations);
             getPermissionTicketStoreDelegate().delete(id);
             UserManagedPermissionUtil.removePolicy(permission, StoreFactoryCacheSession.this);
 
@@ -1073,7 +1025,7 @@
             }
             if (cached == null) {
                 Long loaded = cache.getCurrentRevision(id);
-                if (!modelMightExist(id)) return null;
+                if (! modelMightExist(id)) return null;
                 PermissionTicket model = getPermissionTicketStoreDelegate().findById(id, resourceServerId);
                 if (model == null) {
                     setModelDoesNotExists(id, loaded);
@@ -1121,13 +1073,6 @@
             String cacheKey = getPermissionTicketByGranted(userId, resourceServerId);
             return cacheQuery(cacheKey, PermissionTicketListQuery.class, () -> getPermissionTicketStoreDelegate().findGranted(userId, resourceServerId),
                     (revision, permissions) -> new PermissionTicketListQuery(revision, cacheKey, permissions.stream().map(permission -> permission.getId()).collect(Collectors.toSet()), resourceServerId), resourceServerId);
-        }
-
-        @Override
-        public List<PermissionTicket> findGranted(String resourceName, String userId, String resourceServerId) {
-            String cacheKey = getPermissionTicketByResourceNameAndGranted(resourceName, userId, resourceServerId);
-            return cacheQuery(cacheKey, PermissionTicketListQuery.class, () -> getPermissionTicketStoreDelegate().findGranted(resourceName, userId, resourceServerId),
-                    (revision, permissions) -> new PermissionTicketResourceListQuery(revision, cacheKey, resourceName, permissions.stream().map(permission -> permission.getId()).collect(Collectors.toSet()), resourceServerId), resourceServerId);
         }
 
         @Override
