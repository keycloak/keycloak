--- conflicted
+++ resolved
@@ -611,12 +611,12 @@
     public Set<RoleModel> getRoles() {
         return cacheSession.getClientRoles(cachedRealm, this);
     }
-    
+
     @Override
     public Set<RoleModel> getRoles(Integer first, Integer max) {
         return cacheSession.getClientRoles(cachedRealm, this, first, max);
     }
-    
+
     @Override
     public Set<RoleModel> searchForRoles(String search, Integer first, Integer max) {
         return cacheSession.searchForClientRoles(cachedRealm, this, search, first, max);
@@ -685,7 +685,6 @@
     public int hashCode() {
         return getId().hashCode();
     }
-<<<<<<< HEAD
 
 
     @Override
@@ -709,6 +708,4 @@
     public void removeResourceKey(String resourceKey) {
         updated.removeResourceKey(resourceKey);
     }
-=======
->>>>>>> 52b67f61
 }