--- conflicted
+++ resolved
@@ -24,15 +24,9 @@
 public class JsonbPostgreSQL95Dialect extends PostgreSQL95Dialect {
     public JsonbPostgreSQL95Dialect() {
         super();
-<<<<<<< HEAD
 //        registerFunction("->", new SQLFunctionTemplate(JsonbType.INSTANCE, "?1->?2"));
 //        registerFunction("->>", new SQLFunctionTemplate(StandardBasicTypes.STRING, "?1->>?2"));
 //        registerFunction("@>", new SQLFunctionTemplate(StandardBasicTypes.BOOLEAN, "?1@>?2::jsonb"));
-=======
-        registerFunction("->", new SQLFunctionTemplate(JsonbType.INSTANCE, "?1->?2"));
-        registerFunction("->>", new SQLFunctionTemplate(StandardBasicTypes.STRING, "?1->>?2"));
-        registerFunction("@>", new SQLFunctionTemplate(StandardBasicTypes.BOOLEAN, "?1@>?2::jsonb"));
-        registerFunction("kc_hash", new SQLFunctionTemplate(StandardBasicTypes.BINARY, "sha256(?1::bytea)"));
->>>>>>> dceb2f96
+//        registerFunction("kc_hash", new SQLFunctionTemplate(StandardBasicTypes.BINARY, "sha256(?1::bytea)"));
     }
 }