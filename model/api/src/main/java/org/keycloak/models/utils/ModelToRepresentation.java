<<<<<<< HEAD
package org.keycloak.models.utils;

import org.keycloak.models.ClientModel;
import org.keycloak.models.ClientSessionModel;
import org.keycloak.models.FederatedIdentityModel;
import org.keycloak.models.IdentityProviderMapperModel;
import org.keycloak.models.IdentityProviderModel;
import org.keycloak.models.ModelException;
import org.keycloak.models.ProtocolMapperModel;
import org.keycloak.models.RealmModel;
import org.keycloak.models.RequiredCredentialModel;
import org.keycloak.models.RoleModel;
import org.keycloak.models.UserConsentModel;
import org.keycloak.models.UserCredentialModel;
import org.keycloak.models.UserFederationMapperModel;
import org.keycloak.models.UserFederationProviderModel;
import org.keycloak.models.UserModel;
import org.keycloak.models.UserSessionModel;

import org.keycloak.representations.idm.ClientRepresentation;
import org.keycloak.representations.idm.CredentialRepresentation;
import org.keycloak.representations.idm.FederatedIdentityRepresentation;
import org.keycloak.representations.idm.IdentityProviderMapperRepresentation;
import org.keycloak.representations.idm.IdentityProviderRepresentation;
import org.keycloak.representations.idm.ProtocolMapperRepresentation;
import org.keycloak.representations.idm.RealmEventsConfigRepresentation;
import org.keycloak.representations.idm.RealmRepresentation;
import org.keycloak.representations.idm.RoleRepresentation;
import org.keycloak.representations.idm.UserConsentRepresentation;
import org.keycloak.representations.idm.UserFederationMapperRepresentation;
import org.keycloak.representations.idm.UserFederationProviderRepresentation;
import org.keycloak.representations.idm.UserRepresentation;
import org.keycloak.representations.idm.UserSessionRepresentation;
import org.keycloak.util.MultivaluedHashMap;
import org.keycloak.util.Time;

import java.util.ArrayList;
import java.util.HashMap;
import java.util.HashSet;
import java.util.LinkedList;
import java.util.List;
import java.util.Map;
import java.util.Set;

/**
 * @author <a href="mailto:bill@burkecentral.com">Bill Burke</a>
 * @version $Revision: 1 $
 */
public class ModelToRepresentation {
    public static UserRepresentation toRepresentation(UserModel user) {
        UserRepresentation rep = new UserRepresentation();
        rep.setId(user.getId());
        rep.setUsername(user.getUsername());
        rep.setLastName(user.getLastName());
        rep.setFirstName(user.getFirstName());
        rep.setEmail(user.getEmail());
        rep.setEnabled(user.isEnabled());
        rep.setEmailVerified(user.isEmailVerified());
        rep.setTotp(user.isTotp());
        rep.setFederationLink(user.getFederationLink());

        List<String> reqActions = new ArrayList<String>();
        Set<String> requiredActions = user.getRequiredActions();
        for (String ra : requiredActions){
            reqActions.add(ra);
        }

        rep.setRequiredActions(reqActions);

        if (user.getAttributes() != null && !user.getAttributes().isEmpty()) {
            Map<String, Object> attrs = new HashMap<>();
            attrs.putAll(user.getAttributes());
            rep.setAttributes(attrs);
        }
        return rep;
    }

    public static RoleRepresentation toRepresentation(RoleModel role) {
        RoleRepresentation rep = new RoleRepresentation();
        rep.setId(role.getId());
        rep.setName(role.getName());
        rep.setDescription(role.getDescription());
        rep.setComposite(role.isComposite());
        return rep;
    }

    public static RealmRepresentation toRepresentation(RealmModel realm, boolean internal) {
        RealmRepresentation rep = new RealmRepresentation();
        rep.setId(realm.getId());
        rep.setRealm(realm.getName());
        rep.setEnabled(realm.isEnabled());
        rep.setNotBefore(realm.getNotBefore());
        rep.setSslRequired(realm.getSslRequired().name().toLowerCase());
        rep.setPublicKey(realm.getPublicKeyPem());
        if (internal) {
            rep.setPrivateKey(realm.getPrivateKeyPem());
            String privateKeyPem = realm.getPrivateKeyPem();
            if (realm.getCertificatePem() == null && privateKeyPem != null) {
                KeycloakModelUtils.generateRealmCertificate(realm);
            }
            rep.setCodeSecret(realm.getCodeSecret());
        }
        rep.setCertificate(realm.getCertificatePem());
        rep.setRegistrationAllowed(realm.isRegistrationAllowed());
        rep.setRegistrationEmailAsUsername(realm.isRegistrationEmailAsUsername());
        rep.setRememberMe(realm.isRememberMe());
        rep.setBruteForceProtected(realm.isBruteForceProtected());
        rep.setMaxFailureWaitSeconds(realm.getMaxFailureWaitSeconds());
        rep.setMinimumQuickLoginWaitSeconds(realm.getMinimumQuickLoginWaitSeconds());
        rep.setWaitIncrementSeconds(realm.getWaitIncrementSeconds());
        rep.setQuickLoginCheckMilliSeconds(realm.getQuickLoginCheckMilliSeconds());
        rep.setMaxDeltaTimeSeconds(realm.getMaxDeltaTimeSeconds());
        rep.setFailureFactor(realm.getFailureFactor());

        rep.setEventsEnabled(realm.isEventsEnabled());
        if (realm.getEventsExpiration() != 0) {
            rep.setEventsExpiration(realm.getEventsExpiration());
        }
        if (realm.getEventsListeners() != null) {
            rep.setEventsListeners(new LinkedList<String>(realm.getEventsListeners()));
        }
        if (realm.getEnabledEventTypes() != null) {
            rep.setEnabledEventTypes(new LinkedList<String>(realm.getEnabledEventTypes()));
        }

        rep.setVerifyEmail(realm.isVerifyEmail());
        rep.setResetPasswordAllowed(realm.isResetPasswordAllowed());
        rep.setEditUsernameAllowed(realm.isEditUsernameAllowed());
        rep.setAccessTokenLifespan(realm.getAccessTokenLifespan());
        rep.setSsoSessionIdleTimeout(realm.getSsoSessionIdleTimeout());
        rep.setSsoSessionMaxLifespan(realm.getSsoSessionMaxLifespan());
        rep.setAccessCodeLifespan(realm.getAccessCodeLifespan());
        rep.setAccessCodeLifespanUserAction(realm.getAccessCodeLifespanUserAction());
        rep.setAccessCodeLifespanLogin(realm.getAccessCodeLifespanLogin());
        rep.setSmtpServer(realm.getSmtpConfig());
        rep.setBrowserSecurityHeaders(realm.getBrowserSecurityHeaders());
        rep.setAccountTheme(realm.getAccountTheme());
        rep.setLoginTheme(realm.getLoginTheme());
        rep.setAdminTheme(realm.getAdminTheme());
        rep.setEmailTheme(realm.getEmailTheme());
        if (realm.getPasswordPolicy() != null) {
            rep.setPasswordPolicy(realm.getPasswordPolicy().toString());
        }

        List<String> defaultRoles = realm.getDefaultRoles();
        if (!defaultRoles.isEmpty()) {
            List<String> roleStrings = new ArrayList<String>();
            roleStrings.addAll(defaultRoles);
            rep.setDefaultRoles(roleStrings);
        }

        List<RequiredCredentialModel> requiredCredentialModels = realm.getRequiredCredentials();
        if (requiredCredentialModels.size() > 0) {
            rep.setRequiredCredentials(new HashSet<String>());
            for (RequiredCredentialModel cred : requiredCredentialModels) {
                rep.getRequiredCredentials().add(cred.getType());
            }
        }

        List<UserFederationProviderModel> fedProviderModels = realm.getUserFederationProviders();
        if (fedProviderModels.size() > 0) {
            List<UserFederationProviderRepresentation> fedProviderReps = new ArrayList<UserFederationProviderRepresentation>();
            for (UserFederationProviderModel model : fedProviderModels) {
                UserFederationProviderRepresentation fedProvRep = toRepresentation(model);
                fedProviderReps.add(fedProvRep);
            }
            rep.setUserFederationProviders(fedProviderReps);
        }

        for (UserFederationMapperModel mapper : realm.getUserFederationMappers()) {
            rep.addUserFederationMapper(toRepresentation(realm, mapper));
        }

        for (IdentityProviderModel provider : realm.getIdentityProviders()) {
            rep.addIdentityProvider(toRepresentation(provider));
        }

        for (IdentityProviderMapperModel mapper : realm.getIdentityProviderMappers()) {
            rep.addIdentityProviderMapper(toRepresentation(mapper));
        }

        rep.setInternationalizationEnabled(realm.isInternationalizationEnabled());
        rep.getSupportedLocales().addAll(realm.getSupportedLocales());
        rep.setDefaultLocale(realm.getDefaultLocale());

        return rep;
    }

    public static RealmEventsConfigRepresentation toEventsConfigReprensetation(RealmModel realm) {
        RealmEventsConfigRepresentation rep = new RealmEventsConfigRepresentation();
        rep.setEventsEnabled(realm.isEventsEnabled());

        if (realm.getEventsExpiration() != 0) {
            rep.setEventsExpiration(realm.getEventsExpiration());
        }

        if (realm.getEventsListeners() != null) {
            rep.setEventsListeners(new LinkedList<String>(realm.getEventsListeners()));
        }
        
        if(realm.getEnabledEventTypes() != null) {
            rep.setEnabledEventTypes(new LinkedList<String>(realm.getEnabledEventTypes()));
        }
        
        rep.setAdminEventsEnabled(realm.isAdminEventsEnabled());
        
        rep.setAdminEventsDetailsEnabled(realm.isAdminEventsDetailsEnabled());
        
        return rep;
    }

    public static CredentialRepresentation toRepresentation(UserCredentialModel cred) {
        CredentialRepresentation rep = new CredentialRepresentation();
        rep.setType(CredentialRepresentation.SECRET);
        rep.setValue(cred.getValue());
        return rep;
    }

    public static FederatedIdentityRepresentation toRepresentation(FederatedIdentityModel socialLink) {
        FederatedIdentityRepresentation rep = new FederatedIdentityRepresentation();
        rep.setUserName(socialLink.getUserName());
        rep.setIdentityProvider(socialLink.getIdentityProvider());
        rep.setUserId(socialLink.getUserId());
        return rep;
    }

    public static UserSessionRepresentation toRepresentation(UserSessionModel session) {
        UserSessionRepresentation rep = new UserSessionRepresentation();
        rep.setId(session.getId());
        rep.setStart(Time.toMillis(session.getStarted()));
        rep.setLastAccess(Time.toMillis(session.getLastSessionRefresh()));
        rep.setUser(session.getUser().getUsername());
        rep.setIpAddress(session.getIpAddress());
        for (ClientSessionModel clientSession : session.getClientSessions()) {
            ClientModel client = clientSession.getClient();
            rep.getClients().put(client.getId(), client.getClientId());
        }
        return rep;
    }

    public static ClientRepresentation toRepresentation(ClientModel clientModel) {
        ClientRepresentation rep = new ClientRepresentation();
        rep.setId(clientModel.getId());
        rep.setClientId(clientModel.getClientId());
        rep.setName(clientModel.getName());
        rep.setEnabled(clientModel.isEnabled());
        rep.setAdminUrl(clientModel.getManagementUrl());
        rep.setPublicClient(clientModel.isPublicClient());
        rep.setFrontchannelLogout(clientModel.isFrontchannelLogout());
        rep.setProtocol(clientModel.getProtocol());
        rep.setAttributes(clientModel.getAttributes());
        rep.setFullScopeAllowed(clientModel.isFullScopeAllowed());
        rep.setBearerOnly(clientModel.isBearerOnly());
        rep.setConsentRequired(clientModel.isConsentRequired());
        rep.setDirectGrantsOnly(clientModel.isDirectGrantsOnly());
        rep.setSurrogateAuthRequired(clientModel.isSurrogateAuthRequired());
        rep.setBaseUrl(clientModel.getBaseUrl());
        rep.setNotBefore(clientModel.getNotBefore());
        rep.setNodeReRegistrationTimeout(clientModel.getNodeReRegistrationTimeout());

        Set<String> redirectUris = clientModel.getRedirectUris();
        if (redirectUris != null) {
            rep.setRedirectUris(new LinkedList<>(redirectUris));
        }

        Set<String> webOrigins = clientModel.getWebOrigins();
        if (webOrigins != null) {
            rep.setWebOrigins(new LinkedList<>(webOrigins));
        }

        if (!clientModel.getDefaultRoles().isEmpty()) {
            rep.setDefaultRoles(clientModel.getDefaultRoles().toArray(new String[0]));
        }

        if (!clientModel.getRegisteredNodes().isEmpty()) {
            rep.setRegisteredNodes(new HashMap<>(clientModel.getRegisteredNodes()));
        }

        if (!clientModel.getProtocolMappers().isEmpty()) {
            List<ProtocolMapperRepresentation> mappings = new LinkedList<>();
            for (ProtocolMapperModel model : clientModel.getProtocolMappers()) {
                mappings.add(toRepresentation(model));
            }
            rep.setProtocolMappers(mappings);
        }

        return rep;
    }

    public static UserFederationProviderRepresentation toRepresentation(UserFederationProviderModel model) {
        UserFederationProviderRepresentation rep = new UserFederationProviderRepresentation();
        rep.setId(model.getId());
        rep.setConfig(model.getConfig());
        rep.setProviderName(model.getProviderName());
        rep.setPriority(model.getPriority());
        rep.setDisplayName(model.getDisplayName());
        rep.setFullSyncPeriod(model.getFullSyncPeriod());
        rep.setChangedSyncPeriod(model.getChangedSyncPeriod());
        rep.setLastSync(model.getLastSync());
        return rep;
    }

    public static UserFederationMapperRepresentation toRepresentation(RealmModel realm, UserFederationMapperModel model) {
        UserFederationMapperRepresentation rep = new UserFederationMapperRepresentation();
        rep.setId(model.getId());
        rep.setName(model.getName());
        rep.setFederationMapperType(model.getFederationMapperType());
        Map<String, String> config = new HashMap<String, String>();
        config.putAll(model.getConfig());
        rep.setConfig(config);

        UserFederationProviderModel fedProvider = KeycloakModelUtils.findUserFederationProviderById(model.getFederationProviderId(), realm);
        if (fedProvider == null) {
            throw new ModelException("Couldn't find federation provider with ID " + model.getId());
        }
        rep.setFederationProviderDisplayName(fedProvider.getDisplayName());

        return rep;
    }

    public static IdentityProviderRepresentation toRepresentation(IdentityProviderModel identityProviderModel) {
        IdentityProviderRepresentation providerRep = new IdentityProviderRepresentation();

        providerRep.setInternalId(identityProviderModel.getInternalId());
        providerRep.setProviderId(identityProviderModel.getProviderId());
        providerRep.setName(identityProviderModel.getName());
        providerRep.setAlias(identityProviderModel.getAlias());
        providerRep.setEnabled(identityProviderModel.isEnabled());
        providerRep.setStoreToken(identityProviderModel.isStoreToken());
        providerRep.setUpdateProfileFirstLoginMode(identityProviderModel.getUpdateProfileFirstLoginMode());
        providerRep.setTrustEmail(identityProviderModel.isTrustEmail());
        providerRep.setAuthenticateByDefault(identityProviderModel.isAuthenticateByDefault());
        providerRep.setConfig(identityProviderModel.getConfig());
        providerRep.setAddReadTokenRoleOnCreate(identityProviderModel.isAddReadTokenRoleOnCreate());

        return providerRep;
    }

    public static ProtocolMapperRepresentation toRepresentation(ProtocolMapperModel model) {
        ProtocolMapperRepresentation rep = new ProtocolMapperRepresentation();
        rep.setId(model.getId());
        rep.setProtocol(model.getProtocol());
        Map<String, String> config = new HashMap<String, String>();
        config.putAll(model.getConfig());
        rep.setConfig(config);
        rep.setName(model.getName());
        rep.setProtocolMapper(model.getProtocolMapper());
        rep.setConsentText(model.getConsentText());
        rep.setConsentRequired(model.isConsentRequired());
        return rep;
    }

    public static IdentityProviderMapperRepresentation toRepresentation(IdentityProviderMapperModel model) {
        IdentityProviderMapperRepresentation rep = new IdentityProviderMapperRepresentation();
        rep.setId(model.getId());
        rep.setIdentityProviderMapper(model.getIdentityProviderMapper());
        rep.setIdentityProviderAlias(model.getIdentityProviderAlias());
        Map<String, String> config = new HashMap<String, String>();
        config.putAll(model.getConfig());
        rep.setConfig(config);
        rep.setName(model.getName());
        return rep;
    }

    public static UserConsentRepresentation toRepresentation(UserConsentModel model) {
        String clientId = model.getClient().getClientId();

        Map<String, List<String>> grantedProtocolMappers = new HashMap<String, List<String>>();
        for (ProtocolMapperModel protocolMapper : model.getGrantedProtocolMappers()) {
            String protocol = protocolMapper.getProtocol();
            List<String> currentProtocolMappers = grantedProtocolMappers.get(protocol);
            if (currentProtocolMappers == null) {
                currentProtocolMappers = new LinkedList<String>();
                grantedProtocolMappers.put(protocol, currentProtocolMappers);
            }
            currentProtocolMappers.add(protocolMapper.getName());
        }

        List<String> grantedRealmRoles = new LinkedList<String>();
        Map<String, List<String>> grantedClientRoles = new HashMap<String, List<String>>();
        for (RoleModel role : model.getGrantedRoles()) {
            if (role.getContainer() instanceof RealmModel) {
                grantedRealmRoles.add(role.getName());
            } else {
                ClientModel client2 = (ClientModel) role.getContainer();

                String clientId2 = client2.getClientId();
                List<String> currentClientRoles = grantedClientRoles.get(clientId2);
                if (currentClientRoles == null) {
                    currentClientRoles = new LinkedList<String>();
                    grantedClientRoles.put(clientId2, currentClientRoles);
                }
                currentClientRoles.add(role.getName());
            }
        }


        UserConsentRepresentation consentRep = new UserConsentRepresentation();
        consentRep.setClientId(clientId);
        consentRep.setGrantedProtocolMappers(grantedProtocolMappers);
        consentRep.setGrantedRealmRoles(grantedRealmRoles);
        consentRep.setGrantedClientRoles(grantedClientRoles);
        return consentRep;
    }

}
=======
package org.keycloak.models.utils;

import org.keycloak.models.AuthenticationExecutionModel;
import org.keycloak.models.AuthenticationFlowModel;
import org.keycloak.models.AuthenticatorConfigModel;
import org.keycloak.models.ClientModel;
import org.keycloak.models.ClientSessionModel;
import org.keycloak.models.FederatedIdentityModel;
import org.keycloak.models.IdentityProviderMapperModel;
import org.keycloak.models.IdentityProviderModel;
import org.keycloak.models.ModelException;
import org.keycloak.models.ProtocolMapperModel;
import org.keycloak.models.RealmModel;
import org.keycloak.models.RequiredActionProviderModel;
import org.keycloak.models.RequiredCredentialModel;
import org.keycloak.models.RoleModel;
import org.keycloak.models.UserConsentModel;
import org.keycloak.models.UserCredentialModel;
import org.keycloak.models.UserFederationMapperModel;
import org.keycloak.models.UserFederationProviderModel;
import org.keycloak.models.UserModel;
import org.keycloak.models.UserSessionModel;

import org.keycloak.representations.idm.AuthenticationExecutionRepresentation;
import org.keycloak.representations.idm.AuthenticationFlowRepresentation;
import org.keycloak.representations.idm.AuthenticatorConfigRepresentation;
import org.keycloak.representations.idm.ClientRepresentation;
import org.keycloak.representations.idm.CredentialRepresentation;
import org.keycloak.representations.idm.FederatedIdentityRepresentation;
import org.keycloak.representations.idm.IdentityProviderMapperRepresentation;
import org.keycloak.representations.idm.IdentityProviderRepresentation;
import org.keycloak.representations.idm.ProtocolMapperRepresentation;
import org.keycloak.representations.idm.RealmEventsConfigRepresentation;
import org.keycloak.representations.idm.RealmRepresentation;
import org.keycloak.representations.idm.RequiredActionProviderRepresentation;
import org.keycloak.representations.idm.RoleRepresentation;
import org.keycloak.representations.idm.UserConsentRepresentation;
import org.keycloak.representations.idm.UserFederationMapperRepresentation;
import org.keycloak.representations.idm.UserFederationProviderRepresentation;
import org.keycloak.representations.idm.UserRepresentation;
import org.keycloak.representations.idm.UserSessionRepresentation;
import org.keycloak.util.Time;

import java.util.ArrayList;
import java.util.HashMap;
import java.util.HashSet;
import java.util.LinkedList;
import java.util.List;
import java.util.Map;
import java.util.Set;

/**
 * @author <a href="mailto:bill@burkecentral.com">Bill Burke</a>
 * @version $Revision: 1 $
 */
public class ModelToRepresentation {
    public static UserRepresentation toRepresentation(UserModel user) {
        UserRepresentation rep = new UserRepresentation();
        rep.setId(user.getId());
        rep.setUsername(user.getUsername());
        rep.setCreatedTimestamp(user.getCreatedTimestamp());
        rep.setLastName(user.getLastName());
        rep.setFirstName(user.getFirstName());
        rep.setEmail(user.getEmail());
        rep.setEnabled(user.isEnabled());
        rep.setEmailVerified(user.isEmailVerified());
        rep.setTotp(user.isTotp());
        rep.setFederationLink(user.getFederationLink());

        List<String> reqActions = new ArrayList<String>();
        Set<String> requiredActions = user.getRequiredActions();
        for (String ra : requiredActions){
            reqActions.add(ra);
        }

        rep.setRequiredActions(reqActions);

        if (user.getAttributes() != null && !user.getAttributes().isEmpty()) {
            Map<String, Object> attrs = new HashMap<>();
            attrs.putAll(user.getAttributes());
            rep.setAttributes(attrs);
        }
        return rep;
    }

    public static RoleRepresentation toRepresentation(RoleModel role) {
        RoleRepresentation rep = new RoleRepresentation();
        rep.setId(role.getId());
        rep.setName(role.getName());
        rep.setDescription(role.getDescription());
        rep.setComposite(role.isComposite());
        return rep;
    }

    public static RealmRepresentation toRepresentation(RealmModel realm, boolean internal) {
        RealmRepresentation rep = new RealmRepresentation();
        rep.setId(realm.getId());
        rep.setRealm(realm.getName());
        rep.setEnabled(realm.isEnabled());
        rep.setNotBefore(realm.getNotBefore());
        rep.setSslRequired(realm.getSslRequired().name().toLowerCase());
        rep.setPublicKey(realm.getPublicKeyPem());
        if (internal) {
            rep.setPrivateKey(realm.getPrivateKeyPem());
            String privateKeyPem = realm.getPrivateKeyPem();
            if (realm.getCertificatePem() == null && privateKeyPem != null) {
                KeycloakModelUtils.generateRealmCertificate(realm);
            }
            rep.setCodeSecret(realm.getCodeSecret());
        }
        rep.setCertificate(realm.getCertificatePem());
        rep.setRegistrationAllowed(realm.isRegistrationAllowed());
        rep.setRegistrationEmailAsUsername(realm.isRegistrationEmailAsUsername());
        rep.setRememberMe(realm.isRememberMe());
        rep.setBruteForceProtected(realm.isBruteForceProtected());
        rep.setMaxFailureWaitSeconds(realm.getMaxFailureWaitSeconds());
        rep.setMinimumQuickLoginWaitSeconds(realm.getMinimumQuickLoginWaitSeconds());
        rep.setWaitIncrementSeconds(realm.getWaitIncrementSeconds());
        rep.setQuickLoginCheckMilliSeconds(realm.getQuickLoginCheckMilliSeconds());
        rep.setMaxDeltaTimeSeconds(realm.getMaxDeltaTimeSeconds());
        rep.setFailureFactor(realm.getFailureFactor());

        rep.setEventsEnabled(realm.isEventsEnabled());
        if (realm.getEventsExpiration() != 0) {
            rep.setEventsExpiration(realm.getEventsExpiration());
        }
        if (realm.getEventsListeners() != null) {
            rep.setEventsListeners(new LinkedList<String>(realm.getEventsListeners()));
        }
        if (realm.getEnabledEventTypes() != null) {
            rep.setEnabledEventTypes(new LinkedList<String>(realm.getEnabledEventTypes()));
        }

        rep.setAdminEventsEnabled(realm.isAdminEventsEnabled());
        rep.setAdminEventsDetailsEnabled(realm.isAdminEventsDetailsEnabled());

        rep.setVerifyEmail(realm.isVerifyEmail());
        rep.setResetPasswordAllowed(realm.isResetPasswordAllowed());
        rep.setEditUsernameAllowed(realm.isEditUsernameAllowed());
        rep.setAccessTokenLifespan(realm.getAccessTokenLifespan());
        rep.setSsoSessionIdleTimeout(realm.getSsoSessionIdleTimeout());
        rep.setSsoSessionMaxLifespan(realm.getSsoSessionMaxLifespan());
        rep.setAccessCodeLifespan(realm.getAccessCodeLifespan());
        rep.setAccessCodeLifespanUserAction(realm.getAccessCodeLifespanUserAction());
        rep.setAccessCodeLifespanLogin(realm.getAccessCodeLifespanLogin());
        rep.setSmtpServer(realm.getSmtpConfig());
        rep.setBrowserSecurityHeaders(realm.getBrowserSecurityHeaders());
        rep.setAccountTheme(realm.getAccountTheme());
        rep.setLoginTheme(realm.getLoginTheme());
        rep.setAdminTheme(realm.getAdminTheme());
        rep.setEmailTheme(realm.getEmailTheme());
        if (realm.getPasswordPolicy() != null) {
            rep.setPasswordPolicy(realm.getPasswordPolicy().toString());
        }

        List<String> defaultRoles = realm.getDefaultRoles();
        if (!defaultRoles.isEmpty()) {
            List<String> roleStrings = new ArrayList<String>();
            roleStrings.addAll(defaultRoles);
            rep.setDefaultRoles(roleStrings);
        }

        List<RequiredCredentialModel> requiredCredentialModels = realm.getRequiredCredentials();
        if (requiredCredentialModels.size() > 0) {
            rep.setRequiredCredentials(new HashSet<String>());
            for (RequiredCredentialModel cred : requiredCredentialModels) {
                rep.getRequiredCredentials().add(cred.getType());
            }
        }

        List<UserFederationProviderModel> fedProviderModels = realm.getUserFederationProviders();
        if (fedProviderModels.size() > 0) {
            List<UserFederationProviderRepresentation> fedProviderReps = new ArrayList<UserFederationProviderRepresentation>();
            for (UserFederationProviderModel model : fedProviderModels) {
                UserFederationProviderRepresentation fedProvRep = toRepresentation(model);
                fedProviderReps.add(fedProvRep);
            }
            rep.setUserFederationProviders(fedProviderReps);
        }

        for (UserFederationMapperModel mapper : realm.getUserFederationMappers()) {
            rep.addUserFederationMapper(toRepresentation(realm, mapper));
        }

        for (IdentityProviderModel provider : realm.getIdentityProviders()) {
            rep.addIdentityProvider(toRepresentation(provider));
        }

        for (IdentityProviderMapperModel mapper : realm.getIdentityProviderMappers()) {
            rep.addIdentityProviderMapper(toRepresentation(mapper));
        }

        rep.setInternationalizationEnabled(realm.isInternationalizationEnabled());
        rep.getSupportedLocales().addAll(realm.getSupportedLocales());
        rep.setDefaultLocale(realm.getDefaultLocale());
        if (internal) {
            exportAuthenticationFlows(realm, rep);
            exportRequiredActions(realm, rep);
        }
        return rep;
    }

    public static void exportAuthenticationFlows(RealmModel realm, RealmRepresentation rep) {
        rep.setAuthenticationFlows(new LinkedList<AuthenticationFlowRepresentation>());
        rep.setAuthenticatorConfig(new LinkedList<AuthenticatorConfigRepresentation>());
        for (AuthenticationFlowModel model : realm.getAuthenticationFlows()) {
            AuthenticationFlowRepresentation flowRep = toRepresentation(realm, model);
            rep.getAuthenticationFlows().add(flowRep);
        }
        for (AuthenticatorConfigModel model : realm.getAuthenticatorConfigs()) {
            rep.getAuthenticatorConfig().add(toRepresentation(model));
        }

    }

    public static void exportRequiredActions(RealmModel realm, RealmRepresentation rep) {
        rep.setRequiredActions(new LinkedList<RequiredActionProviderRepresentation>());
        for (RequiredActionProviderModel model : realm.getRequiredActionProviders()) {
            RequiredActionProviderRepresentation action = toRepresentation(model);
            rep.getRequiredActions().add(action);
        }
    }


    public static RealmEventsConfigRepresentation toEventsConfigReprensetation(RealmModel realm) {
        RealmEventsConfigRepresentation rep = new RealmEventsConfigRepresentation();
        rep.setEventsEnabled(realm.isEventsEnabled());

        if (realm.getEventsExpiration() != 0) {
            rep.setEventsExpiration(realm.getEventsExpiration());
        }

        if (realm.getEventsListeners() != null) {
            rep.setEventsListeners(new LinkedList<String>(realm.getEventsListeners()));
        }
        
        if(realm.getEnabledEventTypes() != null) {
            rep.setEnabledEventTypes(new LinkedList<String>(realm.getEnabledEventTypes()));
        }
        
        rep.setAdminEventsEnabled(realm.isAdminEventsEnabled());
        
        rep.setAdminEventsDetailsEnabled(realm.isAdminEventsDetailsEnabled());
        
        return rep;
    }

    public static CredentialRepresentation toRepresentation(UserCredentialModel cred) {
        CredentialRepresentation rep = new CredentialRepresentation();
        rep.setType(CredentialRepresentation.SECRET);
        rep.setValue(cred.getValue());
        return rep;
    }

    public static FederatedIdentityRepresentation toRepresentation(FederatedIdentityModel socialLink) {
        FederatedIdentityRepresentation rep = new FederatedIdentityRepresentation();
        rep.setUserName(socialLink.getUserName());
        rep.setIdentityProvider(socialLink.getIdentityProvider());
        rep.setUserId(socialLink.getUserId());
        return rep;
    }

    public static UserSessionRepresentation toRepresentation(UserSessionModel session) {
        UserSessionRepresentation rep = new UserSessionRepresentation();
        rep.setId(session.getId());
        rep.setStart(Time.toMillis(session.getStarted()));
        rep.setLastAccess(Time.toMillis(session.getLastSessionRefresh()));
        rep.setUsername(session.getUser().getUsername());
        rep.setUserId(session.getUser().getId());
        rep.setIpAddress(session.getIpAddress());
        for (ClientSessionModel clientSession : session.getClientSessions()) {
            ClientModel client = clientSession.getClient();
            rep.getClients().put(client.getId(), client.getClientId());
        }
        return rep;
    }

    public static ClientRepresentation toRepresentation(ClientModel clientModel) {
        ClientRepresentation rep = new ClientRepresentation();
        rep.setId(clientModel.getId());
        rep.setClientId(clientModel.getClientId());
        rep.setName(clientModel.getName());
        rep.setEnabled(clientModel.isEnabled());
        rep.setAdminUrl(clientModel.getManagementUrl());
        rep.setPublicClient(clientModel.isPublicClient());
        rep.setFrontchannelLogout(clientModel.isFrontchannelLogout());
        rep.setProtocol(clientModel.getProtocol());
        rep.setAttributes(clientModel.getAttributes());
        rep.setFullScopeAllowed(clientModel.isFullScopeAllowed());
        rep.setBearerOnly(clientModel.isBearerOnly());
        rep.setConsentRequired(clientModel.isConsentRequired());
        rep.setServiceAccountsEnabled(clientModel.isServiceAccountsEnabled());
        rep.setDirectGrantsOnly(clientModel.isDirectGrantsOnly());
        rep.setSurrogateAuthRequired(clientModel.isSurrogateAuthRequired());
        rep.setBaseUrl(clientModel.getBaseUrl());
        rep.setNotBefore(clientModel.getNotBefore());
        rep.setNodeReRegistrationTimeout(clientModel.getNodeReRegistrationTimeout());

        Set<String> redirectUris = clientModel.getRedirectUris();
        if (redirectUris != null) {
            rep.setRedirectUris(new LinkedList<>(redirectUris));
        }

        Set<String> webOrigins = clientModel.getWebOrigins();
        if (webOrigins != null) {
            rep.setWebOrigins(new LinkedList<>(webOrigins));
        }

        if (!clientModel.getDefaultRoles().isEmpty()) {
            rep.setDefaultRoles(clientModel.getDefaultRoles().toArray(new String[0]));
        }

        if (!clientModel.getRegisteredNodes().isEmpty()) {
            rep.setRegisteredNodes(new HashMap<>(clientModel.getRegisteredNodes()));
        }

        if (!clientModel.getProtocolMappers().isEmpty()) {
            List<ProtocolMapperRepresentation> mappings = new LinkedList<>();
            for (ProtocolMapperModel model : clientModel.getProtocolMappers()) {
                mappings.add(toRepresentation(model));
            }
            rep.setProtocolMappers(mappings);
        }

        return rep;
    }

    public static UserFederationProviderRepresentation toRepresentation(UserFederationProviderModel model) {
        UserFederationProviderRepresentation rep = new UserFederationProviderRepresentation();
        rep.setId(model.getId());
        rep.setConfig(model.getConfig());
        rep.setProviderName(model.getProviderName());
        rep.setPriority(model.getPriority());
        rep.setDisplayName(model.getDisplayName());
        rep.setFullSyncPeriod(model.getFullSyncPeriod());
        rep.setChangedSyncPeriod(model.getChangedSyncPeriod());
        rep.setLastSync(model.getLastSync());
        return rep;
    }

    public static UserFederationMapperRepresentation toRepresentation(RealmModel realm, UserFederationMapperModel model) {
        UserFederationMapperRepresentation rep = new UserFederationMapperRepresentation();
        rep.setId(model.getId());
        rep.setName(model.getName());
        rep.setFederationMapperType(model.getFederationMapperType());
        Map<String, String> config = new HashMap<String, String>();
        config.putAll(model.getConfig());
        rep.setConfig(config);

        UserFederationProviderModel fedProvider = KeycloakModelUtils.findUserFederationProviderById(model.getFederationProviderId(), realm);
        if (fedProvider == null) {
            throw new ModelException("Couldn't find federation provider with ID " + model.getId());
        }
        rep.setFederationProviderDisplayName(fedProvider.getDisplayName());

        return rep;
    }

    public static IdentityProviderRepresentation toRepresentation(IdentityProviderModel identityProviderModel) {
        IdentityProviderRepresentation providerRep = new IdentityProviderRepresentation();

        providerRep.setInternalId(identityProviderModel.getInternalId());
        providerRep.setProviderId(identityProviderModel.getProviderId());
        providerRep.setAlias(identityProviderModel.getAlias());
        providerRep.setEnabled(identityProviderModel.isEnabled());
        providerRep.setStoreToken(identityProviderModel.isStoreToken());
        providerRep.setUpdateProfileFirstLoginMode(identityProviderModel.getUpdateProfileFirstLoginMode());
        providerRep.setTrustEmail(identityProviderModel.isTrustEmail());
        providerRep.setAuthenticateByDefault(identityProviderModel.isAuthenticateByDefault());
        providerRep.setConfig(identityProviderModel.getConfig());
        providerRep.setAddReadTokenRoleOnCreate(identityProviderModel.isAddReadTokenRoleOnCreate());

        return providerRep;
    }

    public static ProtocolMapperRepresentation toRepresentation(ProtocolMapperModel model) {
        ProtocolMapperRepresentation rep = new ProtocolMapperRepresentation();
        rep.setId(model.getId());
        rep.setProtocol(model.getProtocol());
        Map<String, String> config = new HashMap<String, String>();
        config.putAll(model.getConfig());
        rep.setConfig(config);
        rep.setName(model.getName());
        rep.setProtocolMapper(model.getProtocolMapper());
        rep.setConsentText(model.getConsentText());
        rep.setConsentRequired(model.isConsentRequired());
        return rep;
    }

    public static IdentityProviderMapperRepresentation toRepresentation(IdentityProviderMapperModel model) {
        IdentityProviderMapperRepresentation rep = new IdentityProviderMapperRepresentation();
        rep.setId(model.getId());
        rep.setIdentityProviderMapper(model.getIdentityProviderMapper());
        rep.setIdentityProviderAlias(model.getIdentityProviderAlias());
        Map<String, String> config = new HashMap<String, String>();
        config.putAll(model.getConfig());
        rep.setConfig(config);
        rep.setName(model.getName());
        return rep;
    }

    public static UserConsentRepresentation toRepresentation(UserConsentModel model) {
        String clientId = model.getClient().getClientId();

        Map<String, List<String>> grantedProtocolMappers = new HashMap<String, List<String>>();
        for (ProtocolMapperModel protocolMapper : model.getGrantedProtocolMappers()) {
            String protocol = protocolMapper.getProtocol();
            List<String> currentProtocolMappers = grantedProtocolMappers.get(protocol);
            if (currentProtocolMappers == null) {
                currentProtocolMappers = new LinkedList<String>();
                grantedProtocolMappers.put(protocol, currentProtocolMappers);
            }
            currentProtocolMappers.add(protocolMapper.getName());
        }

        List<String> grantedRealmRoles = new LinkedList<String>();
        Map<String, List<String>> grantedClientRoles = new HashMap<String, List<String>>();
        for (RoleModel role : model.getGrantedRoles()) {
            if (role.getContainer() instanceof RealmModel) {
                grantedRealmRoles.add(role.getName());
            } else {
                ClientModel client2 = (ClientModel) role.getContainer();

                String clientId2 = client2.getClientId();
                List<String> currentClientRoles = grantedClientRoles.get(clientId2);
                if (currentClientRoles == null) {
                    currentClientRoles = new LinkedList<String>();
                    grantedClientRoles.put(clientId2, currentClientRoles);
                }
                currentClientRoles.add(role.getName());
            }
        }


        UserConsentRepresentation consentRep = new UserConsentRepresentation();
        consentRep.setClientId(clientId);
        consentRep.setGrantedProtocolMappers(grantedProtocolMappers);
        consentRep.setGrantedRealmRoles(grantedRealmRoles);
        consentRep.setGrantedClientRoles(grantedClientRoles);
        return consentRep;
    }

    public static AuthenticationFlowRepresentation  toRepresentation(RealmModel realm, AuthenticationFlowModel model) {
        AuthenticationFlowRepresentation rep = new AuthenticationFlowRepresentation();
        rep.setBuiltIn(model.isBuiltIn());
        rep.setTopLevel(model.isTopLevel());
        rep.setProviderId(model.getProviderId());
        rep.setAlias(model.getAlias());
        rep.setDescription(model.getDescription());
        rep.setAuthenticationExecutions(new LinkedList<AuthenticationExecutionRepresentation>());
        for (AuthenticationExecutionModel execution : realm.getAuthenticationExecutions(model.getId())) {
            rep.getAuthenticationExecutions().add(toRepresentation(realm, execution));
        }
        return rep;

    }

    public static AuthenticationExecutionRepresentation toRepresentation(RealmModel realm, AuthenticationExecutionModel model) {
        AuthenticationExecutionRepresentation rep = new AuthenticationExecutionRepresentation();
        if (model.getAuthenticatorConfig() != null) {
            AuthenticatorConfigModel config = realm.getAuthenticatorConfigById(model.getAuthenticatorConfig());
            rep.setAuthenticatorConfig(config.getAlias());
        }
        rep.setAuthenticator(model.getAuthenticator());
        rep.setAutheticatorFlow(model.isAutheticatorFlow());
        if (model.getFlowId() != null) {
            AuthenticationFlowModel flow = realm.getAuthenticationFlowById(model.getFlowId());
            rep.setFlowAlias(flow.getAlias());
       }
        rep.setPriority(model.getPriority());
        rep.setUserSetupAllowed(model.isUserSetupAllowed());
        rep.setRequirement(model.getRequirement().name());
        return rep;
    }

    public static AuthenticatorConfigRepresentation toRepresentation(AuthenticatorConfigModel model) {
        AuthenticatorConfigRepresentation rep = new AuthenticatorConfigRepresentation();
        rep.setAlias(model.getAlias());
        rep.setConfig(model.getConfig());
        return rep;
    }

    public static RequiredActionProviderRepresentation toRepresentation(RequiredActionProviderModel model) {
        RequiredActionProviderRepresentation rep = new RequiredActionProviderRepresentation();
        rep.setAlias(model.getAlias());
        rep.setDefaultAction(model.isDefaultAction());
        rep.setEnabled(model.isEnabled());
        rep.setConfig(model.getConfig());
        rep.setName(model.getName());
        rep.setProviderId(model.getProviderId());
        return rep;
    }






}
>>>>>>> af2e3de9
<|MERGE_RESOLUTION|>--- conflicted
+++ resolved
@@ -1,411 +1,3 @@
-<<<<<<< HEAD
-package org.keycloak.models.utils;
-
-import org.keycloak.models.ClientModel;
-import org.keycloak.models.ClientSessionModel;
-import org.keycloak.models.FederatedIdentityModel;
-import org.keycloak.models.IdentityProviderMapperModel;
-import org.keycloak.models.IdentityProviderModel;
-import org.keycloak.models.ModelException;
-import org.keycloak.models.ProtocolMapperModel;
-import org.keycloak.models.RealmModel;
-import org.keycloak.models.RequiredCredentialModel;
-import org.keycloak.models.RoleModel;
-import org.keycloak.models.UserConsentModel;
-import org.keycloak.models.UserCredentialModel;
-import org.keycloak.models.UserFederationMapperModel;
-import org.keycloak.models.UserFederationProviderModel;
-import org.keycloak.models.UserModel;
-import org.keycloak.models.UserSessionModel;
-
-import org.keycloak.representations.idm.ClientRepresentation;
-import org.keycloak.representations.idm.CredentialRepresentation;
-import org.keycloak.representations.idm.FederatedIdentityRepresentation;
-import org.keycloak.representations.idm.IdentityProviderMapperRepresentation;
-import org.keycloak.representations.idm.IdentityProviderRepresentation;
-import org.keycloak.representations.idm.ProtocolMapperRepresentation;
-import org.keycloak.representations.idm.RealmEventsConfigRepresentation;
-import org.keycloak.representations.idm.RealmRepresentation;
-import org.keycloak.representations.idm.RoleRepresentation;
-import org.keycloak.representations.idm.UserConsentRepresentation;
-import org.keycloak.representations.idm.UserFederationMapperRepresentation;
-import org.keycloak.representations.idm.UserFederationProviderRepresentation;
-import org.keycloak.representations.idm.UserRepresentation;
-import org.keycloak.representations.idm.UserSessionRepresentation;
-import org.keycloak.util.MultivaluedHashMap;
-import org.keycloak.util.Time;
-
-import java.util.ArrayList;
-import java.util.HashMap;
-import java.util.HashSet;
-import java.util.LinkedList;
-import java.util.List;
-import java.util.Map;
-import java.util.Set;
-
-/**
- * @author <a href="mailto:bill@burkecentral.com">Bill Burke</a>
- * @version $Revision: 1 $
- */
-public class ModelToRepresentation {
-    public static UserRepresentation toRepresentation(UserModel user) {
-        UserRepresentation rep = new UserRepresentation();
-        rep.setId(user.getId());
-        rep.setUsername(user.getUsername());
-        rep.setLastName(user.getLastName());
-        rep.setFirstName(user.getFirstName());
-        rep.setEmail(user.getEmail());
-        rep.setEnabled(user.isEnabled());
-        rep.setEmailVerified(user.isEmailVerified());
-        rep.setTotp(user.isTotp());
-        rep.setFederationLink(user.getFederationLink());
-
-        List<String> reqActions = new ArrayList<String>();
-        Set<String> requiredActions = user.getRequiredActions();
-        for (String ra : requiredActions){
-            reqActions.add(ra);
-        }
-
-        rep.setRequiredActions(reqActions);
-
-        if (user.getAttributes() != null && !user.getAttributes().isEmpty()) {
-            Map<String, Object> attrs = new HashMap<>();
-            attrs.putAll(user.getAttributes());
-            rep.setAttributes(attrs);
-        }
-        return rep;
-    }
-
-    public static RoleRepresentation toRepresentation(RoleModel role) {
-        RoleRepresentation rep = new RoleRepresentation();
-        rep.setId(role.getId());
-        rep.setName(role.getName());
-        rep.setDescription(role.getDescription());
-        rep.setComposite(role.isComposite());
-        return rep;
-    }
-
-    public static RealmRepresentation toRepresentation(RealmModel realm, boolean internal) {
-        RealmRepresentation rep = new RealmRepresentation();
-        rep.setId(realm.getId());
-        rep.setRealm(realm.getName());
-        rep.setEnabled(realm.isEnabled());
-        rep.setNotBefore(realm.getNotBefore());
-        rep.setSslRequired(realm.getSslRequired().name().toLowerCase());
-        rep.setPublicKey(realm.getPublicKeyPem());
-        if (internal) {
-            rep.setPrivateKey(realm.getPrivateKeyPem());
-            String privateKeyPem = realm.getPrivateKeyPem();
-            if (realm.getCertificatePem() == null && privateKeyPem != null) {
-                KeycloakModelUtils.generateRealmCertificate(realm);
-            }
-            rep.setCodeSecret(realm.getCodeSecret());
-        }
-        rep.setCertificate(realm.getCertificatePem());
-        rep.setRegistrationAllowed(realm.isRegistrationAllowed());
-        rep.setRegistrationEmailAsUsername(realm.isRegistrationEmailAsUsername());
-        rep.setRememberMe(realm.isRememberMe());
-        rep.setBruteForceProtected(realm.isBruteForceProtected());
-        rep.setMaxFailureWaitSeconds(realm.getMaxFailureWaitSeconds());
-        rep.setMinimumQuickLoginWaitSeconds(realm.getMinimumQuickLoginWaitSeconds());
-        rep.setWaitIncrementSeconds(realm.getWaitIncrementSeconds());
-        rep.setQuickLoginCheckMilliSeconds(realm.getQuickLoginCheckMilliSeconds());
-        rep.setMaxDeltaTimeSeconds(realm.getMaxDeltaTimeSeconds());
-        rep.setFailureFactor(realm.getFailureFactor());
-
-        rep.setEventsEnabled(realm.isEventsEnabled());
-        if (realm.getEventsExpiration() != 0) {
-            rep.setEventsExpiration(realm.getEventsExpiration());
-        }
-        if (realm.getEventsListeners() != null) {
-            rep.setEventsListeners(new LinkedList<String>(realm.getEventsListeners()));
-        }
-        if (realm.getEnabledEventTypes() != null) {
-            rep.setEnabledEventTypes(new LinkedList<String>(realm.getEnabledEventTypes()));
-        }
-
-        rep.setVerifyEmail(realm.isVerifyEmail());
-        rep.setResetPasswordAllowed(realm.isResetPasswordAllowed());
-        rep.setEditUsernameAllowed(realm.isEditUsernameAllowed());
-        rep.setAccessTokenLifespan(realm.getAccessTokenLifespan());
-        rep.setSsoSessionIdleTimeout(realm.getSsoSessionIdleTimeout());
-        rep.setSsoSessionMaxLifespan(realm.getSsoSessionMaxLifespan());
-        rep.setAccessCodeLifespan(realm.getAccessCodeLifespan());
-        rep.setAccessCodeLifespanUserAction(realm.getAccessCodeLifespanUserAction());
-        rep.setAccessCodeLifespanLogin(realm.getAccessCodeLifespanLogin());
-        rep.setSmtpServer(realm.getSmtpConfig());
-        rep.setBrowserSecurityHeaders(realm.getBrowserSecurityHeaders());
-        rep.setAccountTheme(realm.getAccountTheme());
-        rep.setLoginTheme(realm.getLoginTheme());
-        rep.setAdminTheme(realm.getAdminTheme());
-        rep.setEmailTheme(realm.getEmailTheme());
-        if (realm.getPasswordPolicy() != null) {
-            rep.setPasswordPolicy(realm.getPasswordPolicy().toString());
-        }
-
-        List<String> defaultRoles = realm.getDefaultRoles();
-        if (!defaultRoles.isEmpty()) {
-            List<String> roleStrings = new ArrayList<String>();
-            roleStrings.addAll(defaultRoles);
-            rep.setDefaultRoles(roleStrings);
-        }
-
-        List<RequiredCredentialModel> requiredCredentialModels = realm.getRequiredCredentials();
-        if (requiredCredentialModels.size() > 0) {
-            rep.setRequiredCredentials(new HashSet<String>());
-            for (RequiredCredentialModel cred : requiredCredentialModels) {
-                rep.getRequiredCredentials().add(cred.getType());
-            }
-        }
-
-        List<UserFederationProviderModel> fedProviderModels = realm.getUserFederationProviders();
-        if (fedProviderModels.size() > 0) {
-            List<UserFederationProviderRepresentation> fedProviderReps = new ArrayList<UserFederationProviderRepresentation>();
-            for (UserFederationProviderModel model : fedProviderModels) {
-                UserFederationProviderRepresentation fedProvRep = toRepresentation(model);
-                fedProviderReps.add(fedProvRep);
-            }
-            rep.setUserFederationProviders(fedProviderReps);
-        }
-
-        for (UserFederationMapperModel mapper : realm.getUserFederationMappers()) {
-            rep.addUserFederationMapper(toRepresentation(realm, mapper));
-        }
-
-        for (IdentityProviderModel provider : realm.getIdentityProviders()) {
-            rep.addIdentityProvider(toRepresentation(provider));
-        }
-
-        for (IdentityProviderMapperModel mapper : realm.getIdentityProviderMappers()) {
-            rep.addIdentityProviderMapper(toRepresentation(mapper));
-        }
-
-        rep.setInternationalizationEnabled(realm.isInternationalizationEnabled());
-        rep.getSupportedLocales().addAll(realm.getSupportedLocales());
-        rep.setDefaultLocale(realm.getDefaultLocale());
-
-        return rep;
-    }
-
-    public static RealmEventsConfigRepresentation toEventsConfigReprensetation(RealmModel realm) {
-        RealmEventsConfigRepresentation rep = new RealmEventsConfigRepresentation();
-        rep.setEventsEnabled(realm.isEventsEnabled());
-
-        if (realm.getEventsExpiration() != 0) {
-            rep.setEventsExpiration(realm.getEventsExpiration());
-        }
-
-        if (realm.getEventsListeners() != null) {
-            rep.setEventsListeners(new LinkedList<String>(realm.getEventsListeners()));
-        }
-        
-        if(realm.getEnabledEventTypes() != null) {
-            rep.setEnabledEventTypes(new LinkedList<String>(realm.getEnabledEventTypes()));
-        }
-        
-        rep.setAdminEventsEnabled(realm.isAdminEventsEnabled());
-        
-        rep.setAdminEventsDetailsEnabled(realm.isAdminEventsDetailsEnabled());
-        
-        return rep;
-    }
-
-    public static CredentialRepresentation toRepresentation(UserCredentialModel cred) {
-        CredentialRepresentation rep = new CredentialRepresentation();
-        rep.setType(CredentialRepresentation.SECRET);
-        rep.setValue(cred.getValue());
-        return rep;
-    }
-
-    public static FederatedIdentityRepresentation toRepresentation(FederatedIdentityModel socialLink) {
-        FederatedIdentityRepresentation rep = new FederatedIdentityRepresentation();
-        rep.setUserName(socialLink.getUserName());
-        rep.setIdentityProvider(socialLink.getIdentityProvider());
-        rep.setUserId(socialLink.getUserId());
-        return rep;
-    }
-
-    public static UserSessionRepresentation toRepresentation(UserSessionModel session) {
-        UserSessionRepresentation rep = new UserSessionRepresentation();
-        rep.setId(session.getId());
-        rep.setStart(Time.toMillis(session.getStarted()));
-        rep.setLastAccess(Time.toMillis(session.getLastSessionRefresh()));
-        rep.setUser(session.getUser().getUsername());
-        rep.setIpAddress(session.getIpAddress());
-        for (ClientSessionModel clientSession : session.getClientSessions()) {
-            ClientModel client = clientSession.getClient();
-            rep.getClients().put(client.getId(), client.getClientId());
-        }
-        return rep;
-    }
-
-    public static ClientRepresentation toRepresentation(ClientModel clientModel) {
-        ClientRepresentation rep = new ClientRepresentation();
-        rep.setId(clientModel.getId());
-        rep.setClientId(clientModel.getClientId());
-        rep.setName(clientModel.getName());
-        rep.setEnabled(clientModel.isEnabled());
-        rep.setAdminUrl(clientModel.getManagementUrl());
-        rep.setPublicClient(clientModel.isPublicClient());
-        rep.setFrontchannelLogout(clientModel.isFrontchannelLogout());
-        rep.setProtocol(clientModel.getProtocol());
-        rep.setAttributes(clientModel.getAttributes());
-        rep.setFullScopeAllowed(clientModel.isFullScopeAllowed());
-        rep.setBearerOnly(clientModel.isBearerOnly());
-        rep.setConsentRequired(clientModel.isConsentRequired());
-        rep.setDirectGrantsOnly(clientModel.isDirectGrantsOnly());
-        rep.setSurrogateAuthRequired(clientModel.isSurrogateAuthRequired());
-        rep.setBaseUrl(clientModel.getBaseUrl());
-        rep.setNotBefore(clientModel.getNotBefore());
-        rep.setNodeReRegistrationTimeout(clientModel.getNodeReRegistrationTimeout());
-
-        Set<String> redirectUris = clientModel.getRedirectUris();
-        if (redirectUris != null) {
-            rep.setRedirectUris(new LinkedList<>(redirectUris));
-        }
-
-        Set<String> webOrigins = clientModel.getWebOrigins();
-        if (webOrigins != null) {
-            rep.setWebOrigins(new LinkedList<>(webOrigins));
-        }
-
-        if (!clientModel.getDefaultRoles().isEmpty()) {
-            rep.setDefaultRoles(clientModel.getDefaultRoles().toArray(new String[0]));
-        }
-
-        if (!clientModel.getRegisteredNodes().isEmpty()) {
-            rep.setRegisteredNodes(new HashMap<>(clientModel.getRegisteredNodes()));
-        }
-
-        if (!clientModel.getProtocolMappers().isEmpty()) {
-            List<ProtocolMapperRepresentation> mappings = new LinkedList<>();
-            for (ProtocolMapperModel model : clientModel.getProtocolMappers()) {
-                mappings.add(toRepresentation(model));
-            }
-            rep.setProtocolMappers(mappings);
-        }
-
-        return rep;
-    }
-
-    public static UserFederationProviderRepresentation toRepresentation(UserFederationProviderModel model) {
-        UserFederationProviderRepresentation rep = new UserFederationProviderRepresentation();
-        rep.setId(model.getId());
-        rep.setConfig(model.getConfig());
-        rep.setProviderName(model.getProviderName());
-        rep.setPriority(model.getPriority());
-        rep.setDisplayName(model.getDisplayName());
-        rep.setFullSyncPeriod(model.getFullSyncPeriod());
-        rep.setChangedSyncPeriod(model.getChangedSyncPeriod());
-        rep.setLastSync(model.getLastSync());
-        return rep;
-    }
-
-    public static UserFederationMapperRepresentation toRepresentation(RealmModel realm, UserFederationMapperModel model) {
-        UserFederationMapperRepresentation rep = new UserFederationMapperRepresentation();
-        rep.setId(model.getId());
-        rep.setName(model.getName());
-        rep.setFederationMapperType(model.getFederationMapperType());
-        Map<String, String> config = new HashMap<String, String>();
-        config.putAll(model.getConfig());
-        rep.setConfig(config);
-
-        UserFederationProviderModel fedProvider = KeycloakModelUtils.findUserFederationProviderById(model.getFederationProviderId(), realm);
-        if (fedProvider == null) {
-            throw new ModelException("Couldn't find federation provider with ID " + model.getId());
-        }
-        rep.setFederationProviderDisplayName(fedProvider.getDisplayName());
-
-        return rep;
-    }
-
-    public static IdentityProviderRepresentation toRepresentation(IdentityProviderModel identityProviderModel) {
-        IdentityProviderRepresentation providerRep = new IdentityProviderRepresentation();
-
-        providerRep.setInternalId(identityProviderModel.getInternalId());
-        providerRep.setProviderId(identityProviderModel.getProviderId());
-        providerRep.setName(identityProviderModel.getName());
-        providerRep.setAlias(identityProviderModel.getAlias());
-        providerRep.setEnabled(identityProviderModel.isEnabled());
-        providerRep.setStoreToken(identityProviderModel.isStoreToken());
-        providerRep.setUpdateProfileFirstLoginMode(identityProviderModel.getUpdateProfileFirstLoginMode());
-        providerRep.setTrustEmail(identityProviderModel.isTrustEmail());
-        providerRep.setAuthenticateByDefault(identityProviderModel.isAuthenticateByDefault());
-        providerRep.setConfig(identityProviderModel.getConfig());
-        providerRep.setAddReadTokenRoleOnCreate(identityProviderModel.isAddReadTokenRoleOnCreate());
-
-        return providerRep;
-    }
-
-    public static ProtocolMapperRepresentation toRepresentation(ProtocolMapperModel model) {
-        ProtocolMapperRepresentation rep = new ProtocolMapperRepresentation();
-        rep.setId(model.getId());
-        rep.setProtocol(model.getProtocol());
-        Map<String, String> config = new HashMap<String, String>();
-        config.putAll(model.getConfig());
-        rep.setConfig(config);
-        rep.setName(model.getName());
-        rep.setProtocolMapper(model.getProtocolMapper());
-        rep.setConsentText(model.getConsentText());
-        rep.setConsentRequired(model.isConsentRequired());
-        return rep;
-    }
-
-    public static IdentityProviderMapperRepresentation toRepresentation(IdentityProviderMapperModel model) {
-        IdentityProviderMapperRepresentation rep = new IdentityProviderMapperRepresentation();
-        rep.setId(model.getId());
-        rep.setIdentityProviderMapper(model.getIdentityProviderMapper());
-        rep.setIdentityProviderAlias(model.getIdentityProviderAlias());
-        Map<String, String> config = new HashMap<String, String>();
-        config.putAll(model.getConfig());
-        rep.setConfig(config);
-        rep.setName(model.getName());
-        return rep;
-    }
-
-    public static UserConsentRepresentation toRepresentation(UserConsentModel model) {
-        String clientId = model.getClient().getClientId();
-
-        Map<String, List<String>> grantedProtocolMappers = new HashMap<String, List<String>>();
-        for (ProtocolMapperModel protocolMapper : model.getGrantedProtocolMappers()) {
-            String protocol = protocolMapper.getProtocol();
-            List<String> currentProtocolMappers = grantedProtocolMappers.get(protocol);
-            if (currentProtocolMappers == null) {
-                currentProtocolMappers = new LinkedList<String>();
-                grantedProtocolMappers.put(protocol, currentProtocolMappers);
-            }
-            currentProtocolMappers.add(protocolMapper.getName());
-        }
-
-        List<String> grantedRealmRoles = new LinkedList<String>();
-        Map<String, List<String>> grantedClientRoles = new HashMap<String, List<String>>();
-        for (RoleModel role : model.getGrantedRoles()) {
-            if (role.getContainer() instanceof RealmModel) {
-                grantedRealmRoles.add(role.getName());
-            } else {
-                ClientModel client2 = (ClientModel) role.getContainer();
-
-                String clientId2 = client2.getClientId();
-                List<String> currentClientRoles = grantedClientRoles.get(clientId2);
-                if (currentClientRoles == null) {
-                    currentClientRoles = new LinkedList<String>();
-                    grantedClientRoles.put(clientId2, currentClientRoles);
-                }
-                currentClientRoles.add(role.getName());
-            }
-        }
-
-
-        UserConsentRepresentation consentRep = new UserConsentRepresentation();
-        consentRep.setClientId(clientId);
-        consentRep.setGrantedProtocolMappers(grantedProtocolMappers);
-        consentRep.setGrantedRealmRoles(grantedRealmRoles);
-        consentRep.setGrantedClientRoles(grantedClientRoles);
-        return consentRep;
-    }
-
-}
-=======
 package org.keycloak.models.utils;
 
 import org.keycloak.models.AuthenticationExecutionModel;
@@ -769,6 +361,7 @@
 
         providerRep.setInternalId(identityProviderModel.getInternalId());
         providerRep.setProviderId(identityProviderModel.getProviderId());
+        providerRep.setName(identityProviderModel.getName());
         providerRep.setAlias(identityProviderModel.getAlias());
         providerRep.setEnabled(identityProviderModel.isEnabled());
         providerRep.setStoreToken(identityProviderModel.isStoreToken());
@@ -904,5 +497,4 @@
 
 
 
-}
->>>>>>> af2e3de9
+}