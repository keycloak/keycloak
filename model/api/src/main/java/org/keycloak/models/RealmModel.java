package org.keycloak.models;

import org.keycloak.enums.SslRequired;
import org.keycloak.provider.ProviderEvent;

import java.security.Key;
import java.security.PrivateKey;
import java.security.PublicKey;
import java.security.cert.X509Certificate;
import java.util.List;
import java.util.Map;
import java.util.Set;

/**
 * @author <a href="mailto:bill@burkecentral.com">Bill Burke</a>
 * @version $Revision: 1 $
 */
public interface RealmModel extends RoleContainerModel {
    interface RealmCreationEvent extends ProviderEvent {
        RealmModel getCreatedRealm();
    }
    interface ClientCreationEvent extends ProviderEvent {
        ClientModel getCreatedClient();
    }
    interface ApplicationCreationEvent extends ClientCreationEvent {
        ApplicationModel getCreatedApplication();
    }
    interface OAuthClientCreationEvent extends ClientCreationEvent {
        OAuthClientModel getCreatedOAuthClient();
    }

    String getId();

    String getName();

    void setName(String name);

    boolean isEnabled();

    void setEnabled(boolean enabled);

    SslRequired getSslRequired();

    void setSslRequired(SslRequired sslRequired);

    boolean isRegistrationAllowed();

    void setRegistrationAllowed(boolean registrationAllowed);

    boolean isPasswordCredentialGrantAllowed();

    void setPasswordCredentialGrantAllowed(boolean passwordCredentialGrantAllowed);

    boolean isRememberMe();

    void setRememberMe(boolean rememberMe);

    //--- brute force settings
    boolean isBruteForceProtected();
    void setBruteForceProtected(boolean value);
    int getMaxFailureWaitSeconds();
    void setMaxFailureWaitSeconds(int val);
    int getWaitIncrementSeconds();
    void setWaitIncrementSeconds(int val);
    int getMinimumQuickLoginWaitSeconds();
    void setMinimumQuickLoginWaitSeconds(int val);
    long getQuickLoginCheckMilliSeconds();
    void setQuickLoginCheckMilliSeconds(long val);
    int getMaxDeltaTimeSeconds();
    void setMaxDeltaTimeSeconds(int val);
    int getFailureFactor();
    void setFailureFactor(int failureFactor);
    //--- end brute force settings


    boolean isVerifyEmail();

    void setVerifyEmail(boolean verifyEmail);

    boolean isResetPasswordAllowed();

    void setResetPasswordAllowed(boolean resetPasswordAllowed);

    int getSsoSessionIdleTimeout();
    void setSsoSessionIdleTimeout(int seconds);

    int getSsoSessionMaxLifespan();
    void setSsoSessionMaxLifespan(int seconds);

    int getAccessTokenLifespan();

    void setAccessTokenLifespan(int seconds);

    int getAccessCodeLifespan();

    void setAccessCodeLifespan(int seconds);

    int getAccessCodeLifespanUserAction();

    void setAccessCodeLifespanUserAction(int seconds);

    int getAccessCodeLifespanLogin();

    void setAccessCodeLifespanLogin(int seconds);

    String getPublicKeyPem();

    void setPublicKeyPem(String publicKeyPem);

    String getPrivateKeyPem();

    void setPrivateKeyPem(String privateKeyPem);

    PublicKey getPublicKey();

    void setPublicKey(PublicKey publicKey);

    String getCodeSecret();

    Key getCodeSecretKey();

    void setCodeSecret(String codeSecret);

    X509Certificate getCertificate();
    void setCertificate(X509Certificate certificate);
    String getCertificatePem();
    void setCertificatePem(String certificate);

    PrivateKey getPrivateKey();

    void setPrivateKey(PrivateKey privateKey);

    List<RequiredCredentialModel> getRequiredCredentials();

    void addRequiredCredential(String cred);

    PasswordPolicy getPasswordPolicy();

    void setPasswordPolicy(PasswordPolicy policy);

    RoleModel getRoleById(String id);

    List<String> getDefaultRoles();

    void addDefaultRole(String name);

    void updateDefaultRoles(String[] defaultRoles);

    ClientModel findClient(String clientId);

    Map<String, ApplicationModel> getApplicationNameMap();

    List<ApplicationModel> getApplications();

    ApplicationModel addApplication(String name);

    ApplicationModel addApplication(String id, String name);

    boolean removeApplication(String id);

    ApplicationModel getApplicationById(String id);
    ApplicationModel getApplicationByName(String name);

    void updateRequiredCredentials(Set<String> creds);

    OAuthClientModel addOAuthClient(String name);

    OAuthClientModel addOAuthClient(String id, String name);

    OAuthClientModel getOAuthClient(String name);
    OAuthClientModel getOAuthClientById(String id);
    boolean removeOAuthClient(String id);

    List<OAuthClientModel> getOAuthClients();

    Map<String, String> getBrowserSecurityHeaders();
    void setBrowserSecurityHeaders(Map<String, String> headers);

    Map<String, String> getSmtpConfig();

    void setSmtpConfig(Map<String, String> smtpConfig);

    List<IdentityProviderModel> getIdentityProviders();
    IdentityProviderModel getIdentityProviderById(String identityProviderId);
    void addIdentityProvider(IdentityProviderModel identityProvider);
    void removeIdentityProviderById(String providerId);
    void updateIdentityProvider(IdentityProviderModel identityProvider);

    List<UserFederationProviderModel> getUserFederationProviders();

    UserFederationProviderModel addUserFederationProvider(String providerName, Map<String, String> config, int priority, String displayName, int fullSyncPeriod, int changedSyncPeriod, int lastSync);
    void updateUserFederationProvider(UserFederationProviderModel provider);
    void removeUserFederationProvider(UserFederationProviderModel provider);
    void setUserFederationProviders(List<UserFederationProviderModel> providers);

    String getLoginTheme();

    void setLoginTheme(String name);

    String getAccountTheme();

    void setAccountTheme(String name);

    String getAdminTheme();

    void setAdminTheme(String name);

    String getEmailTheme();

    void setEmailTheme(String name);


    /**
     * Time in seconds since epoc
     *
     * @return
     */
    int getNotBefore();

    void setNotBefore(int notBefore);

    boolean removeRoleById(String id);

    boolean isEventsEnabled();

    void setEventsEnabled(boolean enabled);

    long getEventsExpiration();

    void setEventsExpiration(long expiration);

    Set<String> getEventsListeners();

    void setEventsListeners(Set<String> listeners);

    ApplicationModel getMasterAdminApp();

    void setMasterAdminApp(ApplicationModel app);

    ClientModel findClientById(String id);

    boolean isIdentityFederationEnabled();
<<<<<<< HEAD

    Set<ClaimTypeModel> getClaimTypes();
    ClaimTypeModel addClaimType(ClaimTypeModel model);
    void removeClaimType(ClaimTypeModel claimType);
    ClaimTypeModel getClaimType(String name);
    void updateClaimType(ClaimTypeModel claimType);

    Set<ProtocolMapperModel> getProtocolMappers();
    ProtocolMapperModel addProtocolMapper(ProtocolMapperModel model);
    void removeProtocolMapper(ProtocolMapperModel mapping);
    void updateProtocolMapper(ProtocolMapperModel mapping);
    public ProtocolMapperModel getProtocolMapperById(String id);
    public ProtocolMapperModel getProtocolMapperByName(String protocol, String name);

    //i18n
    boolean isInternationalizationEnabled();
    void setInternationalizationEnabled(boolean enabled);
    Set<String> getSupportedLocales();
    void setSupportedLocales(Set<String> locales);
    String getDefaultLocale();
    void setDefaultLocale(String locale);
=======
>>>>>>> 4cb3d517
}
<|MERGE_RESOLUTION|>--- conflicted
+++ resolved
@@ -1,267 +1,251 @@
-package org.keycloak.models;
-
-import org.keycloak.enums.SslRequired;
-import org.keycloak.provider.ProviderEvent;
-
-import java.security.Key;
-import java.security.PrivateKey;
-import java.security.PublicKey;
-import java.security.cert.X509Certificate;
-import java.util.List;
-import java.util.Map;
-import java.util.Set;
-
-/**
- * @author <a href="mailto:bill@burkecentral.com">Bill Burke</a>
- * @version $Revision: 1 $
- */
-public interface RealmModel extends RoleContainerModel {
-    interface RealmCreationEvent extends ProviderEvent {
-        RealmModel getCreatedRealm();
-    }
-    interface ClientCreationEvent extends ProviderEvent {
-        ClientModel getCreatedClient();
-    }
-    interface ApplicationCreationEvent extends ClientCreationEvent {
-        ApplicationModel getCreatedApplication();
-    }
-    interface OAuthClientCreationEvent extends ClientCreationEvent {
-        OAuthClientModel getCreatedOAuthClient();
-    }
-
-    String getId();
-
-    String getName();
-
-    void setName(String name);
-
-    boolean isEnabled();
-
-    void setEnabled(boolean enabled);
-
-    SslRequired getSslRequired();
-
-    void setSslRequired(SslRequired sslRequired);
-
-    boolean isRegistrationAllowed();
-
-    void setRegistrationAllowed(boolean registrationAllowed);
-
-    boolean isPasswordCredentialGrantAllowed();
-
-    void setPasswordCredentialGrantAllowed(boolean passwordCredentialGrantAllowed);
-
-    boolean isRememberMe();
-
-    void setRememberMe(boolean rememberMe);
-
-    //--- brute force settings
-    boolean isBruteForceProtected();
-    void setBruteForceProtected(boolean value);
-    int getMaxFailureWaitSeconds();
-    void setMaxFailureWaitSeconds(int val);
-    int getWaitIncrementSeconds();
-    void setWaitIncrementSeconds(int val);
-    int getMinimumQuickLoginWaitSeconds();
-    void setMinimumQuickLoginWaitSeconds(int val);
-    long getQuickLoginCheckMilliSeconds();
-    void setQuickLoginCheckMilliSeconds(long val);
-    int getMaxDeltaTimeSeconds();
-    void setMaxDeltaTimeSeconds(int val);
-    int getFailureFactor();
-    void setFailureFactor(int failureFactor);
-    //--- end brute force settings
-
-
-    boolean isVerifyEmail();
-
-    void setVerifyEmail(boolean verifyEmail);
-
-    boolean isResetPasswordAllowed();
-
-    void setResetPasswordAllowed(boolean resetPasswordAllowed);
-
-    int getSsoSessionIdleTimeout();
-    void setSsoSessionIdleTimeout(int seconds);
-
-    int getSsoSessionMaxLifespan();
-    void setSsoSessionMaxLifespan(int seconds);
-
-    int getAccessTokenLifespan();
-
-    void setAccessTokenLifespan(int seconds);
-
-    int getAccessCodeLifespan();
-
-    void setAccessCodeLifespan(int seconds);
-
-    int getAccessCodeLifespanUserAction();
-
-    void setAccessCodeLifespanUserAction(int seconds);
-
-    int getAccessCodeLifespanLogin();
-
-    void setAccessCodeLifespanLogin(int seconds);
-
-    String getPublicKeyPem();
-
-    void setPublicKeyPem(String publicKeyPem);
-
-    String getPrivateKeyPem();
-
-    void setPrivateKeyPem(String privateKeyPem);
-
-    PublicKey getPublicKey();
-
-    void setPublicKey(PublicKey publicKey);
-
-    String getCodeSecret();
-
-    Key getCodeSecretKey();
-
-    void setCodeSecret(String codeSecret);
-
-    X509Certificate getCertificate();
-    void setCertificate(X509Certificate certificate);
-    String getCertificatePem();
-    void setCertificatePem(String certificate);
-
-    PrivateKey getPrivateKey();
-
-    void setPrivateKey(PrivateKey privateKey);
-
-    List<RequiredCredentialModel> getRequiredCredentials();
-
-    void addRequiredCredential(String cred);
-
-    PasswordPolicy getPasswordPolicy();
-
-    void setPasswordPolicy(PasswordPolicy policy);
-
-    RoleModel getRoleById(String id);
-
-    List<String> getDefaultRoles();
-
-    void addDefaultRole(String name);
-
-    void updateDefaultRoles(String[] defaultRoles);
-
-    ClientModel findClient(String clientId);
-
-    Map<String, ApplicationModel> getApplicationNameMap();
-
-    List<ApplicationModel> getApplications();
-
-    ApplicationModel addApplication(String name);
-
-    ApplicationModel addApplication(String id, String name);
-
-    boolean removeApplication(String id);
-
-    ApplicationModel getApplicationById(String id);
-    ApplicationModel getApplicationByName(String name);
-
-    void updateRequiredCredentials(Set<String> creds);
-
-    OAuthClientModel addOAuthClient(String name);
-
-    OAuthClientModel addOAuthClient(String id, String name);
-
-    OAuthClientModel getOAuthClient(String name);
-    OAuthClientModel getOAuthClientById(String id);
-    boolean removeOAuthClient(String id);
-
-    List<OAuthClientModel> getOAuthClients();
-
-    Map<String, String> getBrowserSecurityHeaders();
-    void setBrowserSecurityHeaders(Map<String, String> headers);
-
-    Map<String, String> getSmtpConfig();
-
-    void setSmtpConfig(Map<String, String> smtpConfig);
-
-    List<IdentityProviderModel> getIdentityProviders();
-    IdentityProviderModel getIdentityProviderById(String identityProviderId);
-    void addIdentityProvider(IdentityProviderModel identityProvider);
-    void removeIdentityProviderById(String providerId);
-    void updateIdentityProvider(IdentityProviderModel identityProvider);
-
-    List<UserFederationProviderModel> getUserFederationProviders();
-
-    UserFederationProviderModel addUserFederationProvider(String providerName, Map<String, String> config, int priority, String displayName, int fullSyncPeriod, int changedSyncPeriod, int lastSync);
-    void updateUserFederationProvider(UserFederationProviderModel provider);
-    void removeUserFederationProvider(UserFederationProviderModel provider);
-    void setUserFederationProviders(List<UserFederationProviderModel> providers);
-
-    String getLoginTheme();
-
-    void setLoginTheme(String name);
-
-    String getAccountTheme();
-
-    void setAccountTheme(String name);
-
-    String getAdminTheme();
-
-    void setAdminTheme(String name);
-
-    String getEmailTheme();
-
-    void setEmailTheme(String name);
-
-
-    /**
-     * Time in seconds since epoc
-     *
-     * @return
-     */
-    int getNotBefore();
-
-    void setNotBefore(int notBefore);
-
-    boolean removeRoleById(String id);
-
-    boolean isEventsEnabled();
-
-    void setEventsEnabled(boolean enabled);
-
-    long getEventsExpiration();
-
-    void setEventsExpiration(long expiration);
-
-    Set<String> getEventsListeners();
-
-    void setEventsListeners(Set<String> listeners);
-
-    ApplicationModel getMasterAdminApp();
-
-    void setMasterAdminApp(ApplicationModel app);
-
-    ClientModel findClientById(String id);
-
-    boolean isIdentityFederationEnabled();
-<<<<<<< HEAD
-
-    Set<ClaimTypeModel> getClaimTypes();
-    ClaimTypeModel addClaimType(ClaimTypeModel model);
-    void removeClaimType(ClaimTypeModel claimType);
-    ClaimTypeModel getClaimType(String name);
-    void updateClaimType(ClaimTypeModel claimType);
-
-    Set<ProtocolMapperModel> getProtocolMappers();
-    ProtocolMapperModel addProtocolMapper(ProtocolMapperModel model);
-    void removeProtocolMapper(ProtocolMapperModel mapping);
-    void updateProtocolMapper(ProtocolMapperModel mapping);
-    public ProtocolMapperModel getProtocolMapperById(String id);
-    public ProtocolMapperModel getProtocolMapperByName(String protocol, String name);
-
-    //i18n
-    boolean isInternationalizationEnabled();
-    void setInternationalizationEnabled(boolean enabled);
-    Set<String> getSupportedLocales();
-    void setSupportedLocales(Set<String> locales);
-    String getDefaultLocale();
-    void setDefaultLocale(String locale);
-=======
->>>>>>> 4cb3d517
-}
+package org.keycloak.models;
+
+import org.keycloak.enums.SslRequired;
+import org.keycloak.provider.ProviderEvent;
+
+import java.security.Key;
+import java.security.PrivateKey;
+import java.security.PublicKey;
+import java.security.cert.X509Certificate;
+import java.util.List;
+import java.util.Map;
+import java.util.Set;
+
+/**
+ * @author <a href="mailto:bill@burkecentral.com">Bill Burke</a>
+ * @version $Revision: 1 $
+ */
+public interface RealmModel extends RoleContainerModel {
+    interface RealmCreationEvent extends ProviderEvent {
+        RealmModel getCreatedRealm();
+    }
+    interface ClientCreationEvent extends ProviderEvent {
+        ClientModel getCreatedClient();
+    }
+    interface ApplicationCreationEvent extends ClientCreationEvent {
+        ApplicationModel getCreatedApplication();
+    }
+    interface OAuthClientCreationEvent extends ClientCreationEvent {
+        OAuthClientModel getCreatedOAuthClient();
+    }
+
+    String getId();
+
+    String getName();
+
+    void setName(String name);
+
+    boolean isEnabled();
+
+    void setEnabled(boolean enabled);
+
+    SslRequired getSslRequired();
+
+    void setSslRequired(SslRequired sslRequired);
+
+    boolean isRegistrationAllowed();
+
+    void setRegistrationAllowed(boolean registrationAllowed);
+
+    boolean isPasswordCredentialGrantAllowed();
+
+    void setPasswordCredentialGrantAllowed(boolean passwordCredentialGrantAllowed);
+
+    boolean isRememberMe();
+
+    void setRememberMe(boolean rememberMe);
+
+    //--- brute force settings
+    boolean isBruteForceProtected();
+    void setBruteForceProtected(boolean value);
+    int getMaxFailureWaitSeconds();
+    void setMaxFailureWaitSeconds(int val);
+    int getWaitIncrementSeconds();
+    void setWaitIncrementSeconds(int val);
+    int getMinimumQuickLoginWaitSeconds();
+    void setMinimumQuickLoginWaitSeconds(int val);
+    long getQuickLoginCheckMilliSeconds();
+    void setQuickLoginCheckMilliSeconds(long val);
+    int getMaxDeltaTimeSeconds();
+    void setMaxDeltaTimeSeconds(int val);
+    int getFailureFactor();
+    void setFailureFactor(int failureFactor);
+    //--- end brute force settings
+
+
+    boolean isVerifyEmail();
+
+    void setVerifyEmail(boolean verifyEmail);
+
+    boolean isResetPasswordAllowed();
+
+    void setResetPasswordAllowed(boolean resetPasswordAllowed);
+
+    int getSsoSessionIdleTimeout();
+    void setSsoSessionIdleTimeout(int seconds);
+
+    int getSsoSessionMaxLifespan();
+    void setSsoSessionMaxLifespan(int seconds);
+
+    int getAccessTokenLifespan();
+
+    void setAccessTokenLifespan(int seconds);
+
+    int getAccessCodeLifespan();
+
+    void setAccessCodeLifespan(int seconds);
+
+    int getAccessCodeLifespanUserAction();
+
+    void setAccessCodeLifespanUserAction(int seconds);
+
+    int getAccessCodeLifespanLogin();
+
+    void setAccessCodeLifespanLogin(int seconds);
+
+    String getPublicKeyPem();
+
+    void setPublicKeyPem(String publicKeyPem);
+
+    String getPrivateKeyPem();
+
+    void setPrivateKeyPem(String privateKeyPem);
+
+    PublicKey getPublicKey();
+
+    void setPublicKey(PublicKey publicKey);
+
+    String getCodeSecret();
+
+    Key getCodeSecretKey();
+
+    void setCodeSecret(String codeSecret);
+
+    X509Certificate getCertificate();
+    void setCertificate(X509Certificate certificate);
+    String getCertificatePem();
+    void setCertificatePem(String certificate);
+
+    PrivateKey getPrivateKey();
+
+    void setPrivateKey(PrivateKey privateKey);
+
+    List<RequiredCredentialModel> getRequiredCredentials();
+
+    void addRequiredCredential(String cred);
+
+    PasswordPolicy getPasswordPolicy();
+
+    void setPasswordPolicy(PasswordPolicy policy);
+
+    RoleModel getRoleById(String id);
+
+    List<String> getDefaultRoles();
+
+    void addDefaultRole(String name);
+
+    void updateDefaultRoles(String[] defaultRoles);
+
+    ClientModel findClient(String clientId);
+
+    Map<String, ApplicationModel> getApplicationNameMap();
+
+    List<ApplicationModel> getApplications();
+
+    ApplicationModel addApplication(String name);
+
+    ApplicationModel addApplication(String id, String name);
+
+    boolean removeApplication(String id);
+
+    ApplicationModel getApplicationById(String id);
+    ApplicationModel getApplicationByName(String name);
+
+    void updateRequiredCredentials(Set<String> creds);
+
+    OAuthClientModel addOAuthClient(String name);
+
+    OAuthClientModel addOAuthClient(String id, String name);
+
+    OAuthClientModel getOAuthClient(String name);
+    OAuthClientModel getOAuthClientById(String id);
+    boolean removeOAuthClient(String id);
+
+    List<OAuthClientModel> getOAuthClients();
+
+    Map<String, String> getBrowserSecurityHeaders();
+    void setBrowserSecurityHeaders(Map<String, String> headers);
+
+    Map<String, String> getSmtpConfig();
+
+    void setSmtpConfig(Map<String, String> smtpConfig);
+
+    List<IdentityProviderModel> getIdentityProviders();
+    IdentityProviderModel getIdentityProviderById(String identityProviderId);
+    void addIdentityProvider(IdentityProviderModel identityProvider);
+    void removeIdentityProviderById(String providerId);
+    void updateIdentityProvider(IdentityProviderModel identityProvider);
+
+    List<UserFederationProviderModel> getUserFederationProviders();
+
+    UserFederationProviderModel addUserFederationProvider(String providerName, Map<String, String> config, int priority, String displayName, int fullSyncPeriod, int changedSyncPeriod, int lastSync);
+    void updateUserFederationProvider(UserFederationProviderModel provider);
+    void removeUserFederationProvider(UserFederationProviderModel provider);
+    void setUserFederationProviders(List<UserFederationProviderModel> providers);
+
+    String getLoginTheme();
+
+    void setLoginTheme(String name);
+
+    String getAccountTheme();
+
+    void setAccountTheme(String name);
+
+    String getAdminTheme();
+
+    void setAdminTheme(String name);
+
+    String getEmailTheme();
+
+    void setEmailTheme(String name);
+
+
+    /**
+     * Time in seconds since epoc
+     *
+     * @return
+     */
+    int getNotBefore();
+
+    void setNotBefore(int notBefore);
+
+    boolean removeRoleById(String id);
+
+    boolean isEventsEnabled();
+
+    void setEventsEnabled(boolean enabled);
+
+    long getEventsExpiration();
+
+    void setEventsExpiration(long expiration);
+
+    Set<String> getEventsListeners();
+
+    void setEventsListeners(Set<String> listeners);
+
+    ApplicationModel getMasterAdminApp();
+
+    void setMasterAdminApp(ApplicationModel app);
+
+    ClientModel findClientById(String id);
+
+    boolean isIdentityFederationEnabled();
+
+    //i18n
+    boolean isInternationalizationEnabled();
+    void setInternationalizationEnabled(boolean enabled);
+    Set<String> getSupportedLocales();
+    void setSupportedLocales(Set<String> locales);
+    String getDefaultLocale();
+    void setDefaultLocale(String locale);
+}