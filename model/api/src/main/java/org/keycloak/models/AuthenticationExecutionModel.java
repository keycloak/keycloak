package org.keycloak.models;

<<<<<<< HEAD
=======
import java.util.Comparator;
>>>>>>> 2d7f232c
import java.io.Serializable;

/**
* @author <a href="mailto:bill@burkecentral.com">Bill Burke</a>
* @version $Revision: 1 $
*/
public class AuthenticationExecutionModel implements Serializable {
    private static final long serialVersionUID = 1L;
<<<<<<< HEAD
=======

    public static class ExecutionComparator implements Comparator<AuthenticationExecutionModel> {
        public static final ExecutionComparator SINGLETON = new ExecutionComparator();

        @Override
        public int compare(AuthenticationExecutionModel o1, AuthenticationExecutionModel o2) {
            return o1.priority - o2.priority;
        }
    }
>>>>>>> 2d7f232c

    private String id;
    private String authenticatorConfig;
    private String authenticator;
    private String flowId;
    private boolean autheticatorFlow;
    private Requirement requirement;
    private boolean userSetupAllowed;
    private int priority;
    private String parentFlow;

    public String getId() {
        return id;
    }

    public void setId(String id) {
        this.id = id;
    }

    public String getAuthenticatorConfig() {
        return authenticatorConfig;
    }

    public void setAuthenticatorConfig(String authenticatorConfig) {
        this.authenticatorConfig = authenticatorConfig;
    }

    public String getAuthenticator() {
        return authenticator;
    }

    public void setAuthenticator(String authenticator) {
        this.authenticator = authenticator;
    }

    public Requirement getRequirement() {
        return requirement;
    }

    public void setRequirement(Requirement requirement) {
        this.requirement = requirement;
    }

    public int getPriority() {
        return priority;
    }

    public void setPriority(int priority) {
        this.priority = priority;
    }

    public boolean isUserSetupAllowed() {
        return userSetupAllowed;
    }

    public void setUserSetupAllowed(boolean userSetupAllowed) {
        this.userSetupAllowed = userSetupAllowed;
    }

    public String getParentFlow() {
        return parentFlow;
    }

    public void setParentFlow(String parentFlow) {
        this.parentFlow = parentFlow;
    }

    /**
     * If this execution is a flow, this is the flowId pointing to an AuthenticationFlowModel
     *
     * @return
     */
    public String getFlowId() {
        return flowId;
    }

    public void setFlowId(String flowId) {
        this.flowId = flowId;
    }

    /**
     * Is the referenced authenticator a flow?
     *
     * @return
     */
    public boolean isAutheticatorFlow() {
        return autheticatorFlow;
    }

    public void setAutheticatorFlow(boolean autheticatorFlow) {
        this.autheticatorFlow = autheticatorFlow;
    }

    public enum Requirement {
        REQUIRED,
        OPTIONAL,
        ALTERNATIVE,
        DISABLED
    }

    public boolean isRequired() {
        return requirement == Requirement.REQUIRED;
    }
    public boolean isOptional() {
        return requirement == Requirement.OPTIONAL;
    }
    public boolean isAlternative() {
        return requirement == Requirement.ALTERNATIVE;
    }
    public boolean isDisabled() {
        return requirement == Requirement.DISABLED;
    }
    public boolean isEnabled() {
        return requirement != Requirement.DISABLED;
    }
}
<|MERGE_RESOLUTION|>--- conflicted
+++ resolved
@@ -1,9 +1,6 @@
 package org.keycloak.models;
 
-<<<<<<< HEAD
-=======
 import java.util.Comparator;
->>>>>>> 2d7f232c
 import java.io.Serializable;
 
 /**
@@ -12,8 +9,6 @@
 */
 public class AuthenticationExecutionModel implements Serializable {
     private static final long serialVersionUID = 1L;
-<<<<<<< HEAD
-=======
 
     public static class ExecutionComparator implements Comparator<AuthenticationExecutionModel> {
         public static final ExecutionComparator SINGLETON = new ExecutionComparator();
@@ -23,7 +18,6 @@
             return o1.priority - o2.priority;
         }
     }
->>>>>>> 2d7f232c
 
     private String id;
     private String authenticatorConfig;
@@ -139,4 +133,4 @@
     public boolean isEnabled() {
         return requirement != Requirement.DISABLED;
     }
-}
+}