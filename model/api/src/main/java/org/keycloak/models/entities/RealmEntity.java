--- conflicted
+++ resolved
@@ -402,24 +402,7 @@
     public void setCertificatePem(String certificatePem) {
         this.certificatePem = certificatePem;
     }
-<<<<<<< HEAD
-
-    public List<ClaimTypeEntity> getClaimTypes() {
-        return claimTypes;
-    }
-
-    public void setClaimTypes(List<ClaimTypeEntity> claimTypes) {
-        this.claimTypes = claimTypes;
-    }
-
-    public List<ProtocolMapperEntity> getProtocolMappers() {
-        return protocolMappers;
-    }
-
-    public void setProtocolMappers(List<ProtocolMapperEntity> protocolMappers) {
-        this.protocolMappers = protocolMappers;
-    }
-
+    
     public boolean isInternationalizationEnabled() {
         return internationalizationEnabled;
     }
@@ -443,7 +426,5 @@
     public void setDefaultLocale(String defaultLocale) {
         this.defaultLocale = defaultLocale;
     }
-=======
->>>>>>> 4cb3d517
 }
 
