<?xml version="1.0" encoding="UTF-8" standalone="no"?>
<!--
  ~ Copyright 2016 Red Hat, Inc. and/or its affiliates
  ~ and other contributors as indicated by the @author tags.
  ~
  ~ Licensed under the Apache License, Version 2.0 (the "License");
  ~ you may not use this file except in compliance with the License.
  ~ You may obtain a copy of the License at
  ~
  ~ http://www.apache.org/licenses/LICENSE-2.0
  ~
  ~ Unless required by applicable law or agreed to in writing, software
  ~ distributed under the License is distributed on an "AS IS" BASIS,
  ~ WITHOUT WARRANTIES OR CONDITIONS OF ANY KIND, either express or implied.
  ~ See the License for the specific language governing permissions and
  ~ limitations under the License.
  -->

<databaseChangeLog xmlns="http://www.liquibase.org/xml/ns/dbchangelog" xmlns:xsi="http://www.w3.org/2001/XMLSchema-instance" xsi:schemaLocation="http://www.liquibase.org/xml/ns/dbchangelog http://www.liquibase.org/xml/ns/dbchangelog/dbchangelog-3.2.xsd">
    <include file="META-INF/jpa-changelog-1.0.0.Final.xml"/>
    <include file="META-INF/jpa-changelog-1.0.0.Final-db2.xml"/>
    <include file="META-INF/jpa-changelog-1.1.0.Beta1.xml"/>
    <include file="META-INF/jpa-changelog-1.1.0.Final.xml"/>
    <include file="META-INF/jpa-changelog-1.2.0.Beta1.xml"/>
    <include file="META-INF/jpa-changelog-1.2.0.Beta1-db2.xml"/>
    <include file="META-INF/jpa-changelog-1.2.0.CR1.xml"/>
    <include file="META-INF/jpa-changelog-1.2.0.CR1-db2.xml"/>
    <include file="META-INF/jpa-changelog-1.2.0.Final.xml"/>
    <include file="META-INF/jpa-changelog-1.3.0.xml"/>
    <include file="META-INF/jpa-changelog-1.4.0.xml"/>
    <include file="META-INF/jpa-changelog-1.4.0-db2.xml"/>
    <include file="META-INF/jpa-changelog-1.5.0.xml"/>
    <include file="META-INF/jpa-changelog-1.6.1.xml"/>
    <include file="META-INF/jpa-changelog-1.7.0.xml"/>
    <include file="META-INF/jpa-changelog-1.8.0.xml"/>
    <include file="META-INF/jpa-changelog-1.8.0-db2.xml"/>
    <include file="META-INF/jpa-changelog-1.9.0.xml"/>
    <include file="META-INF/jpa-changelog-1.9.1.xml"/>
    <include file="META-INF/jpa-changelog-1.9.1-db2.xml"/>
    <include file="META-INF/jpa-changelog-1.9.2.xml"/>

    <include file="META-INF/jpa-changelog-authz-master.xml"/>
    <include file="META-INF/jpa-changelog-2.1.0.xml"/>
    <include file="META-INF/jpa-changelog-2.2.0.xml"/>
    <include file="META-INF/jpa-changelog-2.3.0.xml"/>
    <include file="META-INF/jpa-changelog-2.4.0.xml"/>
    <include file="META-INF/jpa-changelog-2.5.0.xml"/>
    <include file="META-INF/jpa-changelog-2.5.1.xml"/>
    <include file="META-INF/jpa-changelog-3.0.0.xml"/>
    <include file="META-INF/jpa-changelog-3.2.0.xml"/>
    <include file="META-INF/jpa-changelog-3.3.0.xml"/>
    <include file="META-INF/jpa-changelog-authz-3.4.0.CR1.xml"/>
    <include file="META-INF/jpa-changelog-3.4.0.xml"/>
    <include file="META-INF/jpa-changelog-3.4.1.xml"/>
    <include file="META-INF/jpa-changelog-3.4.2.xml"/>
    <include file="META-INF/jpa-changelog-4.0.0.xml"/>
    <include file="META-INF/jpa-changelog-authz-4.0.0.CR1.xml"/>
    <include file="META-INF/jpa-changelog-authz-4.0.0.Beta3.xml"/>
    <include file="META-INF/jpa-changelog-authz-4.2.0.Final.xml"/>
    <include file="META-INF/jpa-changelog-4.2.0.xml"/>
    <include file="META-INF/jpa-changelog-4.3.0.xml"/>
    <include file="META-INF/jpa-changelog-4.6.0.xml"/>
    <include file="META-INF/jpa-changelog-4.7.0.xml"/>
    <include file="META-INF/jpa-changelog-4.8.0.xml"/>
<<<<<<< HEAD
    <include file="META-INF/jpa-changelog-4.3.0.beta1.uc.xml"/>
=======
    <include file="META-INF/jpa-changelog-authz-7.0.0.xml"/>
>>>>>>> 625efcfd
</databaseChangeLog><|MERGE_RESOLUTION|>--- conflicted
+++ resolved
@@ -62,9 +62,6 @@
     <include file="META-INF/jpa-changelog-4.6.0.xml"/>
     <include file="META-INF/jpa-changelog-4.7.0.xml"/>
     <include file="META-INF/jpa-changelog-4.8.0.xml"/>
-<<<<<<< HEAD
     <include file="META-INF/jpa-changelog-4.3.0.beta1.uc.xml"/>
-=======
     <include file="META-INF/jpa-changelog-authz-7.0.0.xml"/>
->>>>>>> 625efcfd
 </databaseChangeLog>