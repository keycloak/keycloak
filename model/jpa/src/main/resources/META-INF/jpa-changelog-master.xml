--- conflicted
+++ resolved
@@ -60,10 +60,7 @@
     <include file="META-INF/jpa-changelog-4.2.0.xml"/>
     <include file="META-INF/jpa-changelog-4.3.0.xml"/>
     <include file="META-INF/jpa-changelog-4.6.0.xml"/>
-<<<<<<< HEAD
-    <include file="META-INF/jpa-changelog-4.3.0.beta1.uc.xml"/>
-=======
     <include file="META-INF/jpa-changelog-4.7.0.xml"/>
     <include file="META-INF/jpa-changelog-4.8.0.xml"/>
->>>>>>> b2a7d423
+    <include file="META-INF/jpa-changelog-4.3.0.beta1.uc.xml"/>
 </databaseChangeLog>