--- conflicted
+++ resolved
@@ -47,7 +47,6 @@
 import org.hibernate.annotations.BatchSize;
 import org.hibernate.annotations.Fetch;
 import org.hibernate.annotations.FetchMode;
-import org.keycloak.models.jpa.entities.GroupEntity;
 
 /**
  * @author <a href="mailto:psilva@redhat.com">Pedro Igor</a>
@@ -58,18 +57,6 @@
 })
 @NamedQueries(
         {
-<<<<<<< HEAD
-                @NamedQuery(name = "findResourceIdByOwner", query = "select distinct(r) from ResourceEntity r left join fetch r.scopes s where r.resourceServer.id = :serverId and r.owner = :owner"),
-                @NamedQuery(name = "findAnyResourceIdByOwner", query = "select distinct(r) from ResourceEntity r left join fetch r.scopes s where r.owner = :owner"),
-                @NamedQuery(name = "findResourceIdByUri", query = "select r.id from ResourceEntity r where  r.resourceServer.id = :serverId  and :uri in elements(r.uris)"),
-                @NamedQuery(name = "findResourceIdByName", query = "select distinct(r) from ResourceEntity r left join fetch r.scopes s where  r.resourceServer.id = :serverId  and r.owner = :ownerId and r.name = :name"),
-                @NamedQuery(name = "findResourceIdByType", query = "select distinct(r) from ResourceEntity r left join fetch r.scopes s where  r.resourceServer.id = :serverId  and r.owner = :ownerId and r.type = :type"),
-                @NamedQuery(name = "findResourceIdByServerId", query = "select r.id from ResourceEntity r where  r.resourceServer.id = :serverId "),
-                @NamedQuery(name = "findResourceIdByScope", query = "select r from ResourceEntity r inner join r.scopes s where r.resourceServer.id = :serverId and (s.resourceServer.id = :serverId and s.id in (:scopeIds))"),
-                @NamedQuery(name = "deleteResourceByResourceServer", query = "delete from ResourceEntity r where r.resourceServer.id = :serverId"),
-                @NamedQuery(name = "getResourceByParent", query = "select r from ResourceEntity r where r.resourceServer.id = :serverId and r.owner = :ownerId and r.parent = :parent order by r.sort"),
-                @NamedQuery(name = "getTopLevelResource", query = "select r from ResourceEntity r where r.resourceServer.id = :serverId and r.owner = :ownerId and r.parent is null order by r.sort"),
-=======
                 @NamedQuery(name="findResourceIdByOwner", query="select distinct(r) from ResourceEntity r left join fetch r.scopes s where r.resourceServer.id = :serverId and r.owner = :owner"),
                 @NamedQuery(name="findAnyResourceIdByOwner", query="select distinct(r) from ResourceEntity r left join fetch r.scopes s where r.owner = :owner"),
                 @NamedQuery(name="findResourceIdByUri", query="select r.id from ResourceEntity r where  r.resourceServer.id = :serverId  and :uri in elements(r.uris)"),
@@ -79,16 +66,16 @@
                 @NamedQuery(name="findResourceIdByTypeInstance", query="select distinct(r) from ResourceEntity r left join fetch r.scopes s where  r.resourceServer.id = :serverId and r.type = :type and r.owner <> :serverId"),
                 @NamedQuery(name="findResourceIdByServerId", query="select r.id from ResourceEntity r where  r.resourceServer.id = :serverId "),
                 @NamedQuery(name="findResourceIdByScope", query="select r from ResourceEntity r inner join r.scopes s where r.resourceServer.id = :serverId and (s.resourceServer.id = :serverId and s.id in (:scopeIds))"),
-                @NamedQuery(name="deleteResourceByResourceServer", query="delete from ResourceEntity r where r.resourceServer.id = :serverId")
->>>>>>> e7393445
+                @NamedQuery(name="deleteResourceByResourceServer", query="delete from ResourceEntity r where r.resourceServer.id = :serverId"),
+                @NamedQuery(name = "getResourceByParent", query = "select r from ResourceEntity r where r.resourceServer.id = :serverId and r.owner = :ownerId and r.parent = :parent order by r.sort"),
+                @NamedQuery(name = "getTopLevelResource", query = "select r from ResourceEntity r where r.resourceServer.id = :serverId and r.owner = :ownerId and r.parent is null order by r.sort"),
         }
 )
 public class ResourceEntity {
 
     @Id
-    @Column(name = "ID", length = 36)
-    @Access(AccessType.PROPERTY)
-    // we do this because relationships often fetch id, but not entity.  This avoids an extra SQL
+    @Column(name="ID", length = 36)
+    @Access(AccessType.PROPERTY) // we do this because relationships often fetch id, but not entity.  This avoids an extra SQL
     private String id;
 
     @Column(name = "NAME")
@@ -99,7 +86,7 @@
 
     @ElementCollection(fetch = FetchType.LAZY)
     @Column(name = "VALUE")
-    @CollectionTable(name = "RESOURCE_URIS", joinColumns = {@JoinColumn(name = "RESOURCE_ID")})
+    @CollectionTable(name = "RESOURCE_URIS", joinColumns = { @JoinColumn(name="RESOURCE_ID") })
     private Set<String> uris = new HashSet<>();
 
     @Column(name = "TYPE")
@@ -126,7 +113,7 @@
     @JoinTable(name = "RESOURCE_POLICY", joinColumns = @JoinColumn(name = "RESOURCE_ID"), inverseJoinColumns = @JoinColumn(name = "POLICY_ID"))
     private List<PolicyEntity> policies = new LinkedList<>();
 
-    @OneToMany(cascade = CascadeType.REMOVE, orphanRemoval = true, mappedBy = "resource", fetch = FetchType.LAZY)
+    @OneToMany(cascade = CascadeType.REMOVE, orphanRemoval = true, mappedBy="resource", fetch = FetchType.LAZY)
     @Fetch(FetchMode.SELECT)
     @BatchSize(size = 20)
     private Collection<ResourceAttributeEntity> attributes = new ArrayList<>();
