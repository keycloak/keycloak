/*
 * Copyright 2016 Red Hat, Inc. and/or its affiliates
 * and other contributors as indicated by the @author tags.
 *
 * Licensed under the Apache License, Version 2.0 (the "License");
 * you may not use this file except in compliance with the License.
 * You may obtain a copy of the License at
 *
 * http://www.apache.org/licenses/LICENSE-2.0
 *
 * Unless required by applicable law or agreed to in writing, software
 * distributed under the License is distributed on an "AS IS" BASIS,
 * WITHOUT WARRANTIES OR CONDITIONS OF ANY KIND, either express or implied.
 * See the License for the specific language governing permissions and
 * limitations under the License.
 */

package org.keycloak.connections.jpa.updater.liquibase.lock;

import liquibase.Scope;
import liquibase.database.core.DerbyDatabase;
import liquibase.exception.DatabaseException;
import liquibase.exception.UnexpectedLiquibaseException;
import liquibase.executor.Executor;
import liquibase.executor.ExecutorService;
import liquibase.lockservice.StandardLockService;
import liquibase.snapshot.DatabaseSnapshot;
import liquibase.snapshot.InvalidExampleException;
import liquibase.snapshot.SnapshotControl;
import liquibase.snapshot.SnapshotGeneratorFactory;
import liquibase.statement.core.CreateDatabaseChangeLogLockTableStatement;
import liquibase.statement.core.DropTableStatement;
import liquibase.statement.core.InitializeDatabaseChangeLogLockTableStatement;
import liquibase.statement.core.LockDatabaseChangeLogStatement;
import liquibase.statement.core.RawSqlStatement;
import liquibase.structure.core.PrimaryKey;
import liquibase.structure.core.Schema;
import liquibase.structure.core.Table;
import org.jboss.logging.Logger;
import org.keycloak.common.util.Time;
import org.keycloak.common.util.reflections.Reflections;
import org.keycloak.connections.jpa.updater.liquibase.LiquibaseConstants;
import org.keycloak.models.dblock.DBLockProvider;

import java.lang.reflect.Field;
import java.util.Arrays;
import java.util.List;
import java.util.Map;
import java.util.Set;
import java.util.stream.Collectors;
import liquibase.statement.SqlStatement;

/**
 * Liquibase lock service, which has some bugfixes and assumes timeouts to be configured in milliseconds
 *
 * @author <a href="mailto:mposolda@redhat.com">Marek Posolda</a>
 */
public class CustomLockService extends StandardLockService {

    private static final Logger log = Logger.getLogger(CustomLockService.class);

    @Override
    protected boolean isDatabaseChangeLogLockTableCreated() throws DatabaseException {
        boolean originalReturnValue = super.isDatabaseChangeLogLockTableCreated();
        if (originalReturnValue && database.getConnection().getDatabaseProductName().equals("H2")) {
            /* Liquibase only checks that the table exists. On the H2 database, creation of a table with a primary key is not atomic,
               and the primary key might not be visible yet. The primary key would be needed to prevent inserting the data into the table
               a second time. Inserting it a second time might lead to a failure when creating the primary key, which would then roll back
               the creation of the table. Therefore, at least on the H2 database, checking for the primary key is essential.

               An existing DATABASECHANGELOG might indicate that the insertion of data was completed previously.
               Still, this isn't working with the DBLockTest which deletes only the DATABASECHANGELOGLOCK table.

               See https://github.com/keycloak/keycloak/issues/15487 for more information.
             */
            Table lockTable = (Table) new Table().setName(database.getDatabaseChangeLogLockTableName()).setSchema(
                    new Schema(database.getLiquibaseCatalogName(), database.getLiquibaseSchemaName()));
            SnapshotGeneratorFactory instance = SnapshotGeneratorFactory.getInstance();

            try {
                DatabaseSnapshot snapshot = instance.createSnapshot(lockTable.getSchema().toCatalogAndSchema(), database,
                        new SnapshotControl(database, false, Table.class, PrimaryKey.class).setWarnIfObjectNotFound(false));
                Table lockTableFromSnapshot = snapshot.get(lockTable);
                if (lockTableFromSnapshot == null) {
                    throw new RuntimeException("DATABASECHANGELOGLOCK not found, although Liquibase claims it exists.");
                } else if (lockTableFromSnapshot.getPrimaryKey() == null) {
                    log.warn("Primary key not found - table creation not complete yet.");
                    return false;
                }
            } catch (InvalidExampleException e) {
                throw new RuntimeException(e);
            }
        }
        return originalReturnValue;
    }

    @Override
    public void init() throws DatabaseException {
        Executor executor = Scope.getCurrentScope().getSingleton(ExecutorService.class).getExecutor(LiquibaseConstants.JDBC_EXECUTOR, database);

        if (!isDatabaseChangeLogLockTableCreated()) {

            try {
                if (log.isTraceEnabled()) {
                    log.trace("Create Database Lock Table");
                }
                executor.execute(new CreateDatabaseChangeLogLockTableStatement());
                database.commit();
            } catch (DatabaseException de) {
                log.warn("Failed to create lock table. Maybe other transaction created in the meantime. Retrying...", de);
                if (log.isTraceEnabled()) {
                    log.trace(de.getMessage(), de); //Log details at trace level
                }
                database.rollback();
                throw new LockRetryException(de);
            }

            log.debugf("Created database lock table with name: %s", database.escapeTableName(database.getLiquibaseCatalogName(), database.getLiquibaseSchemaName(), database.getDatabaseChangeLogLockTableName()));

            try {
                Field field = Reflections.findDeclaredField(StandardLockService.class, "hasDatabaseChangeLogLockTable");
                Reflections.setAccessible(field);
                field.set(CustomLockService.this, true);
            } catch (IllegalAccessException iae) {
                throw new RuntimeException(iae);
            }
        }

        try {
            Set<Integer> currentIds = currentIdsInDatabaseChangeLogLockTable();
<<<<<<< HEAD

            if (!Arrays.stream(DBLockProvider.Namespace.values())
                       .map(DBLockProvider.Namespace::getId)
                       .allMatch(currentIds::contains)) {

                Arrays.stream(DBLockProvider.Namespace.values())
                      .map(DBLockProvider.Namespace::getId)
                      .forEach(currentIds::add);

=======
            Set<Integer> customNamespaceIds = Arrays.stream(DBLockProvider.Namespace.values())
                    .map(DBLockProvider.Namespace::getId)
                    .collect(Collectors.toSet());
            if (!currentIds.containsAll(customNamespaceIds)) {
>>>>>>> a8fa4ecb
                if (log.isTraceEnabled()) {
                    log.tracef("Initialize Database Lock Table, current locks %s", currentIds);
                }
                executor.execute(new CustomInitializeDatabaseChangeLogLockTableStatement(currentIds));
                database.commit();

                log.debug("Initialized record in the database lock table");
            }

        } catch (DatabaseException de) {
            log.warn("Failed to insert first record to the lock table. Maybe other transaction inserted in the meantime. Retrying...", de);
            if (log.isTraceEnabled()) {
                log.trace(de.getMessage(), de); // Log details at trace level
            }
            database.rollback();
            throw new LockRetryException(de);
        }


        // Keycloak doesn't support Derby, but keep it for sure...
        if (executor.updatesDatabase() && database instanceof DerbyDatabase && ((DerbyDatabase) database).supportsBooleanDataType()) { //check if the changelog table is of an old smallint vs. boolean format
            String lockTable = database.escapeTableName(database.getLiquibaseCatalogName(), database.getLiquibaseSchemaName(), database.getDatabaseChangeLogLockTableName());
            Object obj = executor.queryForObject(new RawSqlStatement("select min(locked) as test from " + lockTable + " fetch first row only"), Object.class);
            if (!(obj instanceof Boolean)) { //wrong type, need to recreate table
                executor.execute(new DropTableStatement(database.getLiquibaseCatalogName(), database.getLiquibaseSchemaName(), database.getDatabaseChangeLogLockTableName(), false));
                executor.execute(new CreateDatabaseChangeLogLockTableStatement());
                executor.execute(new InitializeDatabaseChangeLogLockTableStatement());
            }
        }

    }

    private Set<Integer> currentIdsInDatabaseChangeLogLockTable() throws DatabaseException {
        try {
            Executor executor = Scope.getCurrentScope().getSingleton(ExecutorService.class).getExecutor(LiquibaseConstants.JDBC_EXECUTOR, database);
            String idColumnName = database.escapeColumnName(database.getLiquibaseCatalogName(),
                    database.getLiquibaseSchemaName(),
                    database.getDatabaseChangeLogLockTableName(),
                    "ID");
            String lockTableName = database.escapeTableName(database.getLiquibaseCatalogName(),
                    database.getLiquibaseSchemaName(),
                    database.getDatabaseChangeLogLockTableName());
            SqlStatement sqlStatement = new RawSqlStatement("SELECT " + idColumnName + " FROM " + lockTableName);
            List<Map<String, ?>> rows = executor.queryForList(sqlStatement);
            Set<Integer> ids = rows.stream().map(columnMap -> ((Number) columnMap.get("ID")).intValue()).collect(Collectors.toSet());
            database.commit();
            return ids;
        } catch (UnexpectedLiquibaseException ulie) {
            // It can happen with MariaDB Galera 10.1 that UnexpectedLiquibaseException is rethrown due the DB lock.
            // It is sufficient to just rollback transaction and retry in that case.
            if (ulie.getCause() != null && ulie.getCause() instanceof DatabaseException) {
                throw (DatabaseException) ulie.getCause();
            } else {
                throw ulie;
            }
        }
    }

    @Override
    public void waitForLock() {
        waitForLock(new LockDatabaseChangeLogStatement());
    }

    public void waitForLock(DBLockProvider.Namespace lock) {
        waitForLock(new CustomLockDatabaseChangeLogStatement(lock.getId()));
    }

    private void waitForLock(LockDatabaseChangeLogStatement lockStmt) {
        boolean locked = false;
        long startTime = Time.toMillis(Time.currentTime());
        long timeToGiveUp = startTime + (getChangeLogLockWaitTime());
        boolean nextAttempt = true;

        while (nextAttempt) {
            locked = acquireLock(lockStmt);
            if (!locked) {
                int remainingTime = ((int)(timeToGiveUp / 1000)) - Time.currentTime();
                if (remainingTime > 0) {
                    log.debugf("Will try to acquire log another time. Remaining time: %d seconds", remainingTime);
                } else {
                    nextAttempt = false;
                }
            } else {
                nextAttempt = false;
            }
        }

        if (!locked) {
            int timeout = ((int)(getChangeLogLockWaitTime() / 1000));
            throw new IllegalStateException("Could not acquire change log lock within specified timeout " + timeout + " seconds.  Currently locked by other transaction");
        }
    }

    @Override
    public boolean acquireLock() {
        return acquireLock(new LockDatabaseChangeLogStatement());
    }

    private boolean acquireLock(LockDatabaseChangeLogStatement lockStmt) {
        if (hasChangeLogLock) {
            // We already have a lock
            return true;
        }

        Executor executor = Scope.getCurrentScope().getSingleton(ExecutorService.class).getExecutor(LiquibaseConstants.JDBC_EXECUTOR, database);

        try {
            database.rollback();

            // Ensure table created and lock record inserted
            this.init();
        } catch (DatabaseException de) {
            throw new IllegalStateException("Failed to retrieve lock", de);
        }

        try {
            log.debug("Trying to lock database");
            executor.execute(lockStmt);
            log.debug("Successfully acquired database lock");

            hasChangeLogLock = true;
            database.setCanCacheLiquibaseTableInfo(true);
            return true;

        } catch (DatabaseException de) {
            log.warn("Lock didn't yet acquired. Will possibly retry to acquire lock. Details: " + de.getMessage(), de);
            if (log.isTraceEnabled()) {
                log.debug(de.getMessage(), de);
            }
            return false;
        }
    }


    @Override
    public void releaseLock() {
        try {
            if (hasChangeLogLock) {
                log.debug("Going to release database lock");
                database.commit();
            } else {
                log.warn("Attempt to release lock, which is not owned by current transaction");
            }
        } catch (Exception e) {
            log.error("Database error during release lock", e);
        } finally {
            try {
                hasChangeLogLock = false;
                database.setCanCacheLiquibaseTableInfo(false);
                database.rollback();
            } catch (DatabaseException ignored) {
            }
        }
    }


}<|MERGE_RESOLUTION|>--- conflicted
+++ resolved
@@ -128,22 +128,10 @@
 
         try {
             Set<Integer> currentIds = currentIdsInDatabaseChangeLogLockTable();
-<<<<<<< HEAD
-
-            if (!Arrays.stream(DBLockProvider.Namespace.values())
-                       .map(DBLockProvider.Namespace::getId)
-                       .allMatch(currentIds::contains)) {
-
-                Arrays.stream(DBLockProvider.Namespace.values())
-                      .map(DBLockProvider.Namespace::getId)
-                      .forEach(currentIds::add);
-
-=======
             Set<Integer> customNamespaceIds = Arrays.stream(DBLockProvider.Namespace.values())
                     .map(DBLockProvider.Namespace::getId)
                     .collect(Collectors.toSet());
-            if (!currentIds.containsAll(customNamespaceIds)) {
->>>>>>> a8fa4ecb
+            if (currentIds.addAll(customNamespaceIds)) {
                 if (log.isTraceEnabled()) {
                     log.tracef("Initialize Database Lock Table, current locks %s", currentIds);
                 }
