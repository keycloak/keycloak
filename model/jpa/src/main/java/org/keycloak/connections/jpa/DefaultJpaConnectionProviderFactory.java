/*
 * Copyright 2016 Red Hat, Inc. and/or its affiliates
 * and other contributors as indicated by the @author tags.
 *
 * Licensed under the Apache License, Version 2.0 (the "License");
 * you may not use this file except in compliance with the License.
 * You may obtain a copy of the License at
 *
 * http://www.apache.org/licenses/LICENSE-2.0
 *
 * Unless required by applicable law or agreed to in writing, software
 * distributed under the License is distributed on an "AS IS" BASIS,
 * WITHOUT WARRANTIES OR CONDITIONS OF ANY KIND, either express or implied.
 * See the License for the specific language governing permissions and
 * limitations under the License.
 */

package org.keycloak.connections.jpa;

import java.sql.Connection;
import java.sql.DatabaseMetaData;
import java.sql.DriverManager;
import java.sql.ResultSet;
import java.sql.SQLException;
import java.util.ArrayList;
import java.util.HashMap;
import java.util.LinkedHashMap;
import java.util.List;
import java.util.Map;
import java.util.Set;

import javax.naming.InitialContext;
import javax.persistence.EntityManager;
import javax.persistence.EntityManagerFactory;
import javax.sql.DataSource;

import org.hibernate.ejb.AvailableSettings;
import org.hibernate.jpa.boot.internal.ParsedPersistenceXmlDescriptor;
import org.hibernate.jpa.boot.internal.PersistenceXmlParser;
import org.hibernate.jpa.boot.spi.Bootstrap;
import org.jboss.logging.Logger;
import org.keycloak.Config;
import org.keycloak.connections.jpa.entityprovider.JpaEntityProvider;
import org.keycloak.connections.jpa.entityprovider.ProvidedEntitiesClassLoader;
import org.keycloak.connections.jpa.updater.JpaUpdaterProvider;
import org.keycloak.connections.jpa.util.JpaUtils;
import org.keycloak.models.KeycloakSession;
import org.keycloak.models.KeycloakSessionFactory;
import org.keycloak.provider.ServerInfoAwareProviderFactory;

/**
 * @author <a href="mailto:sthorger@redhat.com">Stian Thorgersen</a>
 */
public class DefaultJpaConnectionProviderFactory implements JpaConnectionProviderFactory, ServerInfoAwareProviderFactory {

    private static final Logger logger = Logger.getLogger(DefaultJpaConnectionProviderFactory.class);

    private volatile EntityManagerFactory emf;

    private Config.Scope config;
    
    private Map<String,String> operationalInfo;

    @Override
    public JpaConnectionProvider create(KeycloakSession session) {
        lazyInit(session);

        EntityManager em = emf.createEntityManager();
        em = PersistenceExceptionConverter.create(em);
        session.getTransaction().enlist(new JpaKeycloakTransaction(em));
        return new DefaultJpaConnectionProvider(em);
    }

    @Override
    public void close() {
        if (emf != null) {
            emf.close();
        }
    }

    @Override
    public String getId() {
        return "default";
    }

    @Override
    public void init(Config.Scope config) {
        this.config = config;
    }

    @Override
    public void postInit(KeycloakSessionFactory factory) {

    }

    private void lazyInit(KeycloakSession session) {
        if (emf == null) {
            synchronized (this) {
                if (emf == null) {
                    logger.debug("Initializing JPA connections");

                    Connection connection = null;

                    String databaseSchema = config.get("databaseSchema");

                    Map<String, Object> properties = new HashMap<String, Object>();

                    String unitName = "keycloak-default";

                    String dataSource = config.get("dataSource");
                    if (dataSource != null) {
                        if (config.getBoolean("jta", false)) {
                            properties.put(AvailableSettings.JTA_DATASOURCE, dataSource);
                        } else {
                            properties.put(AvailableSettings.NON_JTA_DATASOURCE, dataSource);
                        }
                    } else {
                        properties.put(AvailableSettings.JDBC_URL, config.get("url"));
                        properties.put(AvailableSettings.JDBC_DRIVER, config.get("driver"));

                        String user = config.get("user");
                        if (user != null) {
                            properties.put(AvailableSettings.JDBC_USER, user);
                        }
                        String password = config.get("password");
                        if (password != null) {
                            properties.put(AvailableSettings.JDBC_PASSWORD, password);
                        }
                    }

                    String schema = getSchema();
                    if (schema != null) {
                        properties.put(JpaUtils.HIBERNATE_DEFAULT_SCHEMA, schema);
                    }

                    if (databaseSchema != null) {
                        if (databaseSchema.equals("development-update")) {
                            properties.put("hibernate.hbm2ddl.auto", "update");
                            databaseSchema = null;
                        } else if (databaseSchema.equals("development-validate")) {
                            properties.put("hibernate.hbm2ddl.auto", "validate");
                            databaseSchema = null;
                        }
                    }

                    properties.put("hibernate.show_sql", config.getBoolean("showSql", false));
                    properties.put("hibernate.format_sql", config.getBoolean("formatSql", true));

                    connection = getConnection();
                    try{ 
	                    prepareOperationalInfo(connection);

                        String driverDialect = detectDialect(connection);
                        if (driverDialect != null) {
                            properties.put("hibernate.dialect", driverDialect);
                        }
	                    
	                    if (databaseSchema != null) {
	                        logger.trace("Updating database");
	
	                        JpaUpdaterProvider updater = session.getProvider(JpaUpdaterProvider.class);
	                        if (updater == null) {
	                            throw new RuntimeException("Can't update database: JPA updater provider not found");
	                        }
	
	                        if (databaseSchema.equals("update")) {
	                            String currentVersion = null;
	                            try {
	                                ResultSet resultSet = connection.createStatement().executeQuery(updater.getCurrentVersionSql(schema));
	                                if (resultSet.next()) {
	                                    currentVersion = resultSet.getString(1);
	                                }
	                            } catch (SQLException e) {
	                            }
	
	                            if (currentVersion == null || !JpaUpdaterProvider.LAST_VERSION.equals(currentVersion)) {
	                                updater.update(connection, schema);
	                            } else {
	                                logger.debug("Database is up to date");
	                            }
	                        } else if (databaseSchema.equals("validate")) {
	                            updater.validate(connection, schema);
	                        } else {
	                            throw new RuntimeException("Invalid value for databaseSchema: " + databaseSchema);
	                        }
	
	                        logger.trace("Database update completed");
	                    }
	
	                    logger.trace("Creating EntityManagerFactory");
                        emf = createEntityManagerFactory(session, unitName, properties);
	                    logger.trace("EntityManagerFactory created");

                    } catch (Exception e) {
                        // Safe rollback
                        if (connection != null) {
                            try {
                                connection.rollback();
                            } catch (SQLException e2) {
                                logger.warn("Can't rollback connection", e2);
                            }
                        }

                        throw e;
                    } finally {
	                    // Close after creating EntityManagerFactory to prevent in-mem databases from closing
	                    if (connection != null) {
	                        try {
	                            connection.close();
	                        } catch (SQLException e) {
	                            logger.warn("Can't close connection", e);
	                        }
	                    }
                    }
                }
            }
        }
    }
<<<<<<< HEAD
    
    /**
     * Create the entity manager factory. Typically, this would be done with:
     * 
     * <pre>
     * Persistence.createEntityManagerFactory(unitName, properties)
     * </pre>
     * 
     * But since we'd like to add extra entities to the entity manager besides the ones in the persistence.xml, we'll split this
     * process into separate steps. See comments in the code for details.
     * 
     * @param session the keycloak session
     * @param unitName the name of the persistence unit
     * @param properties entity manager properties
     * @return the created entity manager factory
     */
    private EntityManagerFactory createEntityManagerFactory(KeycloakSession session, String unitName,
            Map<String, Object> properties) {
        // Let Hibernate find all the available persistence units on the classpath.
        List<ParsedPersistenceXmlDescriptor> persistenceUnits = PersistenceXmlParser.locatePersistenceUnits(properties);
        for (ParsedPersistenceXmlDescriptor persistenceUnit : persistenceUnits) {
            // We should find a match on the persistence unit name.
            if (persistenceUnit.getName().equals(unitName)) {
                List<Class<?>> providedEntities = getProvidedEntities(session);
                for (Class<?> entityClass : providedEntities) {
                    // Add all extra entity classes to the persistence unit.
                    persistenceUnit.addClasses(entityClass.getName());
                }
                // Now build the entity manager factory, supplying a custom classloader, so Hibernate will be able
                // to find and load the extra provided entities.
                return Bootstrap.getEntityManagerFactoryBuilder(persistenceUnit, properties,
                        new ProvidedEntitiesClassLoader(providedEntities)).build();
            }
        }
        // Should never happen in normal Keycloak deployment or runtime since persistence.xml is part of the same project.
        throw new IllegalStateException("Keycloak persistence unit '" + unitName + "' not found on classpath.");
    }

    /**
     * Get a list of all provided entities by looping over all configured entity providers.
     * 
     * @param session the keycloak session
     * @return a list of all provided entities (can be an empty list)
     */
    private List<Class<?>> getProvidedEntities(KeycloakSession session) {
        List<Class<?>> providedEntityClasses = new ArrayList<>();
        // Get all configured entity providers.
        Set<JpaEntityProvider> entityProviders = session.getAllProviders(JpaEntityProvider.class);
        // For every provider, add all entity classes to the list.
        for (JpaEntityProvider entityProvider : entityProviders) {
            providedEntityClasses.addAll(entityProvider.getEntities());
        }
        return providedEntityClasses;
    }
=======
>>>>>>> 973619d7

    protected void prepareOperationalInfo(Connection connection) {
  		try {
  			operationalInfo = new LinkedHashMap<>();
  			DatabaseMetaData md = connection.getMetaData();
  			operationalInfo.put("databaseUrl",md.getURL());
  			operationalInfo.put("databaseUser", md.getUserName());
  			operationalInfo.put("databaseProduct", md.getDatabaseProductName() + " " + md.getDatabaseProductVersion());
  			operationalInfo.put("databaseDriver", md.getDriverName() + " " + md.getDriverVersion());

            logger.debugf("Database info: %s", operationalInfo.toString());
  		} catch (SQLException e) {
  			logger.warn("Unable to prepare operational info due database exception: " + e.getMessage());
  		}
  	}


    protected String detectDialect(Connection connection) {
        String driverDialect = config.get("driverDialect");
        if (driverDialect != null && driverDialect.length() > 0) {
            return driverDialect;
        } else {
            try {
                String dbProductName = connection.getMetaData().getDatabaseProductName();
                String dbProductVersion = connection.getMetaData().getDatabaseProductVersion();

                // For MSSQL2014, we may need to fix the autodetected dialect by hibernate
                if (dbProductName.equals("Microsoft SQL Server")) {
                    String topVersionStr = dbProductVersion.split("\\.")[0];
                    boolean shouldSet2012Dialect = true;
                    try {
                        int topVersion = Integer.parseInt(topVersionStr);
                        if (topVersion < 12) {
                            shouldSet2012Dialect = false;
                        }
                    } catch (NumberFormatException nfe) {
                    }
                    if (shouldSet2012Dialect) {
                        String sql2012Dialect = "org.hibernate.dialect.SQLServer2012Dialect";
                        logger.debugf("Manually override hibernate dialect to %s", sql2012Dialect);
                        return sql2012Dialect;
                    }
                }
            } catch (SQLException e) {
                logger.warnf("Unable to detect hibernate dialect due database exception : %s", e.getMessage());
            }

            return null;
        }
    }


    @Override
    public Connection getConnection() {
        try {
            String dataSourceLookup = config.get("dataSource");
            if (dataSourceLookup != null) {
                DataSource dataSource = (DataSource) new InitialContext().lookup(dataSourceLookup);
                return dataSource.getConnection();
            } else {
                Class.forName(config.get("driver"));
                return DriverManager.getConnection(config.get("url"), config.get("user"), config.get("password"));
            }
        } catch (Exception e) {
            throw new RuntimeException("Failed to connect to database", e);
        }
    }

    @Override
    public String getSchema() {
        return config.get("schema");
    }
    
    @Override
  	public Map<String,String> getOperationalInfo() {
  		return operationalInfo;
  	}

}<|MERGE_RESOLUTION|>--- conflicted
+++ resolved
@@ -216,7 +216,6 @@
             }
         }
     }
-<<<<<<< HEAD
     
     /**
      * Create the entity manager factory. Typically, this would be done with:
@@ -271,8 +270,6 @@
         }
         return providedEntityClasses;
     }
-=======
->>>>>>> 973619d7
 
     protected void prepareOperationalInfo(Connection connection) {
   		try {
