/*
 * Copyright 2016 Red Hat, Inc. and/or its affiliates
 * and other contributors as indicated by the @author tags.
 *
 * Licensed under the Apache License, Version 2.0 (the "License");
 * you may not use this file except in compliance with the License.
 * You may obtain a copy of the License at
 *
 * http://www.apache.org/licenses/LICENSE-2.0
 *
 * Unless required by applicable law or agreed to in writing, software
 * distributed under the License is distributed on an "AS IS" BASIS,
 * WITHOUT WARRANTIES OR CONDITIONS OF ANY KIND, either express or implied.
 * See the License for the specific language governing permissions and
 * limitations under the License.
 */

package org.keycloak.connections.jpa.updater.liquibase;

import liquibase.Contexts;
import liquibase.Liquibase;
import liquibase.changelog.ChangeSet;
import liquibase.changelog.RanChangeSet;
import org.jboss.logging.Logger;
import org.keycloak.connections.jpa.updater.JpaUpdaterProvider;
import org.keycloak.connections.jpa.updater.liquibase.conn.LiquibaseConnectionProvider;
import org.keycloak.models.KeycloakSession;

import java.sql.Connection;
import java.sql.SQLException;
import java.sql.Statement;
import java.util.List;

/**
 * @author <a href="mailto:sthorger@redhat.com">Stian Thorgersen</a>
 */
public class LiquibaseJpaUpdaterProvider implements JpaUpdaterProvider {

    private static final Logger logger = Logger.getLogger(LiquibaseJpaUpdaterProvider.class);

    public static final String CHANGELOG = "META-INF/jpa-changelog-master.xml";
    public static final String DB2_CHANGELOG = "META-INF/db2-jpa-changelog-master.xml";

    private final KeycloakSession session;

    public LiquibaseJpaUpdaterProvider(KeycloakSession session) {
        this.session = session;
    }

    @Override
    public String getCurrentVersionSql(String defaultSchema) {
        return "SELECT ID from " + getTable("DATABASECHANGELOG", defaultSchema) + " ORDER BY DATEEXECUTED DESC LIMIT 1";
    }

    @Override
    public void update(Connection connection, String defaultSchema) {
        logger.debug("Starting database update");

        // Need ThreadLocal as liquibase doesn't seem to have API to inject custom objects into tasks
        ThreadLocalSessionContext.setCurrentSession(session);

        try {
            Liquibase liquibase = getLiquibase(connection, defaultSchema);

            List<ChangeSet> changeSets = liquibase.listUnrunChangeSets((Contexts) null);
            if (!changeSets.isEmpty()) {
                if (changeSets.get(0).getId().equals(FIRST_VERSION)) {
                    Statement statement = connection.createStatement();
                    try {
                        statement.executeQuery("SELECT id FROM " + getTable("REALM", defaultSchema));

                        logger.infov("Updating database from {0} to {1}", FIRST_VERSION, changeSets.get(changeSets.size() - 1).getId());
                        liquibase.markNextChangeSetRan(null);
                    } catch (SQLException e) {
                        logger.info("Initializing database schema");
                    }
                } else {
                    if (logger.isDebugEnabled()) {
                        List<RanChangeSet> ranChangeSets = liquibase.getDatabase().getRanChangeSetList();
                        logger.debugv("Updating database from {0} to {1}", ranChangeSets.get(ranChangeSets.size() - 1).getId(), changeSets.get(changeSets.size() - 1).getId());
                    } else {
                        logger.infov("Updating database");
                    }
                }

                liquibase.update((Contexts) null);
            }
        } catch (Exception e) {
            throw new RuntimeException("Failed to update database", e);
        } finally {
            ThreadLocalSessionContext.removeCurrentSession();
        }

        logger.debug("Completed database update");
    }

    @Override
    public void validate(Connection connection, String defaultSchema) {
        try {
            Liquibase liquibase = getLiquibase(connection, defaultSchema);

            liquibase.validate();
        } catch (Exception e) {
            throw new RuntimeException("Failed to validate database", e);
        }
    }

    private Liquibase getLiquibase(Connection connection, String defaultSchema) throws Exception {
<<<<<<< HEAD
        ServiceLocator sl = ServiceLocator.getInstance();

        if (!System.getProperties().containsKey("liquibase.scan.packages")) {
            if (sl.getPackages().remove("liquibase.core")) {
                sl.addPackageToScan("liquibase.core.xml");
            }

            if (sl.getPackages().remove("liquibase.parser")) {
                sl.addPackageToScan("liquibase.parser.core.xml");
            }

            if (sl.getPackages().remove("liquibase.serializer")) {
                sl.addPackageToScan("liquibase.serializer.core.xml");
            }

            sl.getPackages().remove("liquibase.ext");
            sl.getPackages().remove("liquibase.sdk");
        }

        LogFactory.setInstance(new LogWrapper());

        // Adding PostgresPlus support to liquibase
        DatabaseFactory.getInstance().register(new PostgresPlusDatabase());

        Database database = DatabaseFactory.getInstance().findCorrectDatabaseImplementation(new JdbcConnection(connection));
        if (defaultSchema != null) {
            database.setDefaultSchemaName(defaultSchema);
        }

        String changelog = (database instanceof DB2Database) ? DB2_CHANGELOG : CHANGELOG;
        logger.debugf("Using changelog file: %s", changelog);
        return new Liquibase(getChangelogLocation(), new ClassLoaderResourceAccessor(getClass().getClassLoader()), database);
    }

    /**
     * Get the changelog file location, that should be used as input for Liquibase.
     * This logic is split into a separate protected method, to allow for easy extends + override when customizing.
     * 
     * @return the liquibase changelog location
     */
    protected String getChangelogLocation() {
        return CHANGELOG;
=======
        LiquibaseConnectionProvider liquibaseProvider = session.getProvider(LiquibaseConnectionProvider.class);
        return liquibaseProvider.getLiquibase(connection, defaultSchema);
>>>>>>> 973619d7
    }

    @Override
    public void close() {
    }

    public static String getTable(String table, String defaultSchema) {
        return defaultSchema != null ? defaultSchema + "." + table : table;
    }

}<|MERGE_RESOLUTION|>--- conflicted
+++ resolved
@@ -106,53 +106,8 @@
     }
 
     private Liquibase getLiquibase(Connection connection, String defaultSchema) throws Exception {
-<<<<<<< HEAD
-        ServiceLocator sl = ServiceLocator.getInstance();
-
-        if (!System.getProperties().containsKey("liquibase.scan.packages")) {
-            if (sl.getPackages().remove("liquibase.core")) {
-                sl.addPackageToScan("liquibase.core.xml");
-            }
-
-            if (sl.getPackages().remove("liquibase.parser")) {
-                sl.addPackageToScan("liquibase.parser.core.xml");
-            }
-
-            if (sl.getPackages().remove("liquibase.serializer")) {
-                sl.addPackageToScan("liquibase.serializer.core.xml");
-            }
-
-            sl.getPackages().remove("liquibase.ext");
-            sl.getPackages().remove("liquibase.sdk");
-        }
-
-        LogFactory.setInstance(new LogWrapper());
-
-        // Adding PostgresPlus support to liquibase
-        DatabaseFactory.getInstance().register(new PostgresPlusDatabase());
-
-        Database database = DatabaseFactory.getInstance().findCorrectDatabaseImplementation(new JdbcConnection(connection));
-        if (defaultSchema != null) {
-            database.setDefaultSchemaName(defaultSchema);
-        }
-
-        String changelog = (database instanceof DB2Database) ? DB2_CHANGELOG : CHANGELOG;
-        logger.debugf("Using changelog file: %s", changelog);
-        return new Liquibase(getChangelogLocation(), new ClassLoaderResourceAccessor(getClass().getClassLoader()), database);
-    }
-
-    /**
-     * Get the changelog file location, that should be used as input for Liquibase.
-     * This logic is split into a separate protected method, to allow for easy extends + override when customizing.
-     * 
-     * @return the liquibase changelog location
-     */
-    protected String getChangelogLocation() {
-        return CHANGELOG;
-=======
         LiquibaseConnectionProvider liquibaseProvider = session.getProvider(LiquibaseConnectionProvider.class);
         return liquibaseProvider.getLiquibase(connection, defaultSchema);
->>>>>>> 973619d7
     }
 
     @Override
