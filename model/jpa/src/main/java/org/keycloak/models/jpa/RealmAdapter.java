--- conflicted
+++ resolved
@@ -1,1453 +1,1262 @@
-package org.keycloak.models.jpa;
-
-import org.keycloak.enums.SslRequired;
-import org.keycloak.models.ApplicationModel;
-import org.keycloak.models.ClientModel;
-import org.keycloak.models.IdentityProviderModel;
-import org.keycloak.models.KeycloakSession;
-import org.keycloak.models.OAuthClientModel;
-import org.keycloak.models.PasswordPolicy;
-import org.keycloak.models.RealmModel;
-import org.keycloak.models.RequiredCredentialModel;
-import org.keycloak.models.RoleModel;
-import org.keycloak.models.UserFederationProviderModel;
-import org.keycloak.models.jpa.entities.ApplicationEntity;
-import org.keycloak.models.jpa.entities.IdentityProviderEntity;
-import org.keycloak.models.jpa.entities.OAuthClientEntity;
-import org.keycloak.models.jpa.entities.RealmAttributeEntity;
-import org.keycloak.models.jpa.entities.RealmEntity;
-import org.keycloak.models.jpa.entities.RequiredCredentialEntity;
-import org.keycloak.models.jpa.entities.RoleEntity;
-import org.keycloak.models.jpa.entities.UserFederationProviderEntity;
-import org.keycloak.models.utils.KeycloakModelUtils;
-
-import javax.persistence.EntityManager;
-import javax.persistence.TypedQuery;
-import java.security.Key;
-import java.security.PrivateKey;
-import java.security.PublicKey;
-import java.security.cert.X509Certificate;
-import java.util.ArrayList;
-import java.util.Collection;
-import java.util.Collections;
-import java.util.Comparator;
-import java.util.HashMap;
-import java.util.HashSet;
-import java.util.Iterator;
-import java.util.LinkedList;
-import java.util.List;
-import java.util.Map;
-import java.util.Set;
-
-/**
- * @author <a href="mailto:bill@burkecentral.com">Bill Burke</a>
- * @version $Revision: 1 $
- */
-public class RealmAdapter implements RealmModel {
-    protected RealmEntity realm;
-    protected EntityManager em;
-    protected volatile transient PublicKey publicKey;
-    protected volatile transient PrivateKey privateKey;
-    protected volatile transient X509Certificate certificate;
-    protected volatile transient Key codeSecretKey;
-    protected KeycloakSession session;
-    private PasswordPolicy passwordPolicy;
-
-    public RealmAdapter(KeycloakSession session, EntityManager em, RealmEntity realm) {
-        this.session = session;
-        this.em = em;
-        this.realm = realm;
-    }
-
-    public RealmEntity getEntity() {
-        return realm;
-    }
-
-    @Override
-    public String getId() {
-        return realm.getId();
-    }
-
-    @Override
-    public String getName() {
-        return realm.getName();
-    }
-
-    @Override
-    public void setName(String name) {
-        realm.setName(name);
-        em.flush();
-    }
-
-    @Override
-    public boolean isEnabled() {
-        return realm.isEnabled();
-    }
-
-    @Override
-    public void setEnabled(boolean enabled) {
-        realm.setEnabled(enabled);
-        em.flush();
-    }
-
-    @Override
-    public SslRequired getSslRequired() {
-        return realm.getSslRequired() != null ? SslRequired.valueOf(realm.getSslRequired()) : null;
-    }
-
-    @Override
-    public void setSslRequired(SslRequired sslRequired) {
-        realm.setSslRequired(sslRequired.name());
-        em.flush();
-    }
-
-    @Override
-    public boolean isPasswordCredentialGrantAllowed() {
-        return realm.isPasswordCredentialGrantAllowed();
-    }
-
-    @Override
-    public void setPasswordCredentialGrantAllowed(boolean passwordCredentialGrantAllowed) {
-        realm.setPasswordCredentialGrantAllowed(passwordCredentialGrantAllowed);
-        em.flush();
-    }
-
-    @Override
-    public boolean isRegistrationAllowed() {
-        return realm.isRegistrationAllowed();
-    }
-
-    @Override
-    public void setRegistrationAllowed(boolean registrationAllowed) {
-        realm.setRegistrationAllowed(registrationAllowed);
-        em.flush();
-    }
-
-    @Override
-    public boolean isRememberMe() {
-        return realm.isRememberMe();
-    }
-
-    @Override
-    public void setRememberMe(boolean rememberMe) {
-        realm.setRememberMe(rememberMe);
-        em.flush();
-    }
-
-    public void setAttribute(String name, String value) {
-        for (RealmAttributeEntity attr : realm.getAttributes()) {
-            if (attr.getName().equals(name)) {
-                attr.setValue(value);
-                return;
-            }
-        }
-        RealmAttributeEntity attr = new RealmAttributeEntity();
-        attr.setName(name);
-        attr.setValue(value);
-        attr.setRealm(realm);
-        em.persist(attr);
-        realm.getAttributes().add(attr);
-    }
-
-    public void setAttribute(String name, Boolean value) {
-        setAttribute(name, value.toString());
-    }
-
-    public void setAttribute(String name, Integer value) {
-        setAttribute(name, value.toString());
-    }
-
-    public void setAttribute(String name, Long value) {
-        setAttribute(name, value.toString());
-    }
-
-    public void removeAttribute(String name) {
-        Iterator<RealmAttributeEntity> it = realm.getAttributes().iterator();
-        while (it.hasNext()) {
-            RealmAttributeEntity attr = it.next();
-            if (attr.getName().equals(name)) {
-                it.remove();
-                em.remove(attr);
-            }
-        }
-    }
-
-    public String getAttribute(String name) {
-        for (RealmAttributeEntity attr : realm.getAttributes()) {
-            if (attr.getName().equals(name)) {
-                return attr.getValue();
-            }
-        }
-        return null;
-    }
-
-    public Integer getAttribute(String name, Integer defaultValue) {
-        String v = getAttribute(name);
-        return v != null ? Integer.parseInt(v) : defaultValue;
-
-    }
-
-    public Long getAttribute(String name, Long defaultValue) {
-        String v = getAttribute(name);
-        return v != null ? Long.parseLong(v) : defaultValue;
-
-    }
-
-    public Boolean getAttribute(String name, Boolean defaultValue) {
-        String v = getAttribute(name);
-        return v != null ? Boolean.parseBoolean(v) : defaultValue;
-
-    }
-
-    public Map<String, String> getAttributes() {
-        // should always return a copy
-        Map<String, String> result = new HashMap<String, String>();
-        for (RealmAttributeEntity attr : realm.getAttributes()) {
-            result.put(attr.getName(), attr.getValue());
-        }
-        return result;
-    }
-    @Override
-    public boolean isBruteForceProtected() {
-        return getAttribute("bruteForceProtected", false);
-    }
-
-    @Override
-    public void setBruteForceProtected(boolean value) {
-        setAttribute("bruteForceProtected", value);
-    }
-
-    @Override
-    public int getMaxFailureWaitSeconds() {
-        return getAttribute("maxFailureWaitSeconds", 0);
-    }
-
-    @Override
-    public void setMaxFailureWaitSeconds(int val) {
-        setAttribute("maxFailureWaitSeconds", val);
-    }
-
-    @Override
-    public int getWaitIncrementSeconds() {
-        return getAttribute("waitIncrementSeconds", 0);
-    }
-
-    @Override
-    public void setWaitIncrementSeconds(int val) {
-        setAttribute("waitIncrementSeconds", val);
-    }
-
-    @Override
-    public long getQuickLoginCheckMilliSeconds() {
-        return getAttribute("quickLoginCheckMilliSeconds", 0l);
-    }
-
-    @Override
-    public void setQuickLoginCheckMilliSeconds(long val) {
-        setAttribute("quickLoginCheckMilliSeconds", val);
-    }
-
-    @Override
-    public int getMinimumQuickLoginWaitSeconds() {
-        return getAttribute("minimumQuickLoginWaitSeconds", 0);
-    }
-
-    @Override
-    public void setMinimumQuickLoginWaitSeconds(int val) {
-        setAttribute("minimumQuickLoginWaitSeconds", val);
-    }
-
-    @Override
-    public int getMaxDeltaTimeSeconds() {
-        return getAttribute("maxDeltaTimeSeconds", 0);
-    }
-
-    @Override
-    public void setMaxDeltaTimeSeconds(int val) {
-        setAttribute("maxDeltaTimeSeconds", val);
-    }
-
-    @Override
-    public int getFailureFactor() {
-        return getAttribute("failureFactor", 0);
-    }
-
-    @Override
-    public void setFailureFactor(int failureFactor) {
-        setAttribute("failureFactor", failureFactor);
-    }
-
-    @Override
-    public boolean isVerifyEmail() {
-        return realm.isVerifyEmail();
-    }
-
-    @Override
-    public void setVerifyEmail(boolean verifyEmail) {
-        realm.setVerifyEmail(verifyEmail);
-        em.flush();
-    }
-
-    @Override
-    public boolean isResetPasswordAllowed() {
-        return realm.isResetPasswordAllowed();
-    }
-
-    @Override
-    public void setResetPasswordAllowed(boolean resetPasswordAllowed) {
-        realm.setResetPasswordAllowed(resetPasswordAllowed);
-        em.flush();
-    }
-
-    @Override
-    public int getNotBefore() {
-        return realm.getNotBefore();
-    }
-
-    @Override
-    public void setNotBefore(int notBefore) {
-        realm.setNotBefore(notBefore);
-    }
-
-    @Override
-    public int getAccessTokenLifespan() {
-        return realm.getAccessTokenLifespan();
-    }
-
-    @Override
-    public void setAccessTokenLifespan(int tokenLifespan) {
-        realm.setAccessTokenLifespan(tokenLifespan);
-        em.flush();
-    }
-
-    @Override
-    public int getSsoSessionIdleTimeout() {
-        return realm.getSsoSessionIdleTimeout();
-    }
-
-    @Override
-    public void setSsoSessionIdleTimeout(int seconds) {
-        realm.setSsoSessionIdleTimeout(seconds);
-    }
-
-    @Override
-    public int getSsoSessionMaxLifespan() {
-        return realm.getSsoSessionMaxLifespan();
-    }
-
-    @Override
-    public void setSsoSessionMaxLifespan(int seconds) {
-        realm.setSsoSessionMaxLifespan(seconds);
-    }
-
-    @Override
-    public int getAccessCodeLifespan() {
-        return realm.getAccessCodeLifespan();
-    }
-
-    @Override
-    public void setAccessCodeLifespan(int accessCodeLifespan) {
-        realm.setAccessCodeLifespan(accessCodeLifespan);
-        em.flush();
-    }
-
-    @Override
-    public int getAccessCodeLifespanUserAction() {
-        return realm.getAccessCodeLifespanUserAction();
-    }
-
-    @Override
-    public void setAccessCodeLifespanUserAction(int accessCodeLifespanUserAction) {
-        realm.setAccessCodeLifespanUserAction(accessCodeLifespanUserAction);
-        em.flush();
-    }
-
-    @Override
-    public int getAccessCodeLifespanLogin() {
-        return realm.getAccessCodeLifespanLogin();
-    }
-
-    @Override
-    public void setAccessCodeLifespanLogin(int accessCodeLifespanLogin) {
-        realm.setAccessCodeLifespanLogin(accessCodeLifespanLogin);
-        em.flush();
-    }
-
-    @Override
-    public String getPublicKeyPem() {
-        return realm.getPublicKeyPem();
-    }
-
-    @Override
-    public void setPublicKeyPem(String publicKeyPem) {
-        realm.setPublicKeyPem(publicKeyPem);
-        em.flush();
-    }
-
-    @Override
-    public X509Certificate getCertificate() {
-        if (certificate != null) return certificate;
-        certificate = KeycloakModelUtils.getCertificate(getCertificatePem());
-        return certificate;
-    }
-
-    @Override
-    public void setCertificate(X509Certificate certificate) {
-        this.certificate = certificate;
-        String certificatePem = KeycloakModelUtils.getPemFromCertificate(certificate);
-        setCertificatePem(certificatePem);
-
-    }
-
-    @Override
-    public String getCertificatePem() {
-        return realm.getCertificatePem();
-    }
-
-    @Override
-    public void setCertificatePem(String certificate) {
-        realm.setCertificatePem(certificate);
-
-    }
-
-    @Override
-    public String getPrivateKeyPem() {
-        return realm.getPrivateKeyPem();
-    }
-
-    @Override
-    public void setPrivateKeyPem(String privateKeyPem) {
-        realm.setPrivateKeyPem(privateKeyPem);
-        em.flush();
-    }
-
-    @Override
-    public PublicKey getPublicKey() {
-        if (publicKey != null) return publicKey;
-        publicKey = KeycloakModelUtils.getPublicKey(getPublicKeyPem());
-        return publicKey;
-    }
-
-    @Override
-    public void setPublicKey(PublicKey publicKey) {
-        this.publicKey = publicKey;
-        String publicKeyPem = KeycloakModelUtils.getPemFromKey(publicKey);
-        setPublicKeyPem(publicKeyPem);
-    }
-
-    @Override
-    public PrivateKey getPrivateKey() {
-        if (privateKey != null) return privateKey;
-        privateKey = KeycloakModelUtils.getPrivateKey(getPrivateKeyPem());
-        return privateKey;
-    }
-
-    @Override
-    public void setPrivateKey(PrivateKey privateKey) {
-        this.privateKey = privateKey;
-        String privateKeyPem = KeycloakModelUtils.getPemFromKey(privateKey);
-        setPrivateKeyPem(privateKeyPem);
-    }
-
-    @Override
-    public String getCodeSecret() {
-        return realm.getCodeSecret();
-    }
-
-    @Override
-    public Key getCodeSecretKey() {
-        if (codeSecretKey == null) {
-            codeSecretKey = KeycloakModelUtils.getSecretKey(getCodeSecret());
-        }
-        return codeSecretKey;
-    }
-
-    @Override
-    public void setCodeSecret(String codeSecret) {
-        realm.setCodeSecret(codeSecret);
-    }
-
-    protected RequiredCredentialModel initRequiredCredentialModel(String type) {
-        RequiredCredentialModel model = RequiredCredentialModel.BUILT_IN.get(type);
-        if (model == null) {
-            throw new RuntimeException("Unknown credential type " + type);
-        }
-        return model;
-    }
-
-    @Override
-    public void addRequiredCredential(String type) {
-        RequiredCredentialModel model = initRequiredCredentialModel(type);
-        addRequiredCredential(model);
-        em.flush();
-    }
-
-    public void addRequiredCredential(RequiredCredentialModel model) {
-        RequiredCredentialEntity entity = new RequiredCredentialEntity();
-        entity.setRealm(realm);
-        entity.setInput(model.isInput());
-        entity.setSecret(model.isSecret());
-        entity.setType(model.getType());
-        entity.setFormLabel(model.getFormLabel());
-        em.persist(entity);
-        realm.getRequiredCredentials().add(entity);
-        em.flush();
-    }
-
-    @Override
-    public void updateRequiredCredentials(Set<String> creds) {
-        Collection<RequiredCredentialEntity> relationships = realm.getRequiredCredentials();
-        if (relationships == null) relationships = new ArrayList<RequiredCredentialEntity>();
-
-        Set<String> already = new HashSet<String>();
-        List<RequiredCredentialEntity> remove = new ArrayList<RequiredCredentialEntity>();
-        for (RequiredCredentialEntity rel : relationships) {
-            if (!creds.contains(rel.getType())) {
-                remove.add(rel);
-            } else {
-                already.add(rel.getType());
-            }
-        }
-        for (RequiredCredentialEntity entity : remove) {
-            relationships.remove(entity);
-            em.remove(entity);
-        }
-        for (String cred : creds) {
-            if (!already.contains(cred)) {
-                addRequiredCredential(cred);
-            }
-        }
-        em.flush();
-    }
-
-
-    @Override
-    public List<RequiredCredentialModel> getRequiredCredentials() {
-        List<RequiredCredentialModel> requiredCredentialModels = new ArrayList<RequiredCredentialModel>();
-        Collection<RequiredCredentialEntity> entities = realm.getRequiredCredentials();
-        if (entities == null) return requiredCredentialModels;
-        for (RequiredCredentialEntity entity : entities) {
-            RequiredCredentialModel model = new RequiredCredentialModel();
-            model.setFormLabel(entity.getFormLabel());
-            model.setType(entity.getType());
-            model.setSecret(entity.isSecret());
-            model.setInput(entity.isInput());
-            requiredCredentialModels.add(model);
-        }
-        return requiredCredentialModels;  //To change body of implemented methods use File | Settings | File Templates.
-    }
-
-
-    @Override
-    public List<String> getDefaultRoles() {
-        Collection<RoleEntity> entities = realm.getDefaultRoles();
-        List<String> roles = new ArrayList<String>();
-        if (entities == null) return roles;
-        for (RoleEntity entity : entities) {
-            roles.add(entity.getName());
-        }
-        return roles;
-    }
-
-    @Override
-    public void addDefaultRole(String name) {
-        RoleModel role = getRole(name);
-        if (role == null) {
-            role = addRole(name);
-        }
-        Collection<RoleEntity> entities = realm.getDefaultRoles();
-        for (RoleEntity entity : entities) {
-            if (entity.getId().equals(role.getId())) {
-                return;
-            }
-        }
-        RoleEntity roleEntity = RoleAdapter.toRoleEntity(role, em);
-        entities.add(roleEntity);
-        em.flush();
-    }
-
-    public static boolean contains(String str, String[] array) {
-        for (String s : array) {
-            if (str.equals(s)) return true;
-        }
-        return false;
-    }
-
-    @Override
-    public void updateDefaultRoles(String[] defaultRoles) {
-        Collection<RoleEntity> entities = realm.getDefaultRoles();
-        Set<String> already = new HashSet<String>();
-        List<RoleEntity> remove = new ArrayList<RoleEntity>();
-        for (RoleEntity rel : entities) {
-            if (!contains(rel.getName(), defaultRoles)) {
-                remove.add(rel);
-            } else {
-                already.add(rel.getName());
-            }
-        }
-        for (RoleEntity entity : remove) {
-            entities.remove(entity);
-        }
-        em.flush();
-        for (String roleName : defaultRoles) {
-            if (!already.contains(roleName)) {
-                addDefaultRole(roleName);
-            }
-        }
-        em.flush();
-    }
-
-    @Override
-    public ClientModel findClient(String clientId) {
-        ClientModel model = getApplicationByName(clientId);
-        if (model != null) return model;
-        return getOAuthClient(clientId);
-    }
-
-    @Override
-    public ClientModel findClientById(String id) {
-        ClientModel model = getApplicationById(id);
-        if (model != null) return model;
-        return getOAuthClientById(id);
-    }
-
-    @Override
-    public Map<String, ApplicationModel> getApplicationNameMap() {
-        Map<String, ApplicationModel> map = new HashMap<String, ApplicationModel>();
-        for (ApplicationModel app : getApplications()) {
-            map.put(app.getName(), app);
-        }
-        return map;  //To change body of implemented methods use File | Settings | File Templates.
-    }
-
-    @Override
-    public List<ApplicationModel> getApplications() {
-        List<ApplicationModel> list = new ArrayList<ApplicationModel>();
-        if (realm.getApplications() == null) return list;
-        for (ApplicationEntity entity : realm.getApplications()) {
-            list.add(new ApplicationAdapter(this, em, session, entity));
-        }
-        return list;
-    }
-
-    @Override
-    public ApplicationModel addApplication(String name) {
-        return this.addApplication(KeycloakModelUtils.generateId(), name);
-    }
-
-    @Override
-    public ApplicationModel addApplication(String id, String name) {
-        ApplicationEntity applicationData = new ApplicationEntity();
-        applicationData.setId(id);
-        applicationData.setName(name);
-        applicationData.setEnabled(true);
-        applicationData.setRealm(realm);
-        realm.getApplications().add(applicationData);
-        em.persist(applicationData);
-        em.flush();
-        final ApplicationModel resource = new ApplicationAdapter(this, em, session, applicationData);
-        em.flush();
-        session.getKeycloakSessionFactory().publish(new ApplicationCreationEvent() {
-            @Override
-            public ApplicationModel getCreatedApplication() {
-                return resource;
-            }
-
-            @Override
-            public ClientModel getCreatedClient() {
-                return resource;
-            }
-        });
-        return resource;
-    }
-
-    @Override
-    public boolean removeApplication(String id) {
-        if (id == null) return false;
-        ApplicationModel application = getApplicationById(id);
-        if (application == null) return false;
-
-        for (RoleModel role : application.getRoles()) {
-            application.removeRole(role);
-        }
-
-        ApplicationEntity applicationEntity = null;
-        Iterator<ApplicationEntity> it = realm.getApplications().iterator();
-        while (it.hasNext()) {
-            ApplicationEntity ae = it.next();
-            if (ae.getId().equals(id)) {
-                applicationEntity = ae;
-                it.remove();
-                break;
-            }
-        }
-        for (ApplicationEntity a : realm.getApplications()) {
-            if (a.getId().equals(id)) {
-                applicationEntity = a;
-            }
-        }
-        if (application == null) {
-            return false;
-        }
-        em.remove(applicationEntity);
-        em.createNamedQuery("deleteScopeMappingByClient").setParameter("client", applicationEntity).executeUpdate();
-        em.flush();
-
-        return true;
-    }
-
-    @Override
-    public ApplicationModel getApplicationById(String id) {
-        return session.realms().getApplicationById(id, this);
-    }
-
-    @Override
-    public ApplicationModel getApplicationByName(String name) {
-        return getApplicationNameMap().get(name);
-    }
-
-    @Override
-    public OAuthClientModel addOAuthClient(String name) {
-        return this.addOAuthClient(KeycloakModelUtils.generateId(), name);
-    }
-
-    @Override
-    public OAuthClientModel addOAuthClient(String id, String name) {
-        OAuthClientEntity data = new OAuthClientEntity();
-        data.setId(id);
-        data.setEnabled(true);
-        data.setName(name);
-        data.setRealm(realm);
-        em.persist(data);
-        em.flush();
-        final OAuthClientModel model = new OAuthClientAdapter(this, data, em);
-        em.flush();
-        session.getKeycloakSessionFactory().publish(new OAuthClientCreationEvent() {
-            @Override
-            public OAuthClientModel getCreatedOAuthClient() {
-                return model;
-            }
-
-            @Override
-            public ClientModel getCreatedClient() {
-                return model;
-            }
-        });
-        return model;
-    }
-
-    @Override
-    public boolean removeOAuthClient(String id) {
-        OAuthClientModel oauth = getOAuthClientById(id);
-        if (oauth == null) return false;
-        OAuthClientEntity client = em.getReference(OAuthClientEntity.class, oauth.getId());
-        em.createNamedQuery("deleteScopeMappingByClient").setParameter("client", client).executeUpdate();
-        em.remove(client);
-        return true;
-    }
-
-
-    @Override
-    public OAuthClientModel getOAuthClient(String name) {
-        TypedQuery<OAuthClientEntity> query = em.createNamedQuery("findOAuthClientByName", OAuthClientEntity.class);
-        query.setParameter("name", name);
-        query.setParameter("realm", realm);
-        List<OAuthClientEntity> entities = query.getResultList();
-        if (entities.size() == 0) return null;
-        return new OAuthClientAdapter(this, entities.get(0), em);
-    }
-
-    @Override
-    public OAuthClientModel getOAuthClientById(String id) {
-        return session.realms().getOAuthClientById(id, this);
-    }
-
-
-    @Override
-    public List<OAuthClientModel> getOAuthClients() {
-        TypedQuery<OAuthClientEntity> query = em.createNamedQuery("findOAuthClientByRealm", OAuthClientEntity.class);
-        query.setParameter("realm", realm);
-        List<OAuthClientEntity> entities = query.getResultList();
-        List<OAuthClientModel> list = new ArrayList<OAuthClientModel>();
-        for (OAuthClientEntity entity : entities) list.add(new OAuthClientAdapter(this, entity, em));
-        return list;
-    }
-
-    private static final String BROWSER_HEADER_PREFIX = "_browser_header.";
-
-    @Override
-    public Map<String, String> getBrowserSecurityHeaders() {
-        Map<String, String> attributes = getAttributes();
-        Map<String, String> headers = new HashMap<String, String>();
-        for (Map.Entry<String, String> entry : attributes.entrySet()) {
-            if (entry.getKey().startsWith(BROWSER_HEADER_PREFIX)) {
-                headers.put(entry.getKey().substring(BROWSER_HEADER_PREFIX.length()), entry.getValue());
-            }
-        }
-        return headers;
-    }
-
-    @Override
-    public void setBrowserSecurityHeaders(Map<String, String> headers) {
-        for (Map.Entry<String, String> entry : headers.entrySet()) {
-            setAttribute(BROWSER_HEADER_PREFIX + entry.getKey(), entry.getValue());
-        }
-    }
-
-    @Override
-    public Map<String, String> getSmtpConfig() {
-        return realm.getSmtpConfig();
-    }
-
-    @Override
-    public void setSmtpConfig(Map<String, String> smtpConfig) {
-        realm.setSmtpConfig(smtpConfig);
-        em.flush();
-    }
-
-    @Override
-    public List<UserFederationProviderModel> getUserFederationProviders() {
-        List<UserFederationProviderEntity> entities = realm.getUserFederationProviders();
-        List<UserFederationProviderEntity> copy = new ArrayList<UserFederationProviderEntity>();
-        for (UserFederationProviderEntity entity : entities) {
-            copy.add(entity);
-
-        }
-        Collections.sort(copy, new Comparator<UserFederationProviderEntity>() {
-
-            @Override
-            public int compare(UserFederationProviderEntity o1, UserFederationProviderEntity o2) {
-                return o1.getPriority() - o2.getPriority();
-            }
-
-        });
-        List<UserFederationProviderModel> result = new ArrayList<UserFederationProviderModel>();
-        for (UserFederationProviderEntity entity : copy) {
-            result.add(new UserFederationProviderModel(entity.getId(), entity.getProviderName(), entity.getConfig(), entity.getPriority(), entity.getDisplayName(),
-                    entity.getFullSyncPeriod(), entity.getChangedSyncPeriod(), entity.getLastSync()));
-        }
-
-        return result;
-    }
-
-    @Override
-    public UserFederationProviderModel addUserFederationProvider(String providerName, Map<String, String> config, int priority, String displayName, int fullSyncPeriod, int changedSyncPeriod, int lastSync) {
-        String id = KeycloakModelUtils.generateId();
-        UserFederationProviderEntity entity = new UserFederationProviderEntity();
-        entity.setId(id);
-        entity.setRealm(realm);
-        entity.setProviderName(providerName);
-        entity.setConfig(config);
-        entity.setPriority(priority);
-        if (displayName == null) {
-            displayName = id;
-        }
-        entity.setDisplayName(displayName);
-        entity.setFullSyncPeriod(fullSyncPeriod);
-        entity.setChangedSyncPeriod(changedSyncPeriod);
-        entity.setLastSync(lastSync);
-        em.persist(entity);
-        realm.getUserFederationProviders().add(entity);
-        em.flush();
-        return new UserFederationProviderModel(entity.getId(), providerName, config, priority, displayName, fullSyncPeriod, changedSyncPeriod, lastSync);
-    }
-
-    @Override
-    public void removeUserFederationProvider(UserFederationProviderModel provider) {
-        Iterator<UserFederationProviderEntity> it = realm.getUserFederationProviders().iterator();
-        while (it.hasNext()) {
-            UserFederationProviderEntity entity = it.next();
-            if (entity.getId().equals(provider.getId())) {
-                session.users().preRemove(this, provider);
-                it.remove();
-                em.remove(entity);
-                return;
-            }
-        }
-    }
-    @Override
-    public void updateUserFederationProvider(UserFederationProviderModel model) {
-        Iterator<UserFederationProviderEntity> it = realm.getUserFederationProviders().iterator();
-        while (it.hasNext()) {
-            UserFederationProviderEntity entity = it.next();
-            if (entity.getId().equals(model.getId())) {
-                String displayName = model.getDisplayName();
-                if (displayName != null) {
-                    entity.setDisplayName(model.getDisplayName());
-                }
-                entity.setConfig(model.getConfig());
-                entity.setPriority(model.getPriority());
-                entity.setProviderName(model.getProviderName());
-                entity.setPriority(model.getPriority());
-                entity.setFullSyncPeriod(model.getFullSyncPeriod());
-                entity.setChangedSyncPeriod(model.getChangedSyncPeriod());
-                entity.setLastSync(model.getLastSync());
-                break;
-            }
-        }
-    }
-
-    @Override
-    public void setUserFederationProviders(List<UserFederationProviderModel> providers) {
-
-        Iterator<UserFederationProviderEntity> it = realm.getUserFederationProviders().iterator();
-        while (it.hasNext()) {
-            UserFederationProviderEntity entity = it.next();
-            boolean found = false;
-            for (UserFederationProviderModel model : providers) {
-                if (entity.getId().equals(model.getId())) {
-                    entity.setConfig(model.getConfig());
-                    entity.setPriority(model.getPriority());
-                    entity.setProviderName(model.getProviderName());
-                    entity.setPriority(model.getPriority());
-                    String displayName = model.getDisplayName();
-                    if (displayName != null) {
-                        entity.setDisplayName(model.getDisplayName());
-                    }
-                    entity.setFullSyncPeriod(model.getFullSyncPeriod());
-                    entity.setChangedSyncPeriod(model.getChangedSyncPeriod());
-                    entity.setLastSync(model.getLastSync());
-                    found = true;
-                    break;
-                }
-
-            }
-            if (found) continue;
-            session.users().preRemove(this, new UserFederationProviderModel(entity.getId(), entity.getProviderName(), entity.getConfig(), entity.getPriority(), entity.getDisplayName(),
-                    entity.getFullSyncPeriod(), entity.getChangedSyncPeriod(), entity.getLastSync()));
-            it.remove();
-            em.remove(entity);
-        }
-
-        List<UserFederationProviderModel> add = new LinkedList<UserFederationProviderModel>();
-        for (UserFederationProviderModel model : providers) {
-            boolean found = false;
-            for (UserFederationProviderEntity entity : realm.getUserFederationProviders()) {
-                if (entity.getId().equals(model.getId())) {
-                    found = true;
-                    break;
-                }
-            }
-            if (!found) add.add(model);
-        }
-
-        for (UserFederationProviderModel model : add) {
-            UserFederationProviderEntity entity = new UserFederationProviderEntity();
-            if (model.getId() != null) entity.setId(model.getId());
-            else entity.setId(KeycloakModelUtils.generateId());
-            entity.setConfig(model.getConfig());
-            entity.setPriority(model.getPriority());
-            entity.setProviderName(model.getProviderName());
-            entity.setPriority(model.getPriority());
-            String displayName = model.getDisplayName();
-            if (displayName == null) {
-                displayName = entity.getId();
-            }
-            entity.setDisplayName(displayName);
-            entity.setFullSyncPeriod(model.getFullSyncPeriod());
-            entity.setChangedSyncPeriod(model.getChangedSyncPeriod());
-            entity.setLastSync(model.getLastSync());
-            em.persist(entity);
-            realm.getUserFederationProviders().add(entity);
-
-        }
-    }
-
-    @Override
-    public RoleModel getRole(String name) {
-        TypedQuery<RoleEntity> query = em.createNamedQuery("getRealmRoleByName", RoleEntity.class);
-        query.setParameter("name", name);
-        query.setParameter("realm", realm);
-        List<RoleEntity> roles = query.getResultList();
-        if (roles.size() == 0) return null;
-        return new RoleAdapter(this, em, roles.get(0));
-    }
-
-    @Override
-    public RoleModel addRole(String name) {
-        return this.addRole(KeycloakModelUtils.generateId(), name);
-    }
-
-    @Override
-    public RoleModel addRole(String id, String name) {
-        RoleEntity entity = new RoleEntity();
-        entity.setId(id);
-        entity.setName(name);
-        entity.setRealm(realm);
-        entity.setRealmId(realm.getId());
-        realm.getRoles().add(entity);
-        em.persist(entity);
-        em.flush();
-        return new RoleAdapter(this, em, entity);
-    }
-
-    @Override
-    public boolean removeRole(RoleModel role) {
-        if (role == null) {
-            return false;
-        }
-        if (!role.getContainer().equals(this)) return false;
-        session.users().preRemove(this, role);
-        RoleEntity roleEntity = RoleAdapter.toRoleEntity(role, em);
-        realm.getRoles().remove(role);
-        realm.getDefaultRoles().remove(role);
-
-        em.createNativeQuery("delete from COMPOSITE_ROLE where CHILD_ROLE = :role").setParameter("role", roleEntity).executeUpdate();
-        em.createNamedQuery("deleteScopeMappingByRole").setParameter("role", roleEntity).executeUpdate();
-
-        em.remove(roleEntity);
-
-        return true;
-    }
-
-    @Override
-    public Set<RoleModel> getRoles() {
-        Set<RoleModel> list = new HashSet<RoleModel>();
-        Collection<RoleEntity> roles = realm.getRoles();
-        if (roles == null) return list;
-        for (RoleEntity entity : roles) {
-            list.add(new RoleAdapter(this, em, entity));
-        }
-        return list;
-    }
-
-    @Override
-    public RoleModel getRoleById(String id) {
-        return session.realms().getRoleById(id, this);
-    }
-
-    @Override
-    public boolean removeRoleById(String id) {
-        RoleModel role = getRoleById(id);
-        if (role == null) return false;
-        return role.getContainer().removeRole(role);
-    }
-
-    @Override
-    public PasswordPolicy getPasswordPolicy() {
-        if (passwordPolicy == null) {
-            passwordPolicy = new PasswordPolicy(realm.getPasswordPolicy());
-        }
-        return passwordPolicy;
-    }
-
-    @Override
-    public void setPasswordPolicy(PasswordPolicy policy) {
-        this.passwordPolicy = policy;
-        realm.setPasswordPolicy(policy.toString());
-        em.flush();
-    }
-
-    @Override
-    public boolean equals(Object o) {
-        if (this == o) return true;
-        if (o == null || !(o instanceof RealmModel)) return false;
-
-        RealmModel that = (RealmModel) o;
-        return that.getId().equals(getId());
-    }
-
-    @Override
-    public int hashCode() {
-        return getId().hashCode();
-    }
-
-    @Override
-    public String getLoginTheme() {
-        return realm.getLoginTheme();
-    }
-
-    @Override
-    public void setLoginTheme(String name) {
-        realm.setLoginTheme(name);
-        em.flush();
-    }
-
-    @Override
-    public String getAccountTheme() {
-        return realm.getAccountTheme();
-    }
-
-    @Override
-    public void setAccountTheme(String name) {
-        realm.setAccountTheme(name);
-        em.flush();
-    }
-
-    @Override
-    public String getAdminTheme() {
-        return realm.getAdminTheme();
-    }
-
-    @Override
-    public void setAdminTheme(String name) {
-        realm.setAdminTheme(name);
-        em.flush();
-    }
-
-    @Override
-    public String getEmailTheme() {
-        return realm.getEmailTheme();
-    }
-
-    @Override
-    public void setEmailTheme(String name) {
-        realm.setEmailTheme(name);
-        em.flush();
-    }
-
-    @Override
-    public boolean isEventsEnabled() {
-        return realm.isEventsEnabled();
-    }
-
-    @Override
-    public void setEventsEnabled(boolean enabled) {
-        realm.setEventsEnabled(enabled);
-        em.flush();
-    }
-
-    @Override
-    public long getEventsExpiration() {
-        return realm.getEventsExpiration();
-    }
-
-    @Override
-    public void setEventsExpiration(long expiration) {
-        realm.setEventsExpiration(expiration);
-        em.flush();
-    }
-
-    @Override
-    public Set<String> getEventsListeners() {
-        return realm.getEventsListeners();
-    }
-
-    @Override
-    public void setEventsListeners(Set<String> listeners) {
-        realm.setEventsListeners(listeners);
-        em.flush();
-    }
-
-    @Override
-    public ApplicationModel getMasterAdminApp() {
-        return new ApplicationAdapter(this, em, session, realm.getMasterAdminApp());
-    }
-
-    @Override
-    public void setMasterAdminApp(ApplicationModel app) {
-        ApplicationEntity appEntity = app!=null ? em.getReference(ApplicationEntity.class, app.getId()) : null;
-        realm.setMasterAdminApp(appEntity);
-        em.flush();
-    }
-
-    @Override
-    public List<IdentityProviderModel> getIdentityProviders() {
-        List<IdentityProviderModel> identityProviders = new ArrayList<IdentityProviderModel>();
-
-        for (IdentityProviderEntity entity: realm.getIdentityProviders()) {
-            IdentityProviderModel identityProviderModel = new IdentityProviderModel();
-
-            identityProviderModel.setProviderId(entity.getProviderId());
-            identityProviderModel.setId(entity.getId());
-            identityProviderModel.setInternalId(entity.getInternalId());
-            identityProviderModel.setName(entity.getName());
-            identityProviderModel.setConfig(entity.getConfig());
-            identityProviderModel.setEnabled(entity.isEnabled());
-            identityProviderModel.setUpdateProfileFirstLogin(entity.isUpdateProfileFirstLogin());
-            identityProviderModel.setAuthenticateByDefault(entity.isAuthenticateByDefault());
-            identityProviderModel.setStoreToken(entity.isStoreToken());
-
-            identityProviders.add(identityProviderModel);
-        }
-
-        return identityProviders;
-    }
-
-    @Override
-    public IdentityProviderModel getIdentityProviderById(String identityProviderId) {
-        for (IdentityProviderModel identityProviderModel : getIdentityProviders()) {
-            if (identityProviderModel.getId().equals(identityProviderId)) {
-                return identityProviderModel;
-            }
-        }
-
-        return null;
-    }
-
-    @Override
-    public void addIdentityProvider(IdentityProviderModel identityProvider) {
-        IdentityProviderEntity entity = new IdentityProviderEntity();
-
-        entity.setInternalId(KeycloakModelUtils.generateId());
-        entity.setId(identityProvider.getId());
-        entity.setProviderId(identityProvider.getProviderId());
-        entity.setName(identityProvider.getName());
-        entity.setEnabled(identityProvider.isEnabled());
-        entity.setStoreToken(identityProvider.isStoreToken());
-        entity.setUpdateProfileFirstLogin(identityProvider.isUpdateProfileFirstLogin());
-        entity.setAuthenticateByDefault(identityProvider.isAuthenticateByDefault());
-        entity.setConfig(identityProvider.getConfig());
-
-        realm.addIdentityProvider(entity);
-
-        em.persist(entity);
-        em.flush();
-    }
-
-    @Override
-    public void removeIdentityProviderById(String providerId) {
-        for (IdentityProviderEntity entity : realm.getIdentityProviders()) {
-            if (entity.getId().equals(providerId)) {
-                em.remove(entity);
-                em.flush();
-            }
-        }
-    }
-
-    @Override
-    public void updateIdentityProvider(IdentityProviderModel identityProvider) {
-        for (IdentityProviderEntity entity : this.realm.getIdentityProviders()) {
-            if (entity.getInternalId().equals(identityProvider.getInternalId())) {
-                entity.setId(identityProvider.getId());
-                entity.setName(identityProvider.getName());
-                entity.setEnabled(identityProvider.isEnabled());
-                entity.setUpdateProfileFirstLogin(identityProvider.isUpdateProfileFirstLogin());
-                entity.setAuthenticateByDefault(identityProvider.isAuthenticateByDefault());
-                entity.setStoreToken(identityProvider.isStoreToken());
-                entity.setConfig(identityProvider.getConfig());
-            }
-        }
-
-        em.flush();
-    }
-
-    @Override
-    public boolean isIdentityFederationEnabled() {
-        return !this.realm.getIdentityProviders().isEmpty();
-    }
-
-<<<<<<< HEAD
-    @Override
-    public Set<ClaimTypeModel> getClaimTypes() {
-        Set<ClaimTypeModel> claimTypes = new HashSet<ClaimTypeModel>();
-        for (ClaimTypeEntity claimTypeEntity : realm.getClaimTypes()) {
-            claimTypes.add(new ClaimTypeModel(claimTypeEntity.getId(), claimTypeEntity.getName(), claimTypeEntity.isBuiltIn(), ClaimTypeModel.ValueType.valueOf(claimTypeEntity.getType())));
-        }
-        return claimTypes;
-    }
-
-    @Override
-    public ClaimTypeModel addClaimType(ClaimTypeModel model) {
-        String id = model.getId() == null ? KeycloakModelUtils.generateId() : model.getId();
-        ClaimTypeEntity claimEntity = new ClaimTypeEntity();
-        claimEntity.setId(id);
-        claimEntity.setType(model.getType().name());
-        claimEntity.setBuiltIn(model.isBuiltIn());
-        claimEntity.setRealm(realm);
-        em.persist(claimEntity);
-        realm.getClaimTypes().add(claimEntity);
-        return new ClaimTypeModel(claimEntity.getId(), model.getName(), model.isBuiltIn(), model.getType());
-    }
-
-    protected ClaimTypeEntity getClaimTypeEntity(ClaimTypeModel claim) {
-        for (ClaimTypeEntity claimTypeEntity : realm.getClaimTypes()) {
-            if (claimTypeEntity.getId().equals(claim.getId())) {
-               return claimTypeEntity;
-            }
-        }
-        return null;
-
-    }
-
-    @Override
-    public void removeClaimType(ClaimTypeModel claimType) {
-        ClaimTypeEntity toDelete = getClaimTypeEntity(claimType);
-        if (toDelete != null) {
-            realm.getClaimTypes().remove(toDelete);
-            em.remove(toDelete);
-        }
-    }
-
-    @Override
-    public ClaimTypeModel getClaimType(String name) {
-        for (ClaimTypeModel model : getClaimTypes()) {
-            if (model.getName().equals(name)) {
-                return model;
-            }
-        }
-        return null;
-    }
-
-    @Override
-    public void updateClaimType(ClaimTypeModel claimType) {
-        ClaimTypeEntity updated = getClaimTypeEntity(claimType);
-        updated.setName(claimType.getName());
-        updated.setBuiltIn(claimType.isBuiltIn());
-        updated.setType(claimType.getType().name());
-        em.flush();
-    }
-
-    @Override
-    public Set<ProtocolMapperModel> getProtocolMappers() {
-        Set<ProtocolMapperModel> mappings = new HashSet<ProtocolMapperModel>();
-        for (ProtocolMapperEntity entity : realm.getProtocolMappers()) {
-            ProtocolMapperModel mapping = new ProtocolMapperModel();
-            mapping.setId(entity.getId());
-            mapping.setName(entity.getName());
-            mapping.setProtocol(entity.getProtocol());
-            mapping.setAppliedByDefault(entity.isAppliedByDefault());
-            mapping.setProtocolMapper(entity.getProtocolMapper());
-            mapping.setConsentRequired(entity.isConsentRequired());
-            mapping.setConsentText(entity.getConsentText());
-            Map<String, String> config = new HashMap<String, String>();
-            if (entity.getConfig() != null) {
-                config.putAll(entity.getConfig());
-            }
-            mapping.setConfig(config);
-            mappings.add(mapping);
-        }
-        return mappings;
-    }
-
-    @Override
-    public ProtocolMapperModel addProtocolMapper(ProtocolMapperModel model) {
-        if (getProtocolMapperByName(model.getProtocol(), model.getName()) != null) {
-            throw new RuntimeException("protocol mapper name must be unique per protocol");
-        }
-        String id = KeycloakModelUtils.generateId();
-        ProtocolMapperEntity entity = new ProtocolMapperEntity();
-        entity.setId(id);
-        entity.setName(model.getName());
-        entity.setProtocol(model.getProtocol());
-        entity.setProtocolMapper(model.getProtocolMapper());
-        entity.setAppliedByDefault(model.isAppliedByDefault());
-        entity.setRealm(realm);
-        entity.setConfig(model.getConfig());
-        entity.setConsentRequired(model.isConsentRequired());
-        entity.setConsentText(model.getConsentText());
-
-        em.persist(entity);
-        realm.getProtocolMappers().add(entity);
-        return entityToModel(entity);
-    }
-
-    protected ProtocolMapperEntity getProtocolMapperEntity(String id) {
-        for (ProtocolMapperEntity entity : realm.getProtocolMappers()) {
-            if (entity.getId().equals(id)) {
-                return entity;
-            }
-        }
-        return null;
-
-    }
-
-    protected ProtocolMapperEntity getProtocolMapperEntityByName(String protocol, String name) {
-        for (ProtocolMapperEntity entity : realm.getProtocolMappers()) {
-            if (entity.getProtocol().equals(protocol) && entity.getName().equals(name)) {
-                return entity;
-            }
-        }
-        return null;
-
-    }
-
-    @Override
-    public void removeProtocolMapper(ProtocolMapperModel mapping) {
-        ProtocolMapperEntity toDelete = getProtocolMapperEntity(mapping.getId());
-        if (toDelete != null) {
-            realm.getProtocolMappers().remove(toDelete);
-            Set<String> removeId = new HashSet<String>();
-            removeId.add(mapping.getId());
-            for (ApplicationModel app : getApplications()) {
-                app.removeProtocolMappers(removeId);
-            }
-            for (OAuthClientModel app : getOAuthClients()) {
-                app.removeProtocolMappers(removeId);
-            }
-            em.remove(toDelete);
-        }
-
-    }
-
-    @Override
-    public void updateProtocolMapper(ProtocolMapperModel mapping) {
-        ProtocolMapperEntity entity = getProtocolMapperEntity(mapping.getId());
-        entity.setProtocolMapper(mapping.getProtocolMapper());
-        entity.setAppliedByDefault(mapping.isAppliedByDefault());
-        entity.setConsentRequired(mapping.isConsentRequired());
-        entity.setConsentText(mapping.getConsentText());
-        if (entity.getConfig() == null) {
-            entity.setConfig(mapping.getConfig());
-        } else {
-            entity.getConfig().clear();
-            entity.getConfig().putAll(mapping.getConfig());
-        }
-        em.flush();
-
-    }
-
-    @Override
-    public ProtocolMapperModel getProtocolMapperById(String id) {
-        ProtocolMapperEntity entity = getProtocolMapperEntity(id);
-        if (entity == null) return null;
-        return entityToModel(entity);
-    }
-
-    @Override
-    public ProtocolMapperModel getProtocolMapperByName(String protocol, String name) {
-        ProtocolMapperEntity entity = getProtocolMapperEntityByName(protocol, name);
-        if (entity == null) return null;
-        return entityToModel(entity);
-    }
-
-    protected ProtocolMapperModel entityToModel(ProtocolMapperEntity entity) {
-        ProtocolMapperModel mapping = new ProtocolMapperModel();
-        mapping.setId(entity.getId());
-        mapping.setName(entity.getName());
-        mapping.setProtocol(entity.getProtocol());
-        mapping.setProtocolMapper(entity.getProtocolMapper());
-        mapping.setAppliedByDefault(entity.isAppliedByDefault());
-        mapping.setConsentRequired(entity.isConsentRequired());
-        mapping.setConsentText(entity.getConsentText());
-        Map<String, String> config = new HashMap<String, String>();
-        if (entity.getConfig() != null) config.putAll(entity.getConfig());
-        mapping.setConfig(config);
-        return mapping;
-    }
-
-    @Override
-    public boolean isInternationalizationEnabled() {
-        return realm.isInternationalizationEnabled();
-    }
-
-    @Override
-    public void setInternationalizationEnabled(boolean enabled) {
-        realm.setInternationalizationEnabled(enabled);
-        em.flush();
-    }
-
-    @Override
-    public Set<String> getSupportedLocales() {
-        return realm.getSupportedLocales();
-    }
-
-    @Override
-    public void setSupportedLocales(Set<String> locales) {
-        realm.setSupportedLocales(locales);
-        em.flush();
-    }
-
-    @Override
-    public String getDefaultLocale() {
-        return realm.getDefaultLocale();
-    }
-
-    @Override
-    public void setDefaultLocale(String locale) {
-        realm.setDefaultLocale(locale);
-        em.flush();
-    }
-=======
->>>>>>> 4cb3d517
+package org.keycloak.models.jpa;
+
+import org.keycloak.enums.SslRequired;
+import org.keycloak.models.ApplicationModel;
+import org.keycloak.models.ClientModel;
+import org.keycloak.models.IdentityProviderModel;
+import org.keycloak.models.KeycloakSession;
+import org.keycloak.models.OAuthClientModel;
+import org.keycloak.models.PasswordPolicy;
+import org.keycloak.models.RealmModel;
+import org.keycloak.models.RequiredCredentialModel;
+import org.keycloak.models.RoleModel;
+import org.keycloak.models.UserFederationProviderModel;
+import org.keycloak.models.jpa.entities.ApplicationEntity;
+import org.keycloak.models.jpa.entities.IdentityProviderEntity;
+import org.keycloak.models.jpa.entities.OAuthClientEntity;
+import org.keycloak.models.jpa.entities.RealmAttributeEntity;
+import org.keycloak.models.jpa.entities.RealmEntity;
+import org.keycloak.models.jpa.entities.RequiredCredentialEntity;
+import org.keycloak.models.jpa.entities.RoleEntity;
+import org.keycloak.models.jpa.entities.UserFederationProviderEntity;
+import org.keycloak.models.utils.KeycloakModelUtils;
+
+import javax.persistence.EntityManager;
+import javax.persistence.TypedQuery;
+import java.security.Key;
+import java.security.PrivateKey;
+import java.security.PublicKey;
+import java.security.cert.X509Certificate;
+import java.util.ArrayList;
+import java.util.Collection;
+import java.util.Collections;
+import java.util.Comparator;
+import java.util.HashMap;
+import java.util.HashSet;
+import java.util.Iterator;
+import java.util.LinkedList;
+import java.util.List;
+import java.util.Map;
+import java.util.Set;
+
+/**
+ * @author <a href="mailto:bill@burkecentral.com">Bill Burke</a>
+ * @version $Revision: 1 $
+ */
+public class RealmAdapter implements RealmModel {
+    protected RealmEntity realm;
+    protected EntityManager em;
+    protected volatile transient PublicKey publicKey;
+    protected volatile transient PrivateKey privateKey;
+    protected volatile transient X509Certificate certificate;
+    protected volatile transient Key codeSecretKey;
+    protected KeycloakSession session;
+    private PasswordPolicy passwordPolicy;
+
+    public RealmAdapter(KeycloakSession session, EntityManager em, RealmEntity realm) {
+        this.session = session;
+        this.em = em;
+        this.realm = realm;
+    }
+
+    public RealmEntity getEntity() {
+        return realm;
+    }
+
+    @Override
+    public String getId() {
+        return realm.getId();
+    }
+
+    @Override
+    public String getName() {
+        return realm.getName();
+    }
+
+    @Override
+    public void setName(String name) {
+        realm.setName(name);
+        em.flush();
+    }
+
+    @Override
+    public boolean isEnabled() {
+        return realm.isEnabled();
+    }
+
+    @Override
+    public void setEnabled(boolean enabled) {
+        realm.setEnabled(enabled);
+        em.flush();
+    }
+
+    @Override
+    public SslRequired getSslRequired() {
+        return realm.getSslRequired() != null ? SslRequired.valueOf(realm.getSslRequired()) : null;
+    }
+
+    @Override
+    public void setSslRequired(SslRequired sslRequired) {
+        realm.setSslRequired(sslRequired.name());
+        em.flush();
+    }
+
+    @Override
+    public boolean isPasswordCredentialGrantAllowed() {
+        return realm.isPasswordCredentialGrantAllowed();
+    }
+
+    @Override
+    public void setPasswordCredentialGrantAllowed(boolean passwordCredentialGrantAllowed) {
+        realm.setPasswordCredentialGrantAllowed(passwordCredentialGrantAllowed);
+        em.flush();
+    }
+
+    @Override
+    public boolean isRegistrationAllowed() {
+        return realm.isRegistrationAllowed();
+    }
+
+    @Override
+    public void setRegistrationAllowed(boolean registrationAllowed) {
+        realm.setRegistrationAllowed(registrationAllowed);
+        em.flush();
+    }
+
+    @Override
+    public boolean isRememberMe() {
+        return realm.isRememberMe();
+    }
+
+    @Override
+    public void setRememberMe(boolean rememberMe) {
+        realm.setRememberMe(rememberMe);
+        em.flush();
+    }
+
+    public void setAttribute(String name, String value) {
+        for (RealmAttributeEntity attr : realm.getAttributes()) {
+            if (attr.getName().equals(name)) {
+                attr.setValue(value);
+                return;
+            }
+        }
+        RealmAttributeEntity attr = new RealmAttributeEntity();
+        attr.setName(name);
+        attr.setValue(value);
+        attr.setRealm(realm);
+        em.persist(attr);
+        realm.getAttributes().add(attr);
+    }
+
+    public void setAttribute(String name, Boolean value) {
+        setAttribute(name, value.toString());
+    }
+
+    public void setAttribute(String name, Integer value) {
+        setAttribute(name, value.toString());
+    }
+
+    public void setAttribute(String name, Long value) {
+        setAttribute(name, value.toString());
+    }
+
+    public void removeAttribute(String name) {
+        Iterator<RealmAttributeEntity> it = realm.getAttributes().iterator();
+        while (it.hasNext()) {
+            RealmAttributeEntity attr = it.next();
+            if (attr.getName().equals(name)) {
+                it.remove();
+                em.remove(attr);
+            }
+        }
+    }
+
+    public String getAttribute(String name) {
+        for (RealmAttributeEntity attr : realm.getAttributes()) {
+            if (attr.getName().equals(name)) {
+                return attr.getValue();
+            }
+        }
+        return null;
+    }
+
+    public Integer getAttribute(String name, Integer defaultValue) {
+        String v = getAttribute(name);
+        return v != null ? Integer.parseInt(v) : defaultValue;
+
+    }
+
+    public Long getAttribute(String name, Long defaultValue) {
+        String v = getAttribute(name);
+        return v != null ? Long.parseLong(v) : defaultValue;
+
+    }
+
+    public Boolean getAttribute(String name, Boolean defaultValue) {
+        String v = getAttribute(name);
+        return v != null ? Boolean.parseBoolean(v) : defaultValue;
+
+    }
+
+    public Map<String, String> getAttributes() {
+        // should always return a copy
+        Map<String, String> result = new HashMap<String, String>();
+        for (RealmAttributeEntity attr : realm.getAttributes()) {
+            result.put(attr.getName(), attr.getValue());
+        }
+        return result;
+    }
+    @Override
+    public boolean isBruteForceProtected() {
+        return getAttribute("bruteForceProtected", false);
+    }
+
+    @Override
+    public void setBruteForceProtected(boolean value) {
+        setAttribute("bruteForceProtected", value);
+    }
+
+    @Override
+    public int getMaxFailureWaitSeconds() {
+        return getAttribute("maxFailureWaitSeconds", 0);
+    }
+
+    @Override
+    public void setMaxFailureWaitSeconds(int val) {
+        setAttribute("maxFailureWaitSeconds", val);
+    }
+
+    @Override
+    public int getWaitIncrementSeconds() {
+        return getAttribute("waitIncrementSeconds", 0);
+    }
+
+    @Override
+    public void setWaitIncrementSeconds(int val) {
+        setAttribute("waitIncrementSeconds", val);
+    }
+
+    @Override
+    public long getQuickLoginCheckMilliSeconds() {
+        return getAttribute("quickLoginCheckMilliSeconds", 0l);
+    }
+
+    @Override
+    public void setQuickLoginCheckMilliSeconds(long val) {
+        setAttribute("quickLoginCheckMilliSeconds", val);
+    }
+
+    @Override
+    public int getMinimumQuickLoginWaitSeconds() {
+        return getAttribute("minimumQuickLoginWaitSeconds", 0);
+    }
+
+    @Override
+    public void setMinimumQuickLoginWaitSeconds(int val) {
+        setAttribute("minimumQuickLoginWaitSeconds", val);
+    }
+
+    @Override
+    public int getMaxDeltaTimeSeconds() {
+        return getAttribute("maxDeltaTimeSeconds", 0);
+    }
+
+    @Override
+    public void setMaxDeltaTimeSeconds(int val) {
+        setAttribute("maxDeltaTimeSeconds", val);
+    }
+
+    @Override
+    public int getFailureFactor() {
+        return getAttribute("failureFactor", 0);
+    }
+
+    @Override
+    public void setFailureFactor(int failureFactor) {
+        setAttribute("failureFactor", failureFactor);
+    }
+
+    @Override
+    public boolean isVerifyEmail() {
+        return realm.isVerifyEmail();
+    }
+
+    @Override
+    public void setVerifyEmail(boolean verifyEmail) {
+        realm.setVerifyEmail(verifyEmail);
+        em.flush();
+    }
+
+    @Override
+    public boolean isResetPasswordAllowed() {
+        return realm.isResetPasswordAllowed();
+    }
+
+    @Override
+    public void setResetPasswordAllowed(boolean resetPasswordAllowed) {
+        realm.setResetPasswordAllowed(resetPasswordAllowed);
+        em.flush();
+    }
+
+    @Override
+    public int getNotBefore() {
+        return realm.getNotBefore();
+    }
+
+    @Override
+    public void setNotBefore(int notBefore) {
+        realm.setNotBefore(notBefore);
+    }
+
+    @Override
+    public int getAccessTokenLifespan() {
+        return realm.getAccessTokenLifespan();
+    }
+
+    @Override
+    public void setAccessTokenLifespan(int tokenLifespan) {
+        realm.setAccessTokenLifespan(tokenLifespan);
+        em.flush();
+    }
+
+    @Override
+    public int getSsoSessionIdleTimeout() {
+        return realm.getSsoSessionIdleTimeout();
+    }
+
+    @Override
+    public void setSsoSessionIdleTimeout(int seconds) {
+        realm.setSsoSessionIdleTimeout(seconds);
+    }
+
+    @Override
+    public int getSsoSessionMaxLifespan() {
+        return realm.getSsoSessionMaxLifespan();
+    }
+
+    @Override
+    public void setSsoSessionMaxLifespan(int seconds) {
+        realm.setSsoSessionMaxLifespan(seconds);
+    }
+
+    @Override
+    public int getAccessCodeLifespan() {
+        return realm.getAccessCodeLifespan();
+    }
+
+    @Override
+    public void setAccessCodeLifespan(int accessCodeLifespan) {
+        realm.setAccessCodeLifespan(accessCodeLifespan);
+        em.flush();
+    }
+
+    @Override
+    public int getAccessCodeLifespanUserAction() {
+        return realm.getAccessCodeLifespanUserAction();
+    }
+
+    @Override
+    public void setAccessCodeLifespanUserAction(int accessCodeLifespanUserAction) {
+        realm.setAccessCodeLifespanUserAction(accessCodeLifespanUserAction);
+        em.flush();
+    }
+
+    @Override
+    public int getAccessCodeLifespanLogin() {
+        return realm.getAccessCodeLifespanLogin();
+    }
+
+    @Override
+    public void setAccessCodeLifespanLogin(int accessCodeLifespanLogin) {
+        realm.setAccessCodeLifespanLogin(accessCodeLifespanLogin);
+        em.flush();
+    }
+
+    @Override
+    public String getPublicKeyPem() {
+        return realm.getPublicKeyPem();
+    }
+
+    @Override
+    public void setPublicKeyPem(String publicKeyPem) {
+        realm.setPublicKeyPem(publicKeyPem);
+        em.flush();
+    }
+
+    @Override
+    public X509Certificate getCertificate() {
+        if (certificate != null) return certificate;
+        certificate = KeycloakModelUtils.getCertificate(getCertificatePem());
+        return certificate;
+    }
+
+    @Override
+    public void setCertificate(X509Certificate certificate) {
+        this.certificate = certificate;
+        String certificatePem = KeycloakModelUtils.getPemFromCertificate(certificate);
+        setCertificatePem(certificatePem);
+
+    }
+
+    @Override
+    public String getCertificatePem() {
+        return realm.getCertificatePem();
+    }
+
+    @Override
+    public void setCertificatePem(String certificate) {
+        realm.setCertificatePem(certificate);
+
+    }
+
+    @Override
+    public String getPrivateKeyPem() {
+        return realm.getPrivateKeyPem();
+    }
+
+    @Override
+    public void setPrivateKeyPem(String privateKeyPem) {
+        realm.setPrivateKeyPem(privateKeyPem);
+        em.flush();
+    }
+
+    @Override
+    public PublicKey getPublicKey() {
+        if (publicKey != null) return publicKey;
+        publicKey = KeycloakModelUtils.getPublicKey(getPublicKeyPem());
+        return publicKey;
+    }
+
+    @Override
+    public void setPublicKey(PublicKey publicKey) {
+        this.publicKey = publicKey;
+        String publicKeyPem = KeycloakModelUtils.getPemFromKey(publicKey);
+        setPublicKeyPem(publicKeyPem);
+    }
+
+    @Override
+    public PrivateKey getPrivateKey() {
+        if (privateKey != null) return privateKey;
+        privateKey = KeycloakModelUtils.getPrivateKey(getPrivateKeyPem());
+        return privateKey;
+    }
+
+    @Override
+    public void setPrivateKey(PrivateKey privateKey) {
+        this.privateKey = privateKey;
+        String privateKeyPem = KeycloakModelUtils.getPemFromKey(privateKey);
+        setPrivateKeyPem(privateKeyPem);
+    }
+
+    @Override
+    public String getCodeSecret() {
+        return realm.getCodeSecret();
+    }
+
+    @Override
+    public Key getCodeSecretKey() {
+        if (codeSecretKey == null) {
+            codeSecretKey = KeycloakModelUtils.getSecretKey(getCodeSecret());
+        }
+        return codeSecretKey;
+    }
+
+    @Override
+    public void setCodeSecret(String codeSecret) {
+        realm.setCodeSecret(codeSecret);
+    }
+
+    protected RequiredCredentialModel initRequiredCredentialModel(String type) {
+        RequiredCredentialModel model = RequiredCredentialModel.BUILT_IN.get(type);
+        if (model == null) {
+            throw new RuntimeException("Unknown credential type " + type);
+        }
+        return model;
+    }
+
+    @Override
+    public void addRequiredCredential(String type) {
+        RequiredCredentialModel model = initRequiredCredentialModel(type);
+        addRequiredCredential(model);
+        em.flush();
+    }
+
+    public void addRequiredCredential(RequiredCredentialModel model) {
+        RequiredCredentialEntity entity = new RequiredCredentialEntity();
+        entity.setRealm(realm);
+        entity.setInput(model.isInput());
+        entity.setSecret(model.isSecret());
+        entity.setType(model.getType());
+        entity.setFormLabel(model.getFormLabel());
+        em.persist(entity);
+        realm.getRequiredCredentials().add(entity);
+        em.flush();
+    }
+
+    @Override
+    public void updateRequiredCredentials(Set<String> creds) {
+        Collection<RequiredCredentialEntity> relationships = realm.getRequiredCredentials();
+        if (relationships == null) relationships = new ArrayList<RequiredCredentialEntity>();
+
+        Set<String> already = new HashSet<String>();
+        List<RequiredCredentialEntity> remove = new ArrayList<RequiredCredentialEntity>();
+        for (RequiredCredentialEntity rel : relationships) {
+            if (!creds.contains(rel.getType())) {
+                remove.add(rel);
+            } else {
+                already.add(rel.getType());
+            }
+        }
+        for (RequiredCredentialEntity entity : remove) {
+            relationships.remove(entity);
+            em.remove(entity);
+        }
+        for (String cred : creds) {
+            if (!already.contains(cred)) {
+                addRequiredCredential(cred);
+            }
+        }
+        em.flush();
+    }
+
+
+    @Override
+    public List<RequiredCredentialModel> getRequiredCredentials() {
+        List<RequiredCredentialModel> requiredCredentialModels = new ArrayList<RequiredCredentialModel>();
+        Collection<RequiredCredentialEntity> entities = realm.getRequiredCredentials();
+        if (entities == null) return requiredCredentialModels;
+        for (RequiredCredentialEntity entity : entities) {
+            RequiredCredentialModel model = new RequiredCredentialModel();
+            model.setFormLabel(entity.getFormLabel());
+            model.setType(entity.getType());
+            model.setSecret(entity.isSecret());
+            model.setInput(entity.isInput());
+            requiredCredentialModels.add(model);
+        }
+        return requiredCredentialModels;  //To change body of implemented methods use File | Settings | File Templates.
+    }
+
+
+    @Override
+    public List<String> getDefaultRoles() {
+        Collection<RoleEntity> entities = realm.getDefaultRoles();
+        List<String> roles = new ArrayList<String>();
+        if (entities == null) return roles;
+        for (RoleEntity entity : entities) {
+            roles.add(entity.getName());
+        }
+        return roles;
+    }
+
+    @Override
+    public void addDefaultRole(String name) {
+        RoleModel role = getRole(name);
+        if (role == null) {
+            role = addRole(name);
+        }
+        Collection<RoleEntity> entities = realm.getDefaultRoles();
+        for (RoleEntity entity : entities) {
+            if (entity.getId().equals(role.getId())) {
+                return;
+            }
+        }
+        RoleEntity roleEntity = RoleAdapter.toRoleEntity(role, em);
+        entities.add(roleEntity);
+        em.flush();
+    }
+
+    public static boolean contains(String str, String[] array) {
+        for (String s : array) {
+            if (str.equals(s)) return true;
+        }
+        return false;
+    }
+
+    @Override
+    public void updateDefaultRoles(String[] defaultRoles) {
+        Collection<RoleEntity> entities = realm.getDefaultRoles();
+        Set<String> already = new HashSet<String>();
+        List<RoleEntity> remove = new ArrayList<RoleEntity>();
+        for (RoleEntity rel : entities) {
+            if (!contains(rel.getName(), defaultRoles)) {
+                remove.add(rel);
+            } else {
+                already.add(rel.getName());
+            }
+        }
+        for (RoleEntity entity : remove) {
+            entities.remove(entity);
+        }
+        em.flush();
+        for (String roleName : defaultRoles) {
+            if (!already.contains(roleName)) {
+                addDefaultRole(roleName);
+            }
+        }
+        em.flush();
+    }
+
+    @Override
+    public ClientModel findClient(String clientId) {
+        ClientModel model = getApplicationByName(clientId);
+        if (model != null) return model;
+        return getOAuthClient(clientId);
+    }
+
+    @Override
+    public ClientModel findClientById(String id) {
+        ClientModel model = getApplicationById(id);
+        if (model != null) return model;
+        return getOAuthClientById(id);
+    }
+
+    @Override
+    public Map<String, ApplicationModel> getApplicationNameMap() {
+        Map<String, ApplicationModel> map = new HashMap<String, ApplicationModel>();
+        for (ApplicationModel app : getApplications()) {
+            map.put(app.getName(), app);
+        }
+        return map;  //To change body of implemented methods use File | Settings | File Templates.
+    }
+
+    @Override
+    public List<ApplicationModel> getApplications() {
+        List<ApplicationModel> list = new ArrayList<ApplicationModel>();
+        if (realm.getApplications() == null) return list;
+        for (ApplicationEntity entity : realm.getApplications()) {
+            list.add(new ApplicationAdapter(this, em, session, entity));
+        }
+        return list;
+    }
+
+    @Override
+    public ApplicationModel addApplication(String name) {
+        return this.addApplication(KeycloakModelUtils.generateId(), name);
+    }
+
+    @Override
+    public ApplicationModel addApplication(String id, String name) {
+        ApplicationEntity applicationData = new ApplicationEntity();
+        applicationData.setId(id);
+        applicationData.setName(name);
+        applicationData.setEnabled(true);
+        applicationData.setRealm(realm);
+        realm.getApplications().add(applicationData);
+        em.persist(applicationData);
+        em.flush();
+        final ApplicationModel resource = new ApplicationAdapter(this, em, session, applicationData);
+        em.flush();
+        session.getKeycloakSessionFactory().publish(new ApplicationCreationEvent() {
+            @Override
+            public ApplicationModel getCreatedApplication() {
+                return resource;
+            }
+
+            @Override
+            public ClientModel getCreatedClient() {
+                return resource;
+            }
+        });
+        return resource;
+    }
+
+    @Override
+    public boolean removeApplication(String id) {
+        if (id == null) return false;
+        ApplicationModel application = getApplicationById(id);
+        if (application == null) return false;
+
+        for (RoleModel role : application.getRoles()) {
+            application.removeRole(role);
+        }
+
+        ApplicationEntity applicationEntity = null;
+        Iterator<ApplicationEntity> it = realm.getApplications().iterator();
+        while (it.hasNext()) {
+            ApplicationEntity ae = it.next();
+            if (ae.getId().equals(id)) {
+                applicationEntity = ae;
+                it.remove();
+                break;
+            }
+        }
+        for (ApplicationEntity a : realm.getApplications()) {
+            if (a.getId().equals(id)) {
+                applicationEntity = a;
+            }
+        }
+        if (application == null) {
+            return false;
+        }
+        em.remove(applicationEntity);
+        em.createNamedQuery("deleteScopeMappingByClient").setParameter("client", applicationEntity).executeUpdate();
+        em.flush();
+
+        return true;
+    }
+
+    @Override
+    public ApplicationModel getApplicationById(String id) {
+        return session.realms().getApplicationById(id, this);
+    }
+
+    @Override
+    public ApplicationModel getApplicationByName(String name) {
+        return getApplicationNameMap().get(name);
+    }
+
+    @Override
+    public OAuthClientModel addOAuthClient(String name) {
+        return this.addOAuthClient(KeycloakModelUtils.generateId(), name);
+    }
+
+    @Override
+    public OAuthClientModel addOAuthClient(String id, String name) {
+        OAuthClientEntity data = new OAuthClientEntity();
+        data.setId(id);
+        data.setEnabled(true);
+        data.setName(name);
+        data.setRealm(realm);
+        em.persist(data);
+        em.flush();
+        final OAuthClientModel model = new OAuthClientAdapter(this, data, em);
+        em.flush();
+        session.getKeycloakSessionFactory().publish(new OAuthClientCreationEvent() {
+            @Override
+            public OAuthClientModel getCreatedOAuthClient() {
+                return model;
+            }
+
+            @Override
+            public ClientModel getCreatedClient() {
+                return model;
+            }
+        });
+        return model;
+    }
+
+    @Override
+    public boolean removeOAuthClient(String id) {
+        OAuthClientModel oauth = getOAuthClientById(id);
+        if (oauth == null) return false;
+        OAuthClientEntity client = em.getReference(OAuthClientEntity.class, oauth.getId());
+        em.createNamedQuery("deleteScopeMappingByClient").setParameter("client", client).executeUpdate();
+        em.remove(client);
+        return true;
+    }
+
+
+    @Override
+    public OAuthClientModel getOAuthClient(String name) {
+        TypedQuery<OAuthClientEntity> query = em.createNamedQuery("findOAuthClientByName", OAuthClientEntity.class);
+        query.setParameter("name", name);
+        query.setParameter("realm", realm);
+        List<OAuthClientEntity> entities = query.getResultList();
+        if (entities.size() == 0) return null;
+        return new OAuthClientAdapter(this, entities.get(0), em);
+    }
+
+    @Override
+    public OAuthClientModel getOAuthClientById(String id) {
+        return session.realms().getOAuthClientById(id, this);
+    }
+
+
+    @Override
+    public List<OAuthClientModel> getOAuthClients() {
+        TypedQuery<OAuthClientEntity> query = em.createNamedQuery("findOAuthClientByRealm", OAuthClientEntity.class);
+        query.setParameter("realm", realm);
+        List<OAuthClientEntity> entities = query.getResultList();
+        List<OAuthClientModel> list = new ArrayList<OAuthClientModel>();
+        for (OAuthClientEntity entity : entities) list.add(new OAuthClientAdapter(this, entity, em));
+        return list;
+    }
+
+    private static final String BROWSER_HEADER_PREFIX = "_browser_header.";
+
+    @Override
+    public Map<String, String> getBrowserSecurityHeaders() {
+        Map<String, String> attributes = getAttributes();
+        Map<String, String> headers = new HashMap<String, String>();
+        for (Map.Entry<String, String> entry : attributes.entrySet()) {
+            if (entry.getKey().startsWith(BROWSER_HEADER_PREFIX)) {
+                headers.put(entry.getKey().substring(BROWSER_HEADER_PREFIX.length()), entry.getValue());
+            }
+        }
+        return headers;
+    }
+
+    @Override
+    public void setBrowserSecurityHeaders(Map<String, String> headers) {
+        for (Map.Entry<String, String> entry : headers.entrySet()) {
+            setAttribute(BROWSER_HEADER_PREFIX + entry.getKey(), entry.getValue());
+        }
+    }
+
+    @Override
+    public Map<String, String> getSmtpConfig() {
+        return realm.getSmtpConfig();
+    }
+
+    @Override
+    public void setSmtpConfig(Map<String, String> smtpConfig) {
+        realm.setSmtpConfig(smtpConfig);
+        em.flush();
+    }
+
+    @Override
+    public List<UserFederationProviderModel> getUserFederationProviders() {
+        List<UserFederationProviderEntity> entities = realm.getUserFederationProviders();
+        List<UserFederationProviderEntity> copy = new ArrayList<UserFederationProviderEntity>();
+        for (UserFederationProviderEntity entity : entities) {
+            copy.add(entity);
+
+        }
+        Collections.sort(copy, new Comparator<UserFederationProviderEntity>() {
+
+            @Override
+            public int compare(UserFederationProviderEntity o1, UserFederationProviderEntity o2) {
+                return o1.getPriority() - o2.getPriority();
+            }
+
+        });
+        List<UserFederationProviderModel> result = new ArrayList<UserFederationProviderModel>();
+        for (UserFederationProviderEntity entity : copy) {
+            result.add(new UserFederationProviderModel(entity.getId(), entity.getProviderName(), entity.getConfig(), entity.getPriority(), entity.getDisplayName(),
+                    entity.getFullSyncPeriod(), entity.getChangedSyncPeriod(), entity.getLastSync()));
+        }
+
+        return result;
+    }
+
+    @Override
+    public UserFederationProviderModel addUserFederationProvider(String providerName, Map<String, String> config, int priority, String displayName, int fullSyncPeriod, int changedSyncPeriod, int lastSync) {
+        String id = KeycloakModelUtils.generateId();
+        UserFederationProviderEntity entity = new UserFederationProviderEntity();
+        entity.setId(id);
+        entity.setRealm(realm);
+        entity.setProviderName(providerName);
+        entity.setConfig(config);
+        entity.setPriority(priority);
+        if (displayName == null) {
+            displayName = id;
+        }
+        entity.setDisplayName(displayName);
+        entity.setFullSyncPeriod(fullSyncPeriod);
+        entity.setChangedSyncPeriod(changedSyncPeriod);
+        entity.setLastSync(lastSync);
+        em.persist(entity);
+        realm.getUserFederationProviders().add(entity);
+        em.flush();
+        return new UserFederationProviderModel(entity.getId(), providerName, config, priority, displayName, fullSyncPeriod, changedSyncPeriod, lastSync);
+    }
+
+    @Override
+    public void removeUserFederationProvider(UserFederationProviderModel provider) {
+        Iterator<UserFederationProviderEntity> it = realm.getUserFederationProviders().iterator();
+        while (it.hasNext()) {
+            UserFederationProviderEntity entity = it.next();
+            if (entity.getId().equals(provider.getId())) {
+                session.users().preRemove(this, provider);
+                it.remove();
+                em.remove(entity);
+                return;
+            }
+        }
+    }
+    @Override
+    public void updateUserFederationProvider(UserFederationProviderModel model) {
+        Iterator<UserFederationProviderEntity> it = realm.getUserFederationProviders().iterator();
+        while (it.hasNext()) {
+            UserFederationProviderEntity entity = it.next();
+            if (entity.getId().equals(model.getId())) {
+                String displayName = model.getDisplayName();
+                if (displayName != null) {
+                    entity.setDisplayName(model.getDisplayName());
+                }
+                entity.setConfig(model.getConfig());
+                entity.setPriority(model.getPriority());
+                entity.setProviderName(model.getProviderName());
+                entity.setPriority(model.getPriority());
+                entity.setFullSyncPeriod(model.getFullSyncPeriod());
+                entity.setChangedSyncPeriod(model.getChangedSyncPeriod());
+                entity.setLastSync(model.getLastSync());
+                break;
+            }
+        }
+    }
+
+    @Override
+    public void setUserFederationProviders(List<UserFederationProviderModel> providers) {
+
+        Iterator<UserFederationProviderEntity> it = realm.getUserFederationProviders().iterator();
+        while (it.hasNext()) {
+            UserFederationProviderEntity entity = it.next();
+            boolean found = false;
+            for (UserFederationProviderModel model : providers) {
+                if (entity.getId().equals(model.getId())) {
+                    entity.setConfig(model.getConfig());
+                    entity.setPriority(model.getPriority());
+                    entity.setProviderName(model.getProviderName());
+                    entity.setPriority(model.getPriority());
+                    String displayName = model.getDisplayName();
+                    if (displayName != null) {
+                        entity.setDisplayName(model.getDisplayName());
+                    }
+                    entity.setFullSyncPeriod(model.getFullSyncPeriod());
+                    entity.setChangedSyncPeriod(model.getChangedSyncPeriod());
+                    entity.setLastSync(model.getLastSync());
+                    found = true;
+                    break;
+                }
+
+            }
+            if (found) continue;
+            session.users().preRemove(this, new UserFederationProviderModel(entity.getId(), entity.getProviderName(), entity.getConfig(), entity.getPriority(), entity.getDisplayName(),
+                    entity.getFullSyncPeriod(), entity.getChangedSyncPeriod(), entity.getLastSync()));
+            it.remove();
+            em.remove(entity);
+        }
+
+        List<UserFederationProviderModel> add = new LinkedList<UserFederationProviderModel>();
+        for (UserFederationProviderModel model : providers) {
+            boolean found = false;
+            for (UserFederationProviderEntity entity : realm.getUserFederationProviders()) {
+                if (entity.getId().equals(model.getId())) {
+                    found = true;
+                    break;
+                }
+            }
+            if (!found) add.add(model);
+        }
+
+        for (UserFederationProviderModel model : add) {
+            UserFederationProviderEntity entity = new UserFederationProviderEntity();
+            if (model.getId() != null) entity.setId(model.getId());
+            else entity.setId(KeycloakModelUtils.generateId());
+            entity.setConfig(model.getConfig());
+            entity.setPriority(model.getPriority());
+            entity.setProviderName(model.getProviderName());
+            entity.setPriority(model.getPriority());
+            String displayName = model.getDisplayName();
+            if (displayName == null) {
+                displayName = entity.getId();
+            }
+            entity.setDisplayName(displayName);
+            entity.setFullSyncPeriod(model.getFullSyncPeriod());
+            entity.setChangedSyncPeriod(model.getChangedSyncPeriod());
+            entity.setLastSync(model.getLastSync());
+            em.persist(entity);
+            realm.getUserFederationProviders().add(entity);
+
+        }
+    }
+
+    @Override
+    public RoleModel getRole(String name) {
+        TypedQuery<RoleEntity> query = em.createNamedQuery("getRealmRoleByName", RoleEntity.class);
+        query.setParameter("name", name);
+        query.setParameter("realm", realm);
+        List<RoleEntity> roles = query.getResultList();
+        if (roles.size() == 0) return null;
+        return new RoleAdapter(this, em, roles.get(0));
+    }
+
+    @Override
+    public RoleModel addRole(String name) {
+        return this.addRole(KeycloakModelUtils.generateId(), name);
+    }
+
+    @Override
+    public RoleModel addRole(String id, String name) {
+        RoleEntity entity = new RoleEntity();
+        entity.setId(id);
+        entity.setName(name);
+        entity.setRealm(realm);
+        entity.setRealmId(realm.getId());
+        realm.getRoles().add(entity);
+        em.persist(entity);
+        em.flush();
+        return new RoleAdapter(this, em, entity);
+    }
+
+    @Override
+    public boolean removeRole(RoleModel role) {
+        if (role == null) {
+            return false;
+        }
+        if (!role.getContainer().equals(this)) return false;
+        session.users().preRemove(this, role);
+        RoleEntity roleEntity = RoleAdapter.toRoleEntity(role, em);
+        realm.getRoles().remove(role);
+        realm.getDefaultRoles().remove(role);
+
+        em.createNativeQuery("delete from COMPOSITE_ROLE where CHILD_ROLE = :role").setParameter("role", roleEntity).executeUpdate();
+        em.createNamedQuery("deleteScopeMappingByRole").setParameter("role", roleEntity).executeUpdate();
+
+        em.remove(roleEntity);
+
+        return true;
+    }
+
+    @Override
+    public Set<RoleModel> getRoles() {
+        Set<RoleModel> list = new HashSet<RoleModel>();
+        Collection<RoleEntity> roles = realm.getRoles();
+        if (roles == null) return list;
+        for (RoleEntity entity : roles) {
+            list.add(new RoleAdapter(this, em, entity));
+        }
+        return list;
+    }
+
+    @Override
+    public RoleModel getRoleById(String id) {
+        return session.realms().getRoleById(id, this);
+    }
+
+    @Override
+    public boolean removeRoleById(String id) {
+        RoleModel role = getRoleById(id);
+        if (role == null) return false;
+        return role.getContainer().removeRole(role);
+    }
+
+    @Override
+    public PasswordPolicy getPasswordPolicy() {
+        if (passwordPolicy == null) {
+            passwordPolicy = new PasswordPolicy(realm.getPasswordPolicy());
+        }
+        return passwordPolicy;
+    }
+
+    @Override
+    public void setPasswordPolicy(PasswordPolicy policy) {
+        this.passwordPolicy = policy;
+        realm.setPasswordPolicy(policy.toString());
+        em.flush();
+    }
+
+    @Override
+    public boolean equals(Object o) {
+        if (this == o) return true;
+        if (o == null || !(o instanceof RealmModel)) return false;
+
+        RealmModel that = (RealmModel) o;
+        return that.getId().equals(getId());
+    }
+
+    @Override
+    public int hashCode() {
+        return getId().hashCode();
+    }
+
+    @Override
+    public String getLoginTheme() {
+        return realm.getLoginTheme();
+    }
+
+    @Override
+    public void setLoginTheme(String name) {
+        realm.setLoginTheme(name);
+        em.flush();
+    }
+
+    @Override
+    public String getAccountTheme() {
+        return realm.getAccountTheme();
+    }
+
+    @Override
+    public void setAccountTheme(String name) {
+        realm.setAccountTheme(name);
+        em.flush();
+    }
+
+    @Override
+    public String getAdminTheme() {
+        return realm.getAdminTheme();
+    }
+
+    @Override
+    public void setAdminTheme(String name) {
+        realm.setAdminTheme(name);
+        em.flush();
+    }
+
+    @Override
+    public String getEmailTheme() {
+        return realm.getEmailTheme();
+    }
+
+    @Override
+    public void setEmailTheme(String name) {
+        realm.setEmailTheme(name);
+        em.flush();
+    }
+
+    @Override
+    public boolean isEventsEnabled() {
+        return realm.isEventsEnabled();
+    }
+
+    @Override
+    public void setEventsEnabled(boolean enabled) {
+        realm.setEventsEnabled(enabled);
+        em.flush();
+    }
+
+    @Override
+    public long getEventsExpiration() {
+        return realm.getEventsExpiration();
+    }
+
+    @Override
+    public void setEventsExpiration(long expiration) {
+        realm.setEventsExpiration(expiration);
+        em.flush();
+    }
+
+    @Override
+    public Set<String> getEventsListeners() {
+        return realm.getEventsListeners();
+    }
+
+    @Override
+    public void setEventsListeners(Set<String> listeners) {
+        realm.setEventsListeners(listeners);
+        em.flush();
+    }
+
+    @Override
+    public ApplicationModel getMasterAdminApp() {
+        return new ApplicationAdapter(this, em, session, realm.getMasterAdminApp());
+    }
+
+    @Override
+    public void setMasterAdminApp(ApplicationModel app) {
+        ApplicationEntity appEntity = app!=null ? em.getReference(ApplicationEntity.class, app.getId()) : null;
+        realm.setMasterAdminApp(appEntity);
+        em.flush();
+    }
+
+    @Override
+    public List<IdentityProviderModel> getIdentityProviders() {
+        List<IdentityProviderModel> identityProviders = new ArrayList<IdentityProviderModel>();
+
+        for (IdentityProviderEntity entity: realm.getIdentityProviders()) {
+            IdentityProviderModel identityProviderModel = new IdentityProviderModel();
+
+            identityProviderModel.setProviderId(entity.getProviderId());
+            identityProviderModel.setId(entity.getId());
+            identityProviderModel.setInternalId(entity.getInternalId());
+            identityProviderModel.setName(entity.getName());
+            identityProviderModel.setConfig(entity.getConfig());
+            identityProviderModel.setEnabled(entity.isEnabled());
+            identityProviderModel.setUpdateProfileFirstLogin(entity.isUpdateProfileFirstLogin());
+            identityProviderModel.setAuthenticateByDefault(entity.isAuthenticateByDefault());
+            identityProviderModel.setStoreToken(entity.isStoreToken());
+
+            identityProviders.add(identityProviderModel);
+        }
+
+        return identityProviders;
+    }
+
+    @Override
+    public IdentityProviderModel getIdentityProviderById(String identityProviderId) {
+        for (IdentityProviderModel identityProviderModel : getIdentityProviders()) {
+            if (identityProviderModel.getId().equals(identityProviderId)) {
+                return identityProviderModel;
+            }
+        }
+
+        return null;
+    }
+
+    @Override
+    public void addIdentityProvider(IdentityProviderModel identityProvider) {
+        IdentityProviderEntity entity = new IdentityProviderEntity();
+
+        entity.setInternalId(KeycloakModelUtils.generateId());
+        entity.setId(identityProvider.getId());
+        entity.setProviderId(identityProvider.getProviderId());
+        entity.setName(identityProvider.getName());
+        entity.setEnabled(identityProvider.isEnabled());
+        entity.setStoreToken(identityProvider.isStoreToken());
+        entity.setUpdateProfileFirstLogin(identityProvider.isUpdateProfileFirstLogin());
+        entity.setAuthenticateByDefault(identityProvider.isAuthenticateByDefault());
+        entity.setConfig(identityProvider.getConfig());
+
+        realm.addIdentityProvider(entity);
+
+        em.persist(entity);
+        em.flush();
+    }
+
+    @Override
+    public void removeIdentityProviderById(String providerId) {
+        for (IdentityProviderEntity entity : realm.getIdentityProviders()) {
+            if (entity.getId().equals(providerId)) {
+                em.remove(entity);
+                em.flush();
+            }
+        }
+    }
+
+    @Override
+    public void updateIdentityProvider(IdentityProviderModel identityProvider) {
+        for (IdentityProviderEntity entity : this.realm.getIdentityProviders()) {
+            if (entity.getInternalId().equals(identityProvider.getInternalId())) {
+                entity.setId(identityProvider.getId());
+                entity.setName(identityProvider.getName());
+                entity.setEnabled(identityProvider.isEnabled());
+                entity.setUpdateProfileFirstLogin(identityProvider.isUpdateProfileFirstLogin());
+                entity.setAuthenticateByDefault(identityProvider.isAuthenticateByDefault());
+                entity.setStoreToken(identityProvider.isStoreToken());
+                entity.setConfig(identityProvider.getConfig());
+            }
+        }
+
+        em.flush();
+    }
+
+    @Override
+    public boolean isIdentityFederationEnabled() {
+        return !this.realm.getIdentityProviders().isEmpty();
+    }
+
+    @Override
+    public boolean isInternationalizationEnabled() {
+        return realm.isInternationalizationEnabled();
+    }
+
+    @Override
+    public void setInternationalizationEnabled(boolean enabled) {
+        realm.setInternationalizationEnabled(enabled);
+        em.flush();
+    }
+
+    @Override
+    public Set<String> getSupportedLocales() {
+        return realm.getSupportedLocales();
+    }
+
+    @Override
+    public void setSupportedLocales(Set<String> locales) {
+        realm.setSupportedLocales(locales);
+        em.flush();
+    }
+
+    @Override
+    public String getDefaultLocale() {
+        return realm.getDefaultLocale();
+    }
+
+    @Override
+    public void setDefaultLocale(String locale) {
+        realm.setDefaultLocale(locale);
+        em.flush();
+    }
 }