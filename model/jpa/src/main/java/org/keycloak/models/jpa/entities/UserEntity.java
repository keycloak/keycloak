--- conflicted
+++ resolved
@@ -42,18 +42,15 @@
  * @version $Revision: 1 $
  */
 @NamedQueries({
-<<<<<<< HEAD
+        @NamedQuery(name="getAllUsersByRealm", query="select u from UserEntity u where u.realmId = :realmId order by u.username"),
+        @NamedQuery(name="getAllUsersByRealmExcludeServiceAccount", query="select u from UserEntity u where u.realmId = :realmId and (u.serviceAccountClientLink is null) order by u.username"),
+        @NamedQuery(name="searchForUserCount", query="select count(u) from UserEntity u where u.realmId = :realmId and (u.serviceAccountClientLink is null) and " +
+                "( u.username like :search or concat(coalesce(u.firstName, '', ' ', coalesce(u.lastName, ''))) like :search or u.email like :search )"),
         @NamedQuery(name="getAllUsersByRealm", query="select u from UserEntity u where u.realmId = :realmId order by u.createdTimestamp desc"),
         @NamedQuery(name="getAllUsersByRealmExcludeServiceAccount", query="select u from UserEntity u where u.realmId = :realmId and (u.serviceAccountClientLink is null) order by u.createdTimestamp desc"),
         @NamedQuery(name="searchForUser", query="select u from UserEntity u where u.realmId = :realmId and (u.serviceAccountClientLink is null) and " +
                 "( u.username like :search or u.firstName like :search or u.email like :search or u.idcard like :search) order by u.createdTimestamp desc"),
         @NamedQuery(name="getRealmUserById", query="select u from UserEntity u where u.id = :id and u.realmId = :realmId"),
-=======
-        @NamedQuery(name="getAllUsersByRealm", query="select u from UserEntity u where u.realmId = :realmId order by u.username"),
-        @NamedQuery(name="getAllUsersByRealmExcludeServiceAccount", query="select u from UserEntity u where u.realmId = :realmId and (u.serviceAccountClientLink is null) order by u.username"),
-        @NamedQuery(name="searchForUserCount", query="select count(u) from UserEntity u where u.realmId = :realmId and (u.serviceAccountClientLink is null) and " +
-                "( lower(u.username) like :search or lower(concat(coalesce(u.firstName, ''), ' ', coalesce(u.lastName, ''))) like :search or u.email like :search )"),
->>>>>>> 52b67f61
         @NamedQuery(name="getRealmUserByUsername", query="select u from UserEntity u where u.username = :username and u.realmId = :realmId"),
         @NamedQuery(name="getRealmUserByEmail", query="select u from UserEntity u where u.email = :email and u.realmId = :realmId"),
         @NamedQuery(name="getRealmUserByLastName", query="select u from UserEntity u where u.lastName = :lastName and u.realmId = :realmId"),
