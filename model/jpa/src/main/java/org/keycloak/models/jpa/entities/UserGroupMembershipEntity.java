/*
 * Copyright 2016 Red Hat, Inc. and/or its affiliates
 * and other contributors as indicated by the @author tags.
 *
 * Licensed under the Apache License, Version 2.0 (the "License");
 * you may not use this file except in compliance with the License.
 * You may obtain a copy of the License at
 *
 * http://www.apache.org/licenses/LICENSE-2.0
 *
 * Unless required by applicable law or agreed to in writing, software
 * distributed under the License is distributed on an "AS IS" BASIS,
 * WITHOUT WARRANTIES OR CONDITIONS OF ANY KIND, either express or implied.
 * See the License for the specific language governing permissions and
 * limitations under the License.
 */

package org.keycloak.models.jpa.entities;

import javax.persistence.*;
import java.io.Serializable;

/**
 * @author <a href="mailto:bill@burkecentral.com">Bill Burke</a>
 * @version $Revision: 1 $
 */
@NamedQueries({
        @NamedQuery(name="userMemberOf", query="select m from UserGroupMembershipEntity m where m.user = :user and m.groupId = :groupId"),
        @NamedQuery(name="userGroupMembership", query="select m from UserGroupMembershipEntity m where m.user = :user"),
        @NamedQuery(name="groupMembership", query="select g.user from UserGroupMembershipEntity g where g.groupId = :groupId order by g.user.username"),
        @NamedQuery(name="deleteUserGroupMembershipByRealm", query="delete from  UserGroupMembershipEntity mapping where mapping.user IN (select u from UserEntity u where u.realmId=:realmId)"),
        @NamedQuery(name="deleteUserGroupMembershipsByRealmAndLink", query="delete from  UserGroupMembershipEntity mapping where mapping.user IN (select u from UserEntity u where u.realmId=:realmId and u.federationLink=:link)"),
        @NamedQuery(name="deleteUserGroupMembershipsByGroup", query="delete from UserGroupMembershipEntity m where m.groupId = :groupId"),
        @NamedQuery(name="deleteUserGroupMembershipsByUser", query="delete from UserGroupMembershipEntity m where m.user = :user"),
<<<<<<< HEAD
        @NamedQuery(name="getCountByGroup", query="select count(m) from UserGroupMembershipEntity m where m.groupId = :groupId")
=======
        @NamedQuery(name="searchForUserCountInGroups", query="select count(m.user) from UserGroupMembershipEntity m where m.user.realmId = :realmId and (m.user.serviceAccountClientLink is null) and " +
                "( lower(m.user.username) like :search or lower(concat(m.user.firstName, ' ', m.user.lastName)) like :search or m.user.email like :search ) and m.group.id in :groupIds"),
        @NamedQuery(name="userCountInGroups", query="select count(m.user) from UserGroupMembershipEntity m where m.user.realmId = :realmId and m.group.id in :groupIds")
>>>>>>> 52b67f61
})
@Table(name="USER_GROUP_MEMBERSHIP")
@Entity
@IdClass(UserGroupMembershipEntity.Key.class)
public class UserGroupMembershipEntity {

    @Id
    @ManyToOne(fetch= FetchType.LAZY)
    @JoinColumn(name="USER_ID")
    protected UserEntity user;

    @Id
    @ManyToOne(fetch= FetchType.LAZY)
    @JoinColumn(name="GROUP_ID", insertable=false, updatable=false)
    protected GroupEntity group;

    @Id
    @Column(name = "GROUP_ID")
    protected String groupId;

    public UserEntity getUser() {
        return user;
    }

    public void setUser(UserEntity user) {
        this.user = user;
    }

    public String getGroupId() {
        return groupId;
    }

    public void setGroupId(String groupId) {
        this.groupId = groupId;
    }

    public static class Key implements Serializable {

        protected UserEntity user;

        protected String groupId;

        public Key() {
        }

        public Key(UserEntity user, String groupId) {
            this.user = user;
            this.groupId = groupId;
        }

        public UserEntity getUser() {
            return user;
        }

        public String getGroupId() {
            return groupId;
        }

        @Override
        public boolean equals(Object o) {
            if (this == o) return true;
            if (o == null || getClass() != o.getClass()) return false;

            Key key = (Key) o;

            if (!groupId.equals(key.groupId)) return false;
            if (!user.equals(key.user)) return false;

            return true;
        }

        @Override
        public int hashCode() {
            int result = user.hashCode();
            result = 31 * result + groupId.hashCode();
            return result;
        }
    }

    @Override
    public boolean equals(Object o) {
        if (this == o) return true;
        if (o == null) return false;
        if (!(o instanceof UserGroupMembershipEntity)) return false;

        UserGroupMembershipEntity key = (UserGroupMembershipEntity) o;

        if (!groupId.equals(key.groupId)) return false;
        if (!user.equals(key.user)) return false;

        return true;
    }

    @Override
    public int hashCode() {
        int result = user.hashCode();
        result = 31 * result + groupId.hashCode();
        return result;
    }

}<|MERGE_RESOLUTION|>--- conflicted
+++ resolved
@@ -17,7 +17,16 @@
 
 package org.keycloak.models.jpa.entities;
 
-import javax.persistence.*;
+import javax.persistence.Column;
+import javax.persistence.Entity;
+import javax.persistence.FetchType;
+import javax.persistence.Id;
+import javax.persistence.IdClass;
+import javax.persistence.JoinColumn;
+import javax.persistence.ManyToOne;
+import javax.persistence.NamedQueries;
+import javax.persistence.NamedQuery;
+import javax.persistence.Table;
 import java.io.Serializable;
 
 /**
@@ -32,13 +41,11 @@
         @NamedQuery(name="deleteUserGroupMembershipsByRealmAndLink", query="delete from  UserGroupMembershipEntity mapping where mapping.user IN (select u from UserEntity u where u.realmId=:realmId and u.federationLink=:link)"),
         @NamedQuery(name="deleteUserGroupMembershipsByGroup", query="delete from UserGroupMembershipEntity m where m.groupId = :groupId"),
         @NamedQuery(name="deleteUserGroupMembershipsByUser", query="delete from UserGroupMembershipEntity m where m.user = :user"),
-<<<<<<< HEAD
+        @NamedQuery(name="searchForUserCountInGroups", query="select count(m.user) from UserGroupMembershipEntity m where m.user.realmId = :realmId and (m.user.serviceAccountClientLink is null) and " +
+                "( m.user.username like :search or lower(concat(m.user.firstName, ' ', m.user.lastName)) like :search or m.user.email like :search ) and m.group.id in :groupIds"),
+        @NamedQuery(name="userCountInGroups", query="select count(m.user) from UserGroupMembershipEntity m where m.user.realmId = :realmId and m.group.id in :groupIds")
+        @NamedQuery(name="deleteUserGroupMembershipsByUser", query="delete from UserGroupMembershipEntity m where m.user = :user"),
         @NamedQuery(name="getCountByGroup", query="select count(m) from UserGroupMembershipEntity m where m.groupId = :groupId")
-=======
-        @NamedQuery(name="searchForUserCountInGroups", query="select count(m.user) from UserGroupMembershipEntity m where m.user.realmId = :realmId and (m.user.serviceAccountClientLink is null) and " +
-                "( lower(m.user.username) like :search or lower(concat(m.user.firstName, ' ', m.user.lastName)) like :search or m.user.email like :search ) and m.group.id in :groupIds"),
-        @NamedQuery(name="userCountInGroups", query="select count(m.user) from UserGroupMembershipEntity m where m.user.realmId = :realmId and m.group.id in :groupIds")
->>>>>>> 52b67f61
 })
 @Table(name="USER_GROUP_MEMBERSHIP")
 @Entity
