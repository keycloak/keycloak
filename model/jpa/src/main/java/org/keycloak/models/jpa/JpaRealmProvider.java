/*
 * Copyright 2016 Red Hat, Inc. and/or its affiliates
 * and other contributors as indicated by the @author tags.
 *
 * Licensed under the Apache License, Version 2.0 (the "License");
 * you may not use this file except in compliance with the License.
 * You may obtain a copy of the License at
 *
 * http://www.apache.org/licenses/LICENSE-2.0
 *
 * Unless required by applicable law or agreed to in writing, software
 * distributed under the License is distributed on an "AS IS" BASIS,
 * WITHOUT WARRANTIES OR CONDITIONS OF ANY KIND, either express or implied.
 * See the License for the specific language governing permissions and
 * limitations under the License.
 */

package org.keycloak.models.jpa;

import static org.keycloak.common.util.StackUtil.getShortStackTrace;
import static org.keycloak.models.jpa.PaginationUtils.paginateQuery;
import static org.keycloak.utils.StreamsUtil.closing;

import jakarta.persistence.EntityManager;
import jakarta.persistence.LockModeType;
import jakarta.persistence.TypedQuery;
import jakarta.persistence.criteria.CriteriaBuilder;
import jakarta.persistence.criteria.CriteriaDelete;
import jakarta.persistence.criteria.CriteriaQuery;
import jakarta.persistence.criteria.Join;
import jakarta.persistence.criteria.Predicate;
import jakarta.persistence.criteria.Root;
import java.util.ArrayList;
import java.util.HashMap;
import java.util.List;
import java.util.Map;
import java.util.Objects;
import java.util.Set;
import java.util.function.Function;
import java.util.stream.Collectors;
import java.util.stream.Stream;
import org.hibernate.Session;
import org.jboss.logging.Logger;
import org.keycloak.common.util.Time;
import org.keycloak.connections.jpa.util.JpaUtils;
import org.keycloak.migration.MigrationModel;
import org.keycloak.models.ClientModel;
import org.keycloak.models.ClientProvider;
import org.keycloak.models.ClientScopeModel;
import org.keycloak.models.ClientScopeProvider;
import org.keycloak.models.DeploymentStateProvider;
import org.keycloak.models.GroupModel;
import org.keycloak.models.GroupProvider;
import org.keycloak.models.KeycloakSession;
import org.keycloak.models.ModelDuplicateException;
import org.keycloak.models.ModelException;
import org.keycloak.models.RealmModel;
import org.keycloak.models.RealmProvider;
import org.keycloak.models.RoleContainerModel;
import org.keycloak.models.RoleContainerModel.RoleRemovedEvent;
import org.keycloak.models.RoleModel;
import org.keycloak.models.RoleProvider;
import org.keycloak.models.delegate.ClientModelLazyDelegate;
import org.keycloak.models.jpa.entities.ClientAttributeEntity;
import org.keycloak.models.jpa.entities.ClientEntity;
import org.keycloak.models.jpa.entities.ClientScopeClientMappingEntity;
import org.keycloak.models.jpa.entities.ClientScopeEntity;
import org.keycloak.models.jpa.entities.GroupAttributeEntity;
import org.keycloak.models.jpa.entities.GroupEntity;
import org.keycloak.models.jpa.entities.RealmEntity;
import org.keycloak.models.jpa.entities.RealmLocalizationTextsEntity;
import org.keycloak.models.jpa.entities.RoleEntity;
import org.keycloak.models.utils.KeycloakModelUtils;
import org.keycloak.protocol.oidc.OIDCLoginProtocol;


/**
 * @author <a href="mailto:bill@burkecentral.com">Bill Burke</a>
 * @version $Revision: 1 $
 */
public class JpaRealmProvider implements RealmProvider, ClientProvider, ClientScopeProvider, GroupProvider, RoleProvider, DeploymentStateProvider {
    protected static final Logger logger = Logger.getLogger(JpaRealmProvider.class);
    private final KeycloakSession session;
    protected EntityManager em;
    private Set<String> clientSearchableAttributes;
    private Set<String> groupSearchableAttributes;

    public JpaRealmProvider(KeycloakSession session, EntityManager em, Set<String> clientSearchableAttributes, Set<String> groupSearchableAttributes) {
        this.session = session;
        this.em = em;
        this.clientSearchableAttributes = clientSearchableAttributes;
        this.groupSearchableAttributes = groupSearchableAttributes;
    }

    @Override
    public MigrationModel getMigrationModel() {
        return new MigrationModelAdapter(em);
    }

    @Override
    public RealmModel createRealm(String name) {
        return createRealm(KeycloakModelUtils.generateId(), name);
    }

    @Override
    public RealmModel createRealm(String id, String name) {
        RealmEntity realm = new RealmEntity();
        realm.setName(name);
        realm.setId(id);
        em.persist(realm);
        em.flush();
        final RealmModel adapter = new RealmAdapter(session, em, realm);
        session.getKeycloakSessionFactory().publish(new RealmModel.RealmCreationEvent() {
            @Override
            public RealmModel getCreatedRealm() {
                return adapter;
            }
            @Override
            public KeycloakSession getKeycloakSession() {
            	return session;
            }
        });
        return adapter;
    }

    @Override
    public RealmModel getRealm(String id) {
        RealmEntity realm = em.find(RealmEntity.class, id);
        if (realm == null) return null;
        RealmAdapter adapter = new RealmAdapter(session, em, realm);
        return adapter;
    }

    @Override
    public Stream<RealmModel> getRealmsWithProviderTypeStream(Class<?> providerType) {
        TypedQuery<String> query = em.createNamedQuery("getRealmIdsWithProviderType", String.class);
        query.setParameter("providerType", providerType.getName());
        return getRealms(query);
    }

    @Override
    public Stream<RealmModel> getRealmsStream() {
        TypedQuery<String> query = em.createNamedQuery("getAllRealmIds", String.class);
        return getRealms(query);
    }

    private Stream<RealmModel> getRealms(TypedQuery<String> query) {
        return closing(query.getResultStream().map(session.realms()::getRealm).filter(Objects::nonNull));
    }

    @Override
    public RealmModel getRealmByName(String name) {
        TypedQuery<String> query = em.createNamedQuery("getRealmIdByName", String.class);
        query.setParameter("name", name);
        List<String> entities = query.getResultList();
        if (entities.isEmpty()) return null;
        if (entities.size() > 1) throw new IllegalStateException("Should not be more than one realm with same name");
        String id = query.getResultList().get(0);

        return session.realms().getRealm(id);
    }

    @Override
    public boolean removeRealm(String id) {
        RealmEntity realm = em.find(RealmEntity.class, id, LockModeType.PESSIMISTIC_WRITE);
        if (realm == null) {
            return false;
        }
        final RealmAdapter adapter = new RealmAdapter(session, em, realm);
        session.users().preRemove(adapter);

        realm.getDefaultGroupIds().clear();
        em.flush();

        int num = em.createNamedQuery("deleteGroupRoleMappingsByRealm")
                .setParameter("realm", realm.getId()).executeUpdate();

        session.clients().removeClients(adapter);

        num = em.createNamedQuery("deleteDefaultClientScopeRealmMappingByRealm")
                .setParameter("realm", realm).executeUpdate();

        session.clientScopes().removeClientScopes(adapter);
        session.roles().removeRoles(adapter);

        adapter.getTopLevelGroupsStream().forEach(adapter::removeGroup);

        num = em.createNamedQuery("removeClientInitialAccessByRealm")
                .setParameter("realm", realm).executeUpdate();

        em.remove(realm);

        em.flush();
        em.clear();

        session.getKeycloakSessionFactory().publish(new RealmModel.RealmRemovedEvent() {
            @Override
            public RealmModel getRealm() {
                return adapter;
            }

            @Override
            public KeycloakSession getKeycloakSession() {
                return session;
            }
        });

        return true;
    }

    @Override
    public void close() {
    }

    @Override
    public RoleModel addRealmRole(RealmModel realm, String name) {
       return addRealmRole(realm, KeycloakModelUtils.generateId(), name);

    }
    @Override
    public RoleModel addRealmRole(RealmModel realm, String id, String name) {
        if (getRealmRole(realm, name) != null) {
            throw new ModelDuplicateException();
        }
        RoleEntity entity = new RoleEntity();
        entity.setId(id);
        entity.setName(name);
        entity.setRealmId(realm.getId());
        em.persist(entity);
        em.flush();
        RoleAdapter adapter = new RoleAdapter(session, realm, em, entity);
        return adapter;

    }

    @Override
    public RoleModel getRealmRole(RealmModel realm, String name) {
        TypedQuery<String> query = em.createNamedQuery("getRealmRoleIdByName", String.class);
        query.setParameter("name", name);
        query.setParameter("realm", realm.getId());
        List<String> roles = query.getResultList();
        if (roles.isEmpty()) return null;
        return session.roles().getRoleById(realm, roles.get(0));
    }

    @Override
    public RoleModel addClientRole(ClientModel client, String name) {
        return addClientRole(client, KeycloakModelUtils.generateId(), name);
    }

    @Override
    public RoleModel addClientRole(ClientModel client, String id, String name) {
        if (getClientRole(client, name) != null) {
            throw new ModelDuplicateException();
        }
        RoleEntity roleEntity = new RoleEntity();
        roleEntity.setId(id);
        roleEntity.setName(name);
        roleEntity.setRealmId(client.getRealm().getId());
        roleEntity.setClientId(client.getId());
        roleEntity.setClientRole(true);
        em.persist(roleEntity);
        RoleAdapter adapter = new RoleAdapter(session, client.getRealm(), em, roleEntity);
        return adapter;
    }

    @Override
    public Stream<RoleModel> getRealmRolesStream(RealmModel realm) {
        TypedQuery<String> query = em.createNamedQuery("getRealmRoleIds", String.class);
        query.setParameter("realm", realm.getId());
        Stream<String> roles = query.getResultStream();

        return closing(roles.map(realm::getRoleById));
    }

    @Override
    public RoleModel getClientRole(ClientModel client, String name) {
        TypedQuery<String> query = em.createNamedQuery("getClientRoleIdByName", String.class);
        query.setParameter("name", name);
        query.setParameter("client", client.getId());
        List<String> roles = query.getResultList();
        if (roles.isEmpty()) return null;
        return session.roles().getRoleById(client.getRealm(), roles.get(0));
    }

    @Override
    public Map<ClientModel, Set<String>> getAllRedirectUrisOfEnabledClients(RealmModel realm) {
        TypedQuery<Map> query = em.createNamedQuery("getAllRedirectUrisOfEnabledClients", Map.class);
        query.setParameter("realm", realm.getId());
        return closing(query.getResultStream()
          .filter(s -> s.get("client") != null))
          .collect(
            Collectors.groupingBy(
              s -> new ClientAdapter(realm, em, session, (ClientEntity) s.get("client")),
              Collectors.mapping(s -> (String) s.get("redirectUri"), Collectors.toSet())
            )
          );
    }

    @Override
    public Stream<RoleModel> getRealmRolesStream(RealmModel realm, Integer first, Integer max) {
        TypedQuery<RoleEntity> query = em.createNamedQuery("getRealmRoles", RoleEntity.class);
        query.setParameter("realm", realm.getId());

        return getRolesStream(query, realm, first, max);
    }

    @Override
    public Stream<RoleModel> getRolesStream(RealmModel realm, Stream<String> ids, String search, Integer first, Integer max) {
        if (ids == null) return Stream.empty();

        TypedQuery<String> query;

        if (search == null) {
            query = em.createNamedQuery("getRoleIdsFromIdList", String.class);
        } else {
            query = em.createNamedQuery("getRoleIdsByNameContainingFromIdList", String.class)
                    .setParameter("search", search);
        }

        query.setParameter("realm", realm.getId())
                .setParameter("ids", ids.collect(Collectors.toList()));

        return closing(paginateQuery(query, first, max).getResultStream())
                .map(g -> session.roles().getRoleById(realm, g));
    }

    @Override
    public Stream<RoleModel> getClientRolesStream(ClientModel client, Integer first, Integer max) {
        TypedQuery<RoleEntity> query = em.createNamedQuery("getClientRoles", RoleEntity.class);
        query.setParameter("client", client.getId());

        return getRolesStream(query, client.getRealm(), first, max);
    }

    protected Stream<RoleModel> getRolesStream(TypedQuery<RoleEntity> query, RealmModel realm, Integer first, Integer max) {
        Stream<RoleEntity> results = paginateQuery(query, first, max).getResultStream();

        return closing(results.map(role -> new RoleAdapter(session, realm, em, role)));
    }

    @Override
    public Stream<RoleModel> searchForClientRolesStream(ClientModel client, String search, Integer first, Integer max) {
        TypedQuery<RoleEntity> query = em.createNamedQuery("searchForClientRoles", RoleEntity.class);
        query.setParameter("client", client.getId());
        return searchForRoles(query, client.getRealm(), search, first, max);
    }

    @Override
    public Stream<RoleModel> searchForRolesStream(RealmModel realm, String search, Integer first, Integer max) {
        TypedQuery<RoleEntity> query = em.createNamedQuery("searchForRealmRoles", RoleEntity.class);
        query.setParameter("realm", realm.getId());

        return searchForRoles(query, realm, search, first, max);
    }

    protected Stream<RoleModel> searchForRoles(TypedQuery<RoleEntity> query, RealmModel realm, String search, Integer first, Integer max) {
        query.setParameter("search", "%" + search.trim().toLowerCase() + "%");
        Stream<RoleEntity> results = paginateQuery(query, first, max).getResultStream();

        return closing(results.map(role -> new RoleAdapter(session, realm, em, role)));
    }

    @Override
    public boolean removeRole(RoleModel role) {
        RealmModel realm;
        if (role.getContainer() instanceof RealmModel) {
            realm = (RealmModel) role.getContainer();
        } else if (role.getContainer() instanceof ClientModel) {
            realm = ((ClientModel)role.getContainer()).getRealm();
        } else {
            throw new IllegalStateException("RoleModel's container isn not instance of either RealmModel or ClientModel");
        }
        session.users().preRemove(realm, role);
        RoleEntity roleEntity = em.getReference(RoleEntity.class, role.getId());
        if (roleEntity == null || !roleEntity.getRealmId().equals(realm.getId())) {
            // Throw model exception to ensure transaction rollback and revert previous operations (removing default roles) as well
            throw new ModelException("Role not found or trying to remove role from incorrect realm");
        }
        String compositeRoleTable = JpaUtils.getTableNameForNativeQuery("COMPOSITE_ROLE", em);
        em.createNativeQuery("delete from " + compositeRoleTable + " where CHILD_ROLE = :role").setParameter("role", roleEntity.getId()).executeUpdate();
        em.createNamedQuery("deleteClientScopeRoleMappingByRole").setParameter("role", roleEntity).executeUpdate();

        em.flush();
        em.remove(roleEntity);

        session.getKeycloakSessionFactory().publish(roleRemovedEvent(role));

        em.flush();
        return true;

    }

    public RoleRemovedEvent roleRemovedEvent(RoleModel role) {
        return new RoleContainerModel.RoleRemovedEvent() {
            @Override
            public RoleModel getRole() {
                return role;
            }

            @Override
            public KeycloakSession getKeycloakSession() {
                return session;
            }
        };
    }

    @Override
    public void removeRoles(RealmModel realm) {
        // No need to go through cache. Roles were already invalidated
        realm.getRolesStream().forEach(this::removeRole);
    }

    @Override
    public void removeRoles(ClientModel client) {
        // No need to go through cache. Roles were already invalidated
        client.getRolesStream().forEach(this::removeRole);
    }

    @Override
    public RoleModel getRoleById(RealmModel realm, String id) {
        RoleEntity entity = em.find(RoleEntity.class, id);
        if (entity == null) return null;
        if (!realm.getId().equals(entity.getRealmId())) return null;
        RoleAdapter adapter = new RoleAdapter(session, realm, em, entity);
        return adapter;
    }

    @Override
    public GroupModel getGroupById(RealmModel realm, String id) {
        GroupEntity groupEntity = em.find(GroupEntity.class, id);
        if (groupEntity == null) return null;
        if (!groupEntity.getRealm().equals(realm.getId())) return null;
        GroupAdapter adapter =  new GroupAdapter(session, realm, em, groupEntity);
        return adapter;
    }

    @Override
    public void moveGroup(RealmModel realm, GroupModel group, GroupModel toParent) {
        if (toParent != null && group.getId().equals(toParent.getId())) {
            return;
        }

        GroupModel previousParent = group.getParent();

        if (group.getParentId() != null) {
            group.getParent().removeChild(group);
        }
        group.setParent(toParent);
        if (toParent != null) toParent.addChild(group);
        else session.groups().addTopLevelGroup(realm, group);

        // TODO: Remove em.flush(), currently this needs to be there to translate ConstraintViolationException to
        //  DuplicateModelException {@link PersistenceExceptionConverter} is not called if the
        //  ConstraintViolationException is not thrown in method called directly from EntityManager
        em.flush();

        String newPath = KeycloakModelUtils.buildGroupPath(group);
        String previousPath = KeycloakModelUtils.buildGroupPath(group, previousParent);

        GroupModel.GroupPathChangeEvent event =
                new GroupModel.GroupPathChangeEvent() {
                    @Override
                    public RealmModel getRealm() {
                        return realm;
                    }

                    @Override
                    public String getNewPath() {
                        return newPath;
                    }

                    @Override
                    public String getPreviousPath() {
                        return previousPath;
                    }

                    @Override
                    public KeycloakSession getKeycloakSession() {
                        return session;
                    }
                };
        session.getKeycloakSessionFactory().publish(event);
    }

    @Override
    public Stream<GroupModel> getGroupsStream(RealmModel realm) {
        return closing(em.createNamedQuery("getGroupIdsByRealm", String.class)
                .setParameter("realm", realm.getId())
                .getResultStream())
                .map(g -> session.groups().getGroupById(realm, g));
    }

    @Override
    public Stream<GroupModel> getGroupsStream(RealmModel realm, Stream<String> ids, String search, Integer first, Integer max) {
        if (search == null || search.isEmpty()) return getGroupsStream(realm, ids, first, max);

        List<String> idsList = ids.collect(Collectors.toList());
        if (idsList.isEmpty()) {
            return Stream.empty();
        }

        TypedQuery<String> query = em.createNamedQuery("getGroupIdsByNameContainingFromIdList", String.class)
                .setParameter("realm", realm.getId())
                .setParameter("search", search)
                .setParameter("ids", idsList);

        return closing(paginateQuery(query, first, max).getResultStream())
                .map(g -> session.groups().getGroupById(realm, g));
    }

    @Override
    public Stream<GroupModel> getGroupsStream(RealmModel realm, Stream<String> ids, Integer first, Integer max) {
        if (first == null && max == null) {
            return getGroupsStream(realm, ids);
        }

        List<String> idsList = ids.collect(Collectors.toList());
        if (idsList.isEmpty()) {
            return Stream.empty();
        }

        TypedQuery<String> query = em.createNamedQuery("getGroupIdsFromIdList", String.class)
                .setParameter("realm", realm.getId())
                .setParameter("ids", idsList);


        return closing(paginateQuery(query, first, max).getResultStream())
                .map(g -> session.groups().getGroupById(realm, g));
    }

    @Override
    public Stream<GroupModel> getGroupsStream(RealmModel realm, Stream<String> ids) {
        return ids.map(id -> session.groups().getGroupById(realm, id)).sorted(GroupModel.COMPARE_BY_NAME);
    }

    @Override
    public Long getGroupsCount(RealmModel realm, Stream<String> ids, String search) {
        TypedQuery<Long> query;
        if (search != null && !search.isEmpty()) {
            query = em.createNamedQuery("getGroupCountByNameContainingFromIdList", Long.class)
                        .setParameter("search", search);
        } else {
            query = em.createNamedQuery("getGroupIdsFromIdList", Long.class);
        }

        return query.setParameter("realm", realm.getId())
                .setParameter("ids", ids.collect(Collectors.toList()))
                .getSingleResult();
    }

    @Override
    public Long getGroupsCount(RealmModel realm, Boolean onlyTopGroups) {
        if(Objects.equals(onlyTopGroups, Boolean.TRUE)) {
            return em.createNamedQuery("getGroupCountByParent", Long.class)
                    .setParameter("realm", realm.getId())
                    .setParameter("parent", GroupEntity.TOP_PARENT_ID)
                    .getSingleResult();
        } else {
            return em.createNamedQuery("getGroupCount", Long.class)
                    .setParameter("realm", realm.getId())
                    .getSingleResult();
        }
    }

    @Override
    public Long getSubGroupsCount(RealmModel realm, String parentId) {
        return em.createNamedQuery("getGroupCountByParent", Long.class)
            .setParameter("realm", realm.getId())
            .setParameter("parent", parentId)
            .getSingleResult();
    }

    @Override
    public long getClientsCount(RealmModel realm) {
        final Long res = em.createNamedQuery("getRealmClientsCount", Long.class)
          .setParameter("realm", realm.getId())
          .getSingleResult();
        return res == null ? 0l : res;
    }

    @Override
    public Long getGroupsCountByNameContaining(RealmModel realm, String search) {
        TypedQuery<String> query;
        query = em.createNamedQuery("getGroupIdsByNameContaining", String.class);

        query.setParameter("realm", realm.getId())
                .setParameter("search", search);
        Stream<String> groups =  query.getResultStream();

        return groups.count();
    }

    @Override
    public Stream<GroupModel> getGroupsByRoleStream(RealmModel realm, RoleModel role, Integer firstResult, Integer maxResults) {
        TypedQuery<GroupEntity> query = em.createNamedQuery("groupsInRole", GroupEntity.class);
        query.setParameter("roleId", role.getId());

        Stream<GroupEntity> results = paginateQuery(query, firstResult, maxResults).getResultStream();

        return closing(results
        		.map(g -> (GroupModel) new GroupAdapter(session, realm, em, g))
                .sorted(GroupModel.COMPARE_BY_NAME));
    }

    @Override
    public Stream<GroupModel> getTopLevelGroupsStream(RealmModel realm) {
        return getTopLevelGroupsStream(realm, null, null);
    }

    @Override
    public Stream<GroupModel> getTopLevelGroupsStream(RealmModel realm, Integer first, Integer max) {
        TypedQuery<String> groupsQuery =  em.createNamedQuery("getGroupIdsByParent", String.class)
                .setParameter("realm", realm.getId())
                .setParameter("parent", GroupEntity.TOP_PARENT_ID);

        return closing(paginateQuery(groupsQuery, first, max).getResultStream()
                .map(realm::getGroupById)
                // In concurrent tests, the group might be deleted in another thread, therefore, skip those null values.
                .filter(Objects::nonNull)
                .sorted(GroupModel.COMPARE_BY_NAME)
        );
    }

    @Override
    public Stream<GroupModel> getTopLevelGroupsStream(RealmModel realm, String search, Integer firstResult, Integer maxResults) {
        TypedQuery<String> groupsQuery =  em.createNamedQuery("getGroupIdsByParentAndNameContaining", String.class)
            .setParameter("realm", realm.getId())
            .setParameter("parent", GroupEntity.TOP_PARENT_ID)
            .setParameter("search", search);

        return closing(paginateQuery(groupsQuery, firstResult, maxResults).getResultStream()
            .map(realm::getGroupById)
            // In concurrent tests, the group might be deleted in another thread, therefore, skip those null values.
            .filter(Objects::nonNull)
            .sorted(GroupModel.COMPARE_BY_NAME)
        );
    }

    @Override
    public boolean removeGroup(RealmModel realm, GroupModel group) {
        if (group == null) {
            return false;
        }

        GroupModel.GroupRemovedEvent event = new GroupModel.GroupRemovedEvent() {
            @Override
            public RealmModel getRealm() {
                return realm;
            }

            @Override
            public GroupModel getGroup() {
                return group;
            }

            @Override
            public KeycloakSession getKeycloakSession() {
                return session;
            }
        };
        session.getKeycloakSessionFactory().publish(event);

        session.users().preRemove(realm, group);

        realm.removeDefaultGroup(group);

        // TODO: this batch size could potentially be stored somewhere (config?) as a variable
        // calculate out batches of subgroups to delete from the parent group to avoid grinding the server to a halt at large scale
        // especially helpful for freeing up some amount of database time for other requests
        long batches = (long) Math.ceil(session.groups().getSubGroupsCount(realm, group.getId()) / 1000.0);
        for(int i = 0; i < batches; i++) {
            session.groups().searchForSubgroupsByParentIdStream(realm, group.getId(), i * 1000, 1000).forEach(realm::removeGroup);
        }

        GroupEntity groupEntity = em.find(GroupEntity.class, group.getId(), LockModeType.PESSIMISTIC_WRITE);
        if ((groupEntity == null) || (!groupEntity.getRealm().equals(realm.getId()))) {
            return false;
        }
        em.createNamedQuery("deleteGroupRoleMappingsByGroup").setParameter("group", groupEntity).executeUpdate();

        em.remove(groupEntity);
        return true;


    }

    @Override
    public GroupModel createGroup(RealmModel realm, String id, String name, GroupModel toParent) {
        if (id == null) {
            id = KeycloakModelUtils.generateId();
        } else if (GroupEntity.TOP_PARENT_ID.equals(id)) {
            // maybe it's impossible but better ensure this doesn't happen
            throw new ModelException("The ID of the new group is equals to the tag used for top level groups");
        }
        GroupEntity groupEntity = new GroupEntity();
        groupEntity.setId(id);
        groupEntity.setName(name);
        groupEntity.setRealm(realm.getId());
        groupEntity.setParentId(toParent == null? GroupEntity.TOP_PARENT_ID : toParent.getId());
        em.persist(groupEntity);
        em.flush();

        return new GroupAdapter(session, realm, em, groupEntity);
    }

    @Override
    public void addTopLevelGroup(RealmModel realm, GroupModel subGroup) {
        subGroup.setParent(null);
    }

    public void preRemove(RealmModel realm, RoleModel role) {
        // GroupProvider method implementation starts here
        em.createNamedQuery("deleteGroupRoleMappingsByRole").setParameter("roleId", role.getId()).executeUpdate();
        // GroupProvider method implementation ends here

        // ClientProvider implementation
        String clientScopeMapping = JpaUtils.getTableNameForNativeQuery("SCOPE_MAPPING", em);
        em.createNativeQuery("delete from " + clientScopeMapping + " where ROLE_ID = :role").setParameter("role", role.getId()).executeUpdate();
    }

    @Override
    public ClientModel addClient(RealmModel realm, String clientId) {
        return addClient(realm, KeycloakModelUtils.generateId(), clientId);
    }

    @Override
    public ClientModel addClient(RealmModel realm, String id, String clientId) {
        if (id == null) {
            id = KeycloakModelUtils.generateId();
        }

        if (clientId == null) {
            clientId = id;
        }

        logger.tracef("addClient(%s, %s, %s)%s", realm, id, clientId, getShortStackTrace());

        ClientEntity entity = new ClientEntity();
        entity.setId(id);
        entity.setClientId(clientId);
        entity.setEnabled(true);
        entity.setStandardFlowEnabled(true);
        entity.setRealmId(realm.getId());
        em.persist(entity);

        final ClientModel resource = new ClientAdapter(realm, em, session, entity);

        session.getKeycloakSessionFactory().publish((ClientModel.ClientCreationEvent) () -> resource);
        return resource;
    }

    @Override
    public Stream<ClientModel> getClientsStream(RealmModel realm) {
        return getClientsStream(realm, null, null);
    }

    @Override
    public Stream<ClientModel> getClientsStream(RealmModel realm, Integer firstResult, Integer maxResults) {
        TypedQuery<String> query = em.createNamedQuery("getClientIdsByRealm", String.class);

        query.setParameter("realm", realm.getId());
        Stream<String> clients = paginateQuery(query, firstResult, maxResults).getResultStream();

        return closing(clients.map(id -> (ClientModel) new ClientModelLazyDelegate.WithId(session, realm, id)));
    }

    @Override
    public Stream<ClientModel> getAlwaysDisplayInConsoleClientsStream(RealmModel realm) {
        TypedQuery<String> query = em.createNamedQuery("getAlwaysDisplayInConsoleClients", String.class);
        query.setParameter("realm", realm.getId());
        Stream<String> clientStream = query.getResultStream();

        return closing(clientStream.map(c -> session.clients().getClientById(realm, c)).filter(Objects::nonNull));
    }

    @Override
    public ClientModel getClientById(RealmModel realm, String id) {
        logger.tracef("getClientById(%s, %s)%s", realm, id, getShortStackTrace());

        ClientEntity client = em.find(ClientEntity.class, id);
        // Check if client belongs to this realm
        if (client == null || !realm.getId().equals(client.getRealmId())) return null;
        ClientAdapter adapter = new ClientAdapter(realm, em, session, client);
        return adapter;

    }

    @Override
    public ClientModel getClientByClientId(RealmModel realm, String clientId) {
        logger.tracef("getClientByClientId(%s, %s)%s", realm, clientId, getShortStackTrace());

        TypedQuery<String> query = em.createNamedQuery("findClientIdByClientId", String.class);
        query.setParameter("clientId", clientId);
        query.setParameter("realm", realm.getId());
        List<String> results = query.getResultList();
        if (results.isEmpty()) return null;
        String id = results.get(0);
        return session.clients().getClientById(realm, id);
    }

    @Override
    public Stream<ClientModel> searchClientsByClientIdStream(RealmModel realm, String clientId, Integer firstResult, Integer maxResults) {
        TypedQuery<String> query = em.createNamedQuery("searchClientsByClientId", String.class);
        query.setParameter("clientId", clientId);
        query.setParameter("realm", realm.getId());

        Stream<String> results = paginateQuery(query, firstResult, maxResults).getResultStream();
        return closing(results.map(id -> (ClientModel) new ClientModelLazyDelegate.WithId(session, realm, id)));
    }

    @Override
    public Stream<ClientModel> searchClientsByAttributes(RealmModel realm, Map<String, String> attributes, Integer firstResult, Integer maxResults) {
        Map<String, String> filteredAttributes = clientSearchableAttributes == null ? attributes :
                attributes.entrySet().stream().filter(m -> clientSearchableAttributes.contains(m.getKey()))
                        .collect(Collectors.toMap(Map.Entry::getKey, Map.Entry::getValue));

        CriteriaBuilder builder = em.getCriteriaBuilder();
        CriteriaQuery<String> queryBuilder = builder.createQuery(String.class);
        Root<ClientEntity> root = queryBuilder.from(ClientEntity.class);
        queryBuilder.select(root.get("id"));

        List<Predicate> predicates = new ArrayList<>();

        predicates.add(builder.equal(root.get("realmId"), realm.getId()));

        //noinspection resource
        String dbProductName = em.unwrap(Session.class).doReturningWork(connection -> connection.getMetaData().getDatabaseProductName());

        for (Map.Entry<String, String> entry : filteredAttributes.entrySet()) {
            String key = entry.getKey();
            String value = entry.getValue();

            Join<ClientEntity, ClientAttributeEntity> attributeJoin = root.join("attributes");

            Predicate attrNamePredicate = builder.equal(attributeJoin.get("name"), key);

            Predicate attrValuePredicate;
            if (dbProductName.equals("Oracle")) {
                // SELECT * FROM client_attributes WHERE ... DBMS_LOB.COMPARE(value, '0') = 0 ...;
                // Oracle is not able to compare a CLOB with a VARCHAR unless it being converted with TO_CHAR
                // But for this all values in the table need to be smaller than 4K, otherwise the cast will fail with
                // "ORA-22835: Buffer too small for CLOB to CHAR" (even if it is in another row).
                // This leaves DBMS_LOB.COMPARE as the option to compare the CLOB with the value.
                attrValuePredicate = builder.equal(builder.function("DBMS_LOB.COMPARE", Integer.class, attributeJoin.get("value"), builder.literal(value)), 0);
            } else {
                attrValuePredicate = builder.equal(attributeJoin.get("value"), value);
            }

            predicates.add(builder.and(attrNamePredicate, attrValuePredicate));
        }

        Predicate finalPredicate = builder.and(predicates.toArray(new Predicate[0]));
        queryBuilder.where(finalPredicate).orderBy(builder.asc(root.get("clientId")));

        TypedQuery<String> query = em.createQuery(queryBuilder);
        return closing(paginateQuery(query, firstResult, maxResults).getResultStream())
                .map(id -> session.clients().getClientById(realm, id));
    }

    @Override
    public void removeClients(RealmModel realm) {
        TypedQuery<String> query = em.createNamedQuery("getClientIdsByRealm", String.class);
        query.setParameter("realm", realm.getId());
        List<String> clients = query.getResultList();
        for (String client : clients) {
            // No need to go through cache. Clients were already invalidated
            removeClient(realm, client);
        }
    }

    @Override
    public boolean removeClient(RealmModel realm, String id) {

        logger.tracef("removeClient(%s, %s)%s", realm, id, getShortStackTrace());

        final ClientModel client = getClientById(realm, id);
        if (client == null) return false;

        session.users().preRemove(realm, client);
        session.roles().removeRoles(client);

        ClientEntity clientEntity = em.find(ClientEntity.class, id, LockModeType.PESSIMISTIC_WRITE);

        session.getKeycloakSessionFactory().publish(new ClientModel.ClientRemovedEvent() {
            @Override
            public ClientModel getClient() {
                return client;
            }

            @Override
            public KeycloakSession getKeycloakSession() {
                return session;
            }
        });

        int countRemoved = em.createNamedQuery("deleteClientScopeClientMappingByClient")
                .setParameter("clientId", clientEntity.getId())
                .executeUpdate();
        em.remove(clientEntity);  // i have no idea why, but this needs to come before deleteScopeMapping

        try {
            em.flush();
        } catch (RuntimeException e) {
            logger.errorv("Unable to delete client entity: {0} from realm {1}", client.getClientId(), realm.getName());
            throw e;
        }

        return true;
    }

    @Override
    public ClientScopeModel getClientScopeById(RealmModel realm, String id) {
        ClientScopeEntity clientScope = em.find(ClientScopeEntity.class, id);

        // Check if client scope belongs to this realm
        if (clientScope == null || !realm.getId().equals(clientScope.getRealmId())) return null;
        ClientScopeAdapter adapter = new ClientScopeAdapter(realm, em, session, clientScope);
        return adapter;
    }

    @Override
    public Stream<ClientScopeModel> getClientScopesStream(RealmModel realm) {
        TypedQuery<String> query = em.createNamedQuery("getClientScopeIds", String.class);
        query.setParameter("realm", realm.getId());
        Stream<String> scopes = query.getResultStream();

        return closing(scopes.map(realm::getClientScopeById));
    }

    @Override
    public ClientScopeModel addClientScope(RealmModel realm, String id, String name) {
        if (id == null) {
            id = KeycloakModelUtils.generateId();
        }
        ClientScopeEntity entity = new ClientScopeEntity();
        entity.setId(id);
        name = KeycloakModelUtils.convertClientScopeName(name);
        entity.setName(name);
        entity.setRealmId(realm.getId());
        em.persist(entity);
        em.flush();
        return new ClientScopeAdapter(realm, em, session, entity);
    }

    @Override
    public boolean removeClientScope(RealmModel realm, String id) {
        if (id == null) return false;
        ClientScopeModel clientScope = getClientScopeById(realm, id);
        if (clientScope == null) return false;

        session.users().preRemove(clientScope);
        realm.removeDefaultClientScope(clientScope);
        ClientScopeEntity clientScopeEntity = em.find(ClientScopeEntity.class, id, LockModeType.PESSIMISTIC_WRITE);

        em.createNamedQuery("deleteClientScopeClientMappingByClientScope").setParameter("clientScopeId", clientScope.getId()).executeUpdate();
        em.createNamedQuery("deleteClientScopeRoleMappingByClientScope").setParameter("clientScope", clientScopeEntity).executeUpdate();
        em.remove(clientScopeEntity);

        session.getKeycloakSessionFactory().publish(new ClientScopeModel.ClientScopeRemovedEvent() {

            @Override
            public KeycloakSession getKeycloakSession() {
                return session;
            }

            @Override
            public ClientScopeModel getClientScope() {
                return clientScope;
            }
        });

        em.flush();
        return true;
    }

    @Override
    public void removeClientScopes(RealmModel realm) {
        // No need to go through cache. Client scopes were already invalidated
        realm.getClientScopesStream().map(ClientScopeModel::getId).forEach(id -> this.removeClientScope(realm, id));
    }

    @Override
    public void addClientScopes(RealmModel realm, ClientModel client, Set<ClientScopeModel> clientScopes, boolean defaultScope) {
        // Defaults to openid-connect
        String clientProtocol = client.getProtocol() == null ? OIDCLoginProtocol.LOGIN_PROTOCOL : client.getProtocol();

        Map<String, ClientScopeModel> existingClientScopes = getClientScopes(realm, client, true);
        existingClientScopes.putAll(getClientScopes(realm, client, false));

        clientScopes.stream()
            .filter(clientScope -> ! existingClientScopes.containsKey(clientScope.getName()))
            .filter(clientScope -> Objects.equals(clientScope.getProtocol(), clientProtocol))
            .forEach(clientScope -> {
                ClientScopeClientMappingEntity entity = new ClientScopeClientMappingEntity();
                entity.setClientScopeId(clientScope.getId());
                entity.setClientId(client.getId());
                entity.setDefaultScope(defaultScope);
                em.persist(entity);
                em.flush();
                em.detach(entity);
            });
    }

    @Override
    public void removeClientScope(RealmModel realm, ClientModel client, ClientScopeModel clientScope) {
        em.createNamedQuery("deleteClientScopeClientMapping")
                .setParameter("clientScopeId", clientScope.getId())
                .setParameter("clientId", client.getId())
                .executeUpdate();
        em.flush();
    }

    @Override
    public Map<String, ClientScopeModel> getClientScopes(RealmModel realm, ClientModel client, boolean defaultScope) {
        // Defaults to openid-connect
        String clientProtocol = client.getProtocol() == null ? OIDCLoginProtocol.LOGIN_PROTOCOL : client.getProtocol();

        TypedQuery<String> query = em.createNamedQuery("clientScopeClientMappingIdsByClient", String.class);
        query.setParameter("clientId", client.getId());
        query.setParameter("defaultScope", defaultScope);

        return closing(query.getResultStream())
                .map(clientScopeId -> session.clientScopes().getClientScopeById(realm, clientScopeId))
                .filter(Objects::nonNull)
                .filter(clientScope -> Objects.equals(clientScope.getProtocol(), clientProtocol))
                .collect(Collectors.toMap(ClientScopeModel::getName, Function.identity()));
    }
    @Override
    public Stream<GroupModel> searchForGroupByNameStream(RealmModel realm, String search, Boolean exact, Integer first, Integer max) {
        TypedQuery<String> query;
        if (Boolean.TRUE.equals(exact)) {
            query = em.createNamedQuery("getGroupIdsByName", String.class);
        } else {
            query = em.createNamedQuery("getGroupIdsByNameContaining", String.class);
        }
        query.setParameter("realm", realm.getId())
                .setParameter("search", search);
        Stream<String> groups =  paginateQuery(query, first, max).getResultStream();

        return closing(groups.map(id -> session.groups().getGroupById(realm, id)).sorted(GroupModel.COMPARE_BY_NAME).distinct());
    }

<<<<<<< HEAD

=======
>>>>>>> a8a863e3
    @Override
    public Stream<GroupModel> searchForGroupByNameNoAncestryStream(RealmModel realm, String search, Boolean exact, Integer first, Integer max) {
        TypedQuery<String> query;
        if (Boolean.TRUE.equals(exact)) {
            query = em.createNamedQuery("getGroupIdsByName", String.class);
        } else {
            query = em.createNamedQuery("getGroupIdsByNameContaining", String.class);
        }
        query.setParameter("realm", realm.getId())
                .setParameter("search", search);
        Stream<String> groups =  paginateQuery(query, first, max).getResultStream();

        return closing(groups.map(id ->session.groups().getGroupById(realm, id)).sorted(GroupModel.COMPARE_BY_NAME));
    }
<<<<<<< HEAD
=======

    @Override
    public Stream<GroupModel> searchForSubgroupsByParentIdStream(RealmModel realm, String id, Integer firstResult, Integer maxResults) {
        TypedQuery<String> groupsQuery =  em.createNamedQuery("getGroupIdsByParent", String.class)
            .setParameter("realm", realm.getId())
            .setParameter("parent", id);

        return closing(paginateQuery(groupsQuery, firstResult, maxResults).getResultStream()
            .map(realm::getGroupById)
            // In concurrent tests, the group might be deleted in another thread, therefore, skip those null values.
            .filter(Objects::nonNull)
            .sorted(GroupModel.COMPARE_BY_NAME)
        );
    }

    @Override
    public Stream<GroupModel> searchForSubgroupsByParentIdNameStream(RealmModel realm, String id, String search, Integer firstResult, Integer maxResults) {
        TypedQuery<String> groupsQuery =  em.createNamedQuery("getGroupIdsByParentAndNameContaining", String.class)
            .setParameter("realm", realm.getId())
            .setParameter("parent", id)
            .setParameter("search", search);

        return closing(paginateQuery(groupsQuery, firstResult, maxResults).getResultStream()
            .map(realm::getGroupById)
            // In concurrent tests, the group might be deleted in another thread, therefore, skip those null values.
            .filter(Objects::nonNull)
            .sorted(GroupModel.COMPARE_BY_NAME)
        );
    }

>>>>>>> a8a863e3
    @Override
    public Stream<GroupModel> searchGroupsByAttributes(RealmModel realm, Map<String, String> attributes, Integer firstResult, Integer maxResults) {
        Map<String, String> filteredAttributes = groupSearchableAttributes == null || groupSearchableAttributes.isEmpty()
                ? attributes
                : attributes.entrySet().stream().filter(m -> groupSearchableAttributes.contains(m.getKey()))
                        .collect(Collectors.toMap(Map.Entry::getKey, Map.Entry::getValue));

        CriteriaBuilder builder = em.getCriteriaBuilder();
        CriteriaQuery<GroupEntity> queryBuilder = builder.createQuery(GroupEntity.class);
        Root<GroupEntity> root = queryBuilder.from(GroupEntity.class);

        List<Predicate> predicates = new ArrayList<>();

        predicates.add(builder.equal(root.get("realm"), realm.getId()));

        for (Map.Entry<String, String> entry : filteredAttributes.entrySet()) {
            String key = entry.getKey();
            if (key == null || key.isEmpty()) {
                continue;
            }
            String value = entry.getValue();

            Join<GroupEntity, GroupAttributeEntity> attributeJoin = root.join("attributes");

            Predicate attrNamePredicate = builder.equal(attributeJoin.get("name"), key);
            Predicate attrValuePredicate = builder.equal(attributeJoin.get("value"), value);
            predicates.add(builder.and(attrNamePredicate, attrValuePredicate));
        }

        Predicate finalPredicate = builder.and(predicates.toArray(new Predicate[0]));
        queryBuilder.where(finalPredicate).orderBy(builder.asc(root.get("name")));

        TypedQuery<GroupEntity> query = em.createQuery(queryBuilder);
        return closing(paginateQuery(query, firstResult, maxResults).getResultStream())
                .map(g -> new GroupAdapter(session, realm, em, g));
    }

    @Override
    public void removeExpiredClientInitialAccess() {
        int currentTime = Time.currentTime();

        em.createNamedQuery("removeExpiredClientInitialAccess")
                .setParameter("currentTime", currentTime)
                .executeUpdate();
    }

    private RealmLocalizationTextsEntity getRealmLocalizationTextsEntity(String locale, String realmId) {
        RealmLocalizationTextsEntity.RealmLocalizationTextEntityKey key = new RealmLocalizationTextsEntity.RealmLocalizationTextEntityKey();
        key.setRealm(em.getReference(RealmEntity.class, realmId));
        key.setLocale(locale);
        return em.find(RealmLocalizationTextsEntity.class, key);
    }

    @Override
    public boolean updateLocalizationText(RealmModel realm, String locale, String key, String text) {
        RealmLocalizationTextsEntity entity = getRealmLocalizationTextsEntity(locale, realm.getId());
        if (entity != null && entity.getTexts() != null && entity.getTexts().containsKey(key)) {
            entity.getTexts().put(key, text);

            em.persist(entity);
            return true;
        } else {
            return false;
        }
    }

    @Override
    public void saveLocalizationText(RealmModel realm, String locale, String key, String text) {
        RealmLocalizationTextsEntity entity = getRealmLocalizationTextsEntity(locale, realm.getId());
        if(entity == null) {
            entity = new RealmLocalizationTextsEntity();
            entity.setRealm(em.getReference(RealmEntity.class, realm.getId()));
            entity.setLocale(locale);
            entity.setTexts(new HashMap<>());
        }
        entity.getTexts().put(key, text);
        em.persist(entity);
    }

    @Override
    public void saveLocalizationTexts(RealmModel realm, String locale, Map<String, String> localizationTexts) {
        RealmLocalizationTextsEntity entity = new RealmLocalizationTextsEntity();
        entity.setTexts(localizationTexts);
        entity.setLocale(locale);
        entity.setRealm(em.getReference(RealmEntity.class, realm.getId()));
        em.merge(entity);
    }

    @Override
    public boolean deleteLocalizationTextsByLocale(RealmModel realm, String locale) {
        CriteriaBuilder builder = em.getCriteriaBuilder();
        CriteriaDelete<RealmLocalizationTextsEntity> criteriaDelete =
                builder.createCriteriaDelete(RealmLocalizationTextsEntity.class);
        Root<RealmLocalizationTextsEntity> root = criteriaDelete.from(RealmLocalizationTextsEntity.class);

        criteriaDelete.where(builder.and(
                builder.equal(root.get("realmId"), realm.getId()),
                builder.equal(root.get("locale"), locale)));
        int linesUpdated = em.createQuery(criteriaDelete).executeUpdate();
        return linesUpdated == 1?true:false;
    }

    @Override
    public String getLocalizationTextsById(RealmModel realm, String locale, String key) {
        RealmLocalizationTextsEntity entity = getRealmLocalizationTextsEntity(locale, realm.getId());
        if (entity != null && entity.getTexts() != null && entity.getTexts().containsKey(key)) {
            return entity.getTexts().get(key);
        }
        return null;
    }

    @Override
    public boolean deleteLocalizationText(RealmModel realm, String locale, String key) {
        RealmLocalizationTextsEntity entity = getRealmLocalizationTextsEntity(locale, realm.getId());
        if (entity != null && entity.getTexts() != null && entity.getTexts().containsKey(key)) {
            entity.getTexts().remove(key);

            em.persist(entity);
            return true;
        } else {
            return false;
        }
    }

    public Set<String> getClientSearchableAttributes() {
        return clientSearchableAttributes;
    }
}<|MERGE_RESOLUTION|>--- conflicted
+++ resolved
@@ -1041,10 +1041,6 @@
         return closing(groups.map(id -> session.groups().getGroupById(realm, id)).sorted(GroupModel.COMPARE_BY_NAME).distinct());
     }
 
-<<<<<<< HEAD
-
-=======
->>>>>>> a8a863e3
     @Override
     public Stream<GroupModel> searchForGroupByNameNoAncestryStream(RealmModel realm, String search, Boolean exact, Integer first, Integer max) {
         TypedQuery<String> query;
@@ -1059,8 +1055,6 @@
 
         return closing(groups.map(id ->session.groups().getGroupById(realm, id)).sorted(GroupModel.COMPARE_BY_NAME));
     }
-<<<<<<< HEAD
-=======
 
     @Override
     public Stream<GroupModel> searchForSubgroupsByParentIdStream(RealmModel realm, String id, Integer firstResult, Integer maxResults) {
@@ -1091,7 +1085,6 @@
         );
     }
 
->>>>>>> a8a863e3
     @Override
     public Stream<GroupModel> searchGroupsByAttributes(RealmModel realm, Map<String, String> attributes, Integer firstResult, Integer maxResults) {
         Map<String, String> filteredAttributes = groupSearchableAttributes == null || groupSearchableAttributes.isEmpty()
