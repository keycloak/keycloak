/*
 * Copyright 2016 Red Hat, Inc. and/or its affiliates
 * and other contributors as indicated by the @author tags.
 *
 * Licensed under the Apache License, Version 2.0 (the "License");
 * you may not use this file except in compliance with the License.
 * You may obtain a copy of the License at
 *
 * http://www.apache.org/licenses/LICENSE-2.0
 *
 * Unless required by applicable law or agreed to in writing, software
 * distributed under the License is distributed on an "AS IS" BASIS,
 * WITHOUT WARRANTIES OR CONDITIONS OF ANY KIND, either express or implied.
 * See the License for the specific language governing permissions and
 * limitations under the License.
 */

package org.keycloak.models.jpa;

import org.jboss.logging.Logger;
import org.keycloak.common.util.Time;
import org.keycloak.connections.jpa.util.JpaUtils;
import org.keycloak.migration.MigrationModel;
import org.keycloak.models.ClientInitialAccessModel;
import org.keycloak.models.ClientModel;
import org.keycloak.models.ClientTemplateModel;
import org.keycloak.models.GroupModel;
import org.keycloak.models.KeycloakSession;
import org.keycloak.models.RealmModel;
import org.keycloak.models.RealmProvider;
import org.keycloak.models.RoleContainerModel;
import org.keycloak.models.RoleModel;
import org.keycloak.models.jpa.entities.ClientEntity;
import org.keycloak.models.jpa.entities.ClientInitialAccessEntity;
import org.keycloak.models.jpa.entities.ClientTemplateEntity;
import org.keycloak.models.jpa.entities.GroupEntity;
import org.keycloak.models.jpa.entities.RealmEntity;
import org.keycloak.models.jpa.entities.RoleEntity;
import org.keycloak.models.utils.KeycloakModelUtils;

import javax.persistence.EntityManager;
import javax.persistence.TypedQuery;
import java.util.*;
import java.util.stream.Collectors;

/**
 * @author <a href="mailto:bill@burkecentral.com">Bill Burke</a>
 * @version $Revision: 1 $
 */
public class JpaRealmProvider implements RealmProvider {
    protected static final Logger logger = Logger.getLogger(JpaRealmProvider.class);
    private final KeycloakSession session;
    protected EntityManager em;

    public JpaRealmProvider(KeycloakSession session, EntityManager em) {
        this.session = session;
        this.em = em;
    }

    @Override
    public MigrationModel getMigrationModel() {
        return new MigrationModelAdapter(em);
    }

    @Override
    public RealmModel createRealm(String name) {
        return createRealm(KeycloakModelUtils.generateId(), name);
    }

    @Override
    public RealmModel createRealm(String id, String name) {
        RealmEntity realm = new RealmEntity();
        realm.setName(name);
        realm.setId(id);
        em.persist(realm);
        em.flush();
        final RealmModel adapter = new RealmAdapter(session, em, realm);
        session.getKeycloakSessionFactory().publish(new RealmModel.RealmCreationEvent() {
            @Override
            public RealmModel getCreatedRealm() {
                return adapter;
            }
        });
        return adapter;
    }

    @Override
    public RealmModel getRealm(String id) {
        RealmEntity realm = em.find(RealmEntity.class, id);
        if (realm == null) return null;
        RealmAdapter adapter = new RealmAdapter(session, em, realm);
        return adapter;
    }

    @Override
    public List<RealmModel> getRealms() {
        TypedQuery<String> query = em.createNamedQuery("getAllRealmIds", String.class);
        List<String> entities = query.getResultList();
        List<RealmModel> realms = new ArrayList<RealmModel>();
        for (String id : entities) {
            RealmModel realm = session.realms().getRealm(id);
            if (realm != null) realms.add(realm);

        }
        return realms;
    }

    @Override
    public RealmModel getRealmByName(String name) {
        TypedQuery<String> query = em.createNamedQuery("getRealmIdByName", String.class);
        query.setParameter("name", name);
        List<String> entities = query.getResultList();
        if (entities.isEmpty()) return null;
        if (entities.size() > 1) throw new IllegalStateException("Should not be more than one realm with same name");
        String id = query.getResultList().get(0);

        return session.realms().getRealm(id);
    }

    @Override
    public boolean removeRealm(String id) {
        RealmEntity realm = em.find(RealmEntity.class, id);
        if (realm == null) {
            return false;
        }
        em.refresh(realm);
        final RealmAdapter adapter = new RealmAdapter(session, em, realm);
        session.users().preRemove(adapter);

        realm.getDefaultGroups().clear();
        em.flush();

        int num = em.createNamedQuery("deleteGroupRoleMappingsByRealm")
                .setParameter("realm", realm).executeUpdate();

        TypedQuery<String> query = em.createNamedQuery("getClientIdsByRealm", String.class);
        query.setParameter("realm", realm.getId());
        List<String> clients = query.getResultList();
        for (String client : clients) {
            // No need to go through cache. Clients were already invalidated
            removeClient(client, adapter);
        }

        for (ClientTemplateEntity a : new LinkedList<>(realm.getClientTemplates())) {
            adapter.removeClientTemplate(a.getId());
        }

        for (RoleModel role : adapter.getRoles()) {
            // No need to go through cache. Roles were already invalidated
            removeRole(adapter, role);
        }

        for (GroupModel group : adapter.getGroups()) {
            session.realms().removeGroup(adapter, group);
        }
        
        num = em.createNamedQuery("removeClientInitialAccessByRealm")
                .setParameter("realm", realm).executeUpdate();

        em.remove(realm);

        em.flush();
        em.clear();

        session.getKeycloakSessionFactory().publish(new RealmModel.RealmRemovedEvent() {
            @Override
            public RealmModel getRealm() {
                return adapter;
            }

            @Override
            public KeycloakSession getKeycloakSession() {
                return session;
            }
        });

        return true;
    }

    @Override
    public void close() {
    }

    @Override
    public RoleModel addRealmRole(RealmModel realm, String name) {
        return addRealmRole(realm, KeycloakModelUtils.generateId(), name);

    }
    @Override
    public RoleModel addRealmRole(RealmModel realm, String id, String name) {
        RoleEntity entity = new RoleEntity();
        entity.setId(id);
        entity.setName(name);
        RealmEntity ref = em.getReference(RealmEntity.class, realm.getId());
        entity.setRealm(ref);
        entity.setRealmId(realm.getId());
        em.persist(entity);
        em.flush();
        RoleAdapter adapter = new RoleAdapter(session, realm, em, entity);
        return adapter;

    }

    @Override
    public RoleModel getRealmRole(RealmModel realm, String name) {
        TypedQuery<String> query = em.createNamedQuery("getRealmRoleIdByName", String.class);
        query.setParameter("name", name);
        query.setParameter("realm", realm.getId());
        List<String> roles = query.getResultList();
        if (roles.isEmpty()) return null;
        return session.realms().getRoleById(roles.get(0), realm);
    }

    @Override
    public RoleModel addClientRole(RealmModel realm, ClientModel client, String name) {
        return addClientRole(realm, client, KeycloakModelUtils.generateId(), name);
    }
    @Override
    public RoleModel addClientRole(RealmModel realm, ClientModel client, String id, String name) {
        ClientEntity clientEntity = em.getReference(ClientEntity.class, client.getId());
        RoleEntity roleEntity = new RoleEntity();
        roleEntity.setId(id);
        roleEntity.setName(name);
        roleEntity.setClient(clientEntity);
        roleEntity.setClientRole(true);
        roleEntity.setRealmId(realm.getId());
        em.persist(roleEntity);
        RoleAdapter adapter = new RoleAdapter(session, realm, em, roleEntity);
        return adapter;
    }

    @Override
    public Set<RoleModel> getRealmRoles(RealmModel realm) {
        TypedQuery<String> query = em.createNamedQuery("getRealmRoleIds", String.class);
        query.setParameter("realm", realm.getId());
        List<String> roles = query.getResultList();

        if (roles.isEmpty()) return Collections.EMPTY_SET;
        Set<RoleModel> list = new HashSet<>();
        for (String id : roles) {
            list.add(session.realms().getRoleById(id, realm));
        }
        return Collections.unmodifiableSet(list);
    }

    @Override
    public RoleModel getClientRole(RealmModel realm, ClientModel client, String name) {
        TypedQuery<String> query = em.createNamedQuery("getClientRoleIdByName", String.class);
        query.setParameter("name", name);
        query.setParameter("client", client.getId());
        List<String> roles = query.getResultList();
        if (roles.isEmpty()) return null;
        return session.realms().getRoleById(roles.get(0), realm);
    }


    @Override
    public Set<RoleModel> getClientRoles(RealmModel realm, ClientModel client) {
        Set<RoleModel> list = new HashSet<>();
        TypedQuery<String> query = em.createNamedQuery("getClientRoleIds", String.class);
        query.setParameter("client", client.getId());
        List<String> roles = query.getResultList();
        for (String id : roles) {
            list.add(session.realms().getRoleById(id, realm));
        }
        return list;

    }

    @Override
    public boolean removeRole(RealmModel realm, RoleModel role) {
        session.users().preRemove(realm, role);
        RoleContainerModel container = role.getContainer();
        if (container.getDefaultRoles().contains(role.getName())) {
            container.removeDefaultRoles(role.getName());
        }
        RoleEntity roleEntity = em.getReference(RoleEntity.class, role.getId());
        String compositeRoleTable = JpaUtils.getTableNameForNativeQuery("COMPOSITE_ROLE", em);
        em.createNativeQuery("delete from " + compositeRoleTable + " where CHILD_ROLE = :role").setParameter("role", roleEntity).executeUpdate();
        realm.getClients().forEach(c -> c.deleteScopeMapping(role));
        em.createNamedQuery("deleteTemplateScopeMappingByRole").setParameter("role", roleEntity).executeUpdate();
        int val = em.createNamedQuery("deleteGroupRoleMappingsByRole").setParameter("roleId", roleEntity.getId()).executeUpdate();

        em.flush();
        em.remove(roleEntity);

        session.getKeycloakSessionFactory().publish(new RoleContainerModel.RoleRemovedEvent() {
            @Override
            public RoleModel getRole() {
                return role;
            }

            @Override
            public KeycloakSession getKeycloakSession() {
                return session;
            }
        });

        em.flush();
        return true;

    }

    @Override
    public RoleModel getRoleById(String id, RealmModel realm) {
        RoleEntity entity = em.find(RoleEntity.class, id);
        if (entity == null) return null;
        if (!realm.getId().equals(entity.getRealmId())) return null;
        RoleAdapter adapter = new RoleAdapter(session, realm, em, entity);
        return adapter;
    }

    @Override
    public GroupModel getGroupById(String id, RealmModel realm) {
        GroupEntity groupEntity = em.find(GroupEntity.class, id);
        if (groupEntity == null) return null;
        if (!groupEntity.getRealm().getId().equals(realm.getId())) return null;
        GroupAdapter adapter =  new GroupAdapter(realm, em, groupEntity);
        return adapter;
    }

    @Override
    public void moveGroup(RealmModel realm, GroupModel group, GroupModel toParent) {
        if (toParent != null && group.getId().equals(toParent.getId())) {
            return;
        }
        if (group.getParentId() != null) {
            group.getParent().removeChild(group);
        }
        group.setParent(toParent);
        if (toParent != null) toParent.addChild(group);
        else session.realms().addTopLevelGroup(realm, group);
    }

    @Override
    public List<GroupModel> getGroups(RealmModel realm) {
        RealmEntity ref = em.getReference(RealmEntity.class, realm.getId());

        return ref.getGroups().stream()
                .map(g -> session.realms().getGroupById(g.getId(), realm))
                .sorted(Comparator.comparing(GroupModel::getName))
                .collect(Collectors.collectingAndThen(
                        Collectors.toList(), Collections::unmodifiableList));
    }

    @Override
<<<<<<< HEAD
    public Long getGroupsCount(RealmModel realm) {
        Long count = em.createNamedQuery("getGroupCount", Long.class)
=======
    public Long getGroupsCount(RealmModel realm, Boolean onlyTopGroups) {
        String query = "getGroupCount";
        if(Objects.equals(onlyTopGroups, Boolean.TRUE)) {
            query = "getTopLevelGroupCount";
        }
        Long count = em.createNamedQuery(query, Long.class)
>>>>>>> 0dfbe01c
                .setParameter("realm", realm.getId())
                .getSingleResult();

        return count;
    }

    @Override
    public Long getGroupsCountByNameContaining(RealmModel realm, String search) {
<<<<<<< HEAD
        Long count = em.createNamedQuery("getGroupCountByNameContaining", Long.class)
                .setParameter("realm", realm.getId())
                .setParameter("name", search)
                .getSingleResult();

        return count;
=======
        return (long) searchForGroupByName(realm, search, null, null).size();
>>>>>>> 0dfbe01c
    }

    @Override
    public List<GroupModel> getTopLevelGroups(RealmModel realm) {
        RealmEntity ref = em.getReference(RealmEntity.class, realm.getId());

        return ref.getGroups().stream()
                .filter(g -> g.getParent() == null)
                .map(g -> session.realms().getGroupById(g.getId(), realm))
                .sorted(Comparator.comparing(GroupModel::getName))
                .collect(Collectors.collectingAndThen(
                        Collectors.toList(), Collections::unmodifiableList));
    }

    @Override
    public List<GroupModel> getTopLevelGroups(RealmModel realm, Integer first, Integer max) {
        List<String> groupIds =  em.createNamedQuery("getTopLevelGroupIds", String.class)
                .setParameter("realm", realm.getId())
                .setFirstResult(first)
                    .setMaxResults(max)
                    .getResultList();
        List<GroupModel> list = new ArrayList<>();
        if(Objects.nonNull(groupIds) && !groupIds.isEmpty()) {
            for (String id : groupIds) {
                GroupModel group = getGroupById(id, realm);
                list.add(group);
            }
        }

<<<<<<< HEAD
=======
        list.sort(Comparator.comparing(GroupModel::getName));

>>>>>>> 0dfbe01c
        return Collections.unmodifiableList(list);
    }

    @Override
    public boolean removeGroup(RealmModel realm, GroupModel group) {
        if (group == null) {
            return false;
        }

        GroupModel.GroupRemovedEvent event = new GroupModel.GroupRemovedEvent() {
            @Override
            public RealmModel getRealm() {
                return realm;
            }

            @Override
            public GroupModel getGroup() {
                return group;
            }

            @Override
            public KeycloakSession getKeycloakSession() {
                return session;
            }
        };
        session.getKeycloakSessionFactory().publish(event);

        session.users().preRemove(realm, group);

        realm.removeDefaultGroup(group);
        for (GroupModel subGroup : group.getSubGroups()) {
            session.realms().removeGroup(realm, subGroup);
        }
        GroupEntity groupEntity = em.find(GroupEntity.class, group.getId());
        if ((groupEntity == null) || (!groupEntity.getRealm().getId().equals(realm.getId()))) {
            return false;
        }
        em.createNamedQuery("deleteGroupRoleMappingsByGroup").setParameter("group", groupEntity).executeUpdate();

        RealmEntity realmEntity = em.getReference(RealmEntity.class, realm.getId());
        realmEntity.getGroups().remove(groupEntity);

        em.remove(groupEntity);
        return true;


    }

    @Override
    public GroupModel createGroup(RealmModel realm, String name) {
        String id = KeycloakModelUtils.generateId();
        return createGroup(realm, id, name);
    }

    @Override
    public GroupModel createGroup(RealmModel realm, String id, String name) {
        if (id == null) id = KeycloakModelUtils.generateId();
        GroupEntity groupEntity = new GroupEntity();
        groupEntity.setId(id);
        groupEntity.setName(name);
        RealmEntity realmEntity = em.getReference(RealmEntity.class, realm.getId());
        groupEntity.setRealm(realmEntity);
        em.persist(groupEntity);
        em.flush();
        realmEntity.getGroups().add(groupEntity);

        GroupAdapter adapter = new GroupAdapter(realm, em, groupEntity);
        return adapter;
    }

    @Override
    public void addTopLevelGroup(RealmModel realm, GroupModel subGroup) {
        subGroup.setParent(null);
    }



    @Override
    public ClientModel addClient(RealmModel realm, String clientId) {
        return addClient(realm, KeycloakModelUtils.generateId(), clientId);
    }

    @Override
    public ClientModel addClient(RealmModel realm, String id, String clientId) {
        if (clientId == null) {
            clientId = id;
        }
        ClientEntity entity = new ClientEntity();
        entity.setId(id);
        entity.setClientId(clientId);
        entity.setEnabled(true);
        entity.setStandardFlowEnabled(true);
        RealmEntity realmRef = em.getReference(RealmEntity.class, realm.getId());
        entity.setRealm(realmRef);
        em.persist(entity);
        em.flush();
        final ClientModel resource = new ClientAdapter(realm, em, session, entity);

        em.flush();
        session.getKeycloakSessionFactory().publish(new RealmModel.ClientCreationEvent() {
            @Override
            public ClientModel getCreatedClient() {
                return resource;
            }
        });
        return resource;
    }

    @Override
    public List<ClientModel> getClients(RealmModel realm) {
        TypedQuery<String> query = em.createNamedQuery("getClientIdsByRealm", String.class);
        query.setParameter("realm", realm.getId());
        List<String> clients = query.getResultList();
        if (clients.isEmpty()) return Collections.EMPTY_LIST;
        List<ClientModel> list = new LinkedList<>();
        for (String id : clients) {
            ClientModel client = session.realms().getClientById(id, realm);
            if (client != null) list.add(client);
        }
        return Collections.unmodifiableList(list);

    }

    @Override
    public ClientModel getClientById(String id, RealmModel realm) {
        ClientEntity app = em.find(ClientEntity.class, id);
        // Check if application belongs to this realm
        if (app == null || !realm.getId().equals(app.getRealm().getId())) return null;
        ClientAdapter client = new ClientAdapter(realm, em, session, app);
        return client;

    }

    @Override
    public ClientModel getClientByClientId(String clientId, RealmModel realm) {
        TypedQuery<String> query = em.createNamedQuery("findClientIdByClientId", String.class);
        query.setParameter("clientId", clientId);
        query.setParameter("realm", realm.getId());
        List<String> results = query.getResultList();
        if (results.isEmpty()) return null;
        String id = results.get(0);
        return session.realms().getClientById(id, realm);
    }

    @Override
    public boolean removeClient(String id, RealmModel realm) {
        final ClientModel client = getClientById(id, realm);
        if (client == null) return false;

        session.users().preRemove(realm, client);

        for (RoleModel role : client.getRoles()) {
            // No need to go through cache. Roles were already invalidated
            removeRole(realm, role);
        }

        ClientEntity clientEntity = ((ClientAdapter)client).getEntity();

        session.getKeycloakSessionFactory().publish(new RealmModel.ClientRemovedEvent() {
            @Override
            public ClientModel getClient() {
                return client;
            }

            @Override
            public KeycloakSession getKeycloakSession() {
                return session;
            }
        });

        em.remove(clientEntity);  // i have no idea why, but this needs to come before deleteScopeMapping

        try {
            em.flush();
        } catch (RuntimeException e) {
            logger.errorv("Unable to delete client entity: {0} from realm {1}", client.getClientId(), realm.getName());
            throw e;
        }

        return true;
    }

    @Override
    public ClientTemplateModel getClientTemplateById(String id, RealmModel realm) {
        ClientTemplateEntity app = em.find(ClientTemplateEntity.class, id);

        // Check if application belongs to this realm
        if (app == null || !realm.getId().equals(app.getRealm().getId())) return null;
        ClientTemplateAdapter adapter = new ClientTemplateAdapter(realm, em, session, app);
        return adapter;
    }

    @Override
    public List<GroupModel> searchForGroupByName(RealmModel realm, String search, Integer first, Integer max) {
        TypedQuery<String> query = em.createNamedQuery("getGroupIdsByNameContaining", String.class)
                .setParameter("realm", realm.getId())
                .setParameter("search", search);
        if(Objects.nonNull(first) && Objects.nonNull(max)) {
            query= query.setFirstResult(first).setMaxResults(max);
        }
        List<String> groups =  query.getResultList();
        if (Objects.isNull(groups)) return Collections.EMPTY_LIST;
<<<<<<< HEAD
        List<GroupModel> list = new LinkedList<>();
        for (String id : groups) {
            list.add(session.realms().getGroupById(id, realm));
        }
=======
        List<GroupModel> list = new ArrayList<>();
        for (String id : groups) {
            GroupModel groupById = session.realms().getGroupById(id, realm);
            while(Objects.nonNull(groupById.getParentId())) {
                groupById = session.realms().getGroupById(groupById.getParentId(), realm);
            }
            if(!list.contains(groupById)) {
                list.add(groupById);
            }
        }
        list.sort(Comparator.comparing(GroupModel::getName));

>>>>>>> 0dfbe01c
        return Collections.unmodifiableList(list);
    }

    @Override
    public ClientInitialAccessModel createClientInitialAccessModel(RealmModel realm, int expiration, int count) {
        RealmEntity realmEntity = em.find(RealmEntity.class, realm.getId());

        ClientInitialAccessEntity entity = new ClientInitialAccessEntity();
        entity.setId(KeycloakModelUtils.generateId());
        entity.setRealm(realmEntity);

        entity.setCount(count);
        entity.setRemainingCount(count);

        int currentTime = Time.currentTime();
        entity.setTimestamp(currentTime);
        entity.setExpiration(expiration);

        em.persist(entity);

        return entityToModel(entity);
    }

    @Override
    public ClientInitialAccessModel getClientInitialAccessModel(RealmModel realm, String id) {
        ClientInitialAccessEntity entity = em.find(ClientInitialAccessEntity.class, id);
        if (entity == null) {
            return null;
        } else {
            return entityToModel(entity);
        }
    }

    @Override
    public void removeClientInitialAccessModel(RealmModel realm, String id) {
        ClientInitialAccessEntity entity = em.find(ClientInitialAccessEntity.class, id);
        if (entity != null) {
            em.remove(entity);
            em.flush();
        }
    }

    @Override
    public List<ClientInitialAccessModel> listClientInitialAccess(RealmModel realm) {
        RealmEntity realmEntity = em.find(RealmEntity.class, realm.getId());

        TypedQuery<ClientInitialAccessEntity> query = em.createNamedQuery("findClientInitialAccessByRealm", ClientInitialAccessEntity.class);
        query.setParameter("realm", realmEntity);
        List<ClientInitialAccessEntity> entities = query.getResultList();

        return entities.stream()
                .map(this::entityToModel)
                .collect(Collectors.toList());
    }

    @Override
    public void removeExpiredClientInitialAccess() {
        int currentTime = Time.currentTime();

        em.createNamedQuery("removeExpiredClientInitialAccess")
                .setParameter("currentTime", currentTime)
                .executeUpdate();
    }

    @Override
    public void decreaseRemainingCount(RealmModel realm, ClientInitialAccessModel clientInitialAccess) {
        em.createNamedQuery("decreaseClientInitialAccessRemainingCount")
                .setParameter("id", clientInitialAccess.getId())
                .executeUpdate();
    }

    private ClientInitialAccessModel entityToModel(ClientInitialAccessEntity entity) {
        ClientInitialAccessModel model = new ClientInitialAccessModel();
        model.setId(entity.getId());
        model.setCount(entity.getCount());
        model.setRemainingCount(entity.getRemainingCount());
        model.setExpiration(entity.getExpiration());
        model.setTimestamp(entity.getTimestamp());
        return model;
    }
}<|MERGE_RESOLUTION|>--- conflicted
+++ resolved
@@ -344,17 +344,12 @@
     }
 
     @Override
-<<<<<<< HEAD
-    public Long getGroupsCount(RealmModel realm) {
-        Long count = em.createNamedQuery("getGroupCount", Long.class)
-=======
     public Long getGroupsCount(RealmModel realm, Boolean onlyTopGroups) {
         String query = "getGroupCount";
         if(Objects.equals(onlyTopGroups, Boolean.TRUE)) {
             query = "getTopLevelGroupCount";
         }
         Long count = em.createNamedQuery(query, Long.class)
->>>>>>> 0dfbe01c
                 .setParameter("realm", realm.getId())
                 .getSingleResult();
 
@@ -363,16 +358,7 @@
 
     @Override
     public Long getGroupsCountByNameContaining(RealmModel realm, String search) {
-<<<<<<< HEAD
-        Long count = em.createNamedQuery("getGroupCountByNameContaining", Long.class)
-                .setParameter("realm", realm.getId())
-                .setParameter("name", search)
-                .getSingleResult();
-
-        return count;
-=======
         return (long) searchForGroupByName(realm, search, null, null).size();
->>>>>>> 0dfbe01c
     }
 
     @Override
@@ -402,11 +388,8 @@
             }
         }
 
-<<<<<<< HEAD
-=======
         list.sort(Comparator.comparing(GroupModel::getName));
 
->>>>>>> 0dfbe01c
         return Collections.unmodifiableList(list);
     }
 
@@ -609,12 +592,6 @@
         }
         List<String> groups =  query.getResultList();
         if (Objects.isNull(groups)) return Collections.EMPTY_LIST;
-<<<<<<< HEAD
-        List<GroupModel> list = new LinkedList<>();
-        for (String id : groups) {
-            list.add(session.realms().getGroupById(id, realm));
-        }
-=======
         List<GroupModel> list = new ArrayList<>();
         for (String id : groups) {
             GroupModel groupById = session.realms().getGroupById(id, realm);
@@ -627,7 +604,6 @@
         }
         list.sort(Comparator.comparing(GroupModel::getName));
 
->>>>>>> 0dfbe01c
         return Collections.unmodifiableList(list);
     }
 
