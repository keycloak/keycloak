/*
 * Copyright 2016 Red Hat, Inc. and/or its affiliates
 * and other contributors as indicated by the @author tags.
 *
 * Licensed under the Apache License, Version 2.0 (the "License");
 * you may not use this file except in compliance with the License.
 * You may obtain a copy of the License at
 *
 * http://www.apache.org/licenses/LICENSE-2.0
 *
 * Unless required by applicable law or agreed to in writing, software
 * distributed under the License is distributed on an "AS IS" BASIS,
 * WITHOUT WARRANTIES OR CONDITIONS OF ANY KIND, either express or implied.
 * See the License for the specific language governing permissions and
 * limitations under the License.
 */

package org.keycloak.models.jpa;

import org.keycloak.common.util.MultivaluedHashMap;
import org.keycloak.common.util.Time;
import org.keycloak.component.ComponentModel;
import org.keycloak.credential.CredentialModel;
import org.keycloak.credential.UserCredentialStore;
import org.keycloak.models.ClientModel;
import org.keycloak.models.ClientScopeModel;
import org.keycloak.models.FederatedIdentityModel;
import org.keycloak.models.GroupModel;
import org.keycloak.models.KeycloakSession;
import org.keycloak.models.ModelDuplicateException;
import org.keycloak.models.ModelException;
import org.keycloak.models.ProtocolMapperModel;
import org.keycloak.models.RealmModel;
import org.keycloak.models.RequiredActionProviderModel;
import org.keycloak.models.RoleModel;
import org.keycloak.models.UserConsentModel;
import org.keycloak.models.UserModel;
import org.keycloak.models.UserProvider;
import org.keycloak.models.jpa.entities.CredentialAttributeEntity;
import org.keycloak.models.jpa.entities.CredentialEntity;
import org.keycloak.models.jpa.entities.FederatedIdentityEntity;
import org.keycloak.models.jpa.entities.UserConsentClientScopeEntity;
import org.keycloak.models.jpa.entities.UserConsentEntity;
import org.keycloak.models.jpa.entities.UserEntity;
import org.keycloak.models.utils.DefaultRoles;
import org.keycloak.models.utils.KeycloakModelUtils;
import org.keycloak.storage.StorageId;
import org.keycloak.storage.UserStorageProvider;
import org.keycloak.storage.client.ClientStorageProvider;

import javax.persistence.EntityManager;
import javax.persistence.TypedQuery;
import java.util.ArrayList;
import java.util.Collection;
import java.util.HashSet;
import java.util.Iterator;
import java.util.LinkedList;
import java.util.List;
import java.util.Map;
import java.util.Set;
import java.util.stream.Collectors;
import javax.persistence.criteria.Expression;
import javax.persistence.criteria.Path;

/**
 * @author <a href="mailto:bill@burkecentral.com">Bill Burke</a>
 * @version $Revision: 1 $
 */
public class JpaUserProvider implements UserProvider, UserCredentialStore {

    private static final String EMAIL = "email";
    private static final String USERNAME = "username";
    private static final String FIRST_NAME = "firstName";
    private static final String LAST_NAME = "lastName";
    private static final String IDCARD = "idcard";

    private final KeycloakSession session;
    protected EntityManager em;

    public JpaUserProvider(KeycloakSession session, EntityManager em) {
        this.session = session;
        this.em = em;
    }

    @Override
    public UserModel addUser(RealmModel realm, String id, String username, boolean addDefaultRoles, boolean addDefaultRequiredActions) {
        if (id == null) {
            id = KeycloakModelUtils.generateId();
        }

        UserEntity entity = new UserEntity();
        entity.setId(id);
        entity.setCreatedTimestamp(System.currentTimeMillis());
        entity.setUsername(username);
        entity.setRealmId(realm.getId());
        em.persist(entity);
        em.flush();
        UserAdapter userModel = new UserAdapter(session, realm, em, entity);

        if (addDefaultRoles) {
            DefaultRoles.addDefaultRoles(realm, userModel);

            for (GroupModel g : realm.getDefaultGroups()) {
                userModel.joinGroupImpl(g); // No need to check if user has group as it's new user
            }
        }

        if (addDefaultRequiredActions){
            for (RequiredActionProviderModel r : realm.getRequiredActionProviders()) {
                if (r.isEnabled() && r.isDefaultAction()) {
                    userModel.addRequiredAction(r.getAlias());
                }
            }
        }

        return userModel;
    }

    @Override
    public UserModel addUser(RealmModel realm, String username) {
        return addUser(realm, KeycloakModelUtils.generateId(), username, true, true);
    }

    @Override
    public boolean removeUser(RealmModel realm, UserModel user) {
        UserEntity userEntity = em.find(UserEntity.class, user.getId());
        if (userEntity == null) return false;
        removeUser(userEntity);
        return true;
    }

    private void removeUser(UserEntity user) {
        String id = user.getId();
        em.createNamedQuery("deleteUserRoleMappingsByUser").setParameter("user", user).executeUpdate();
        em.createNamedQuery("deleteUserGroupMembershipsByUser").setParameter("user", user).executeUpdate();
        em.createNamedQuery("deleteFederatedIdentityByUser").setParameter("user", user).executeUpdate();
        em.createNamedQuery("deleteUserConsentClientScopesByUser").setParameter("user", user).executeUpdate();
        em.createNamedQuery("deleteUserConsentsByUser").setParameter("user", user).executeUpdate();
        em.flush();
        // not sure why i have to do a clear() here.  I was getting some messed up errors that Hibernate couldn't
        // un-delete the UserEntity.
        em.clear();
        user = em.find(UserEntity.class, id);
        if (user != null) {
            em.remove(user);
        }

        em.flush();
    }

    @Override
    public void addFederatedIdentity(RealmModel realm, UserModel user, FederatedIdentityModel identity) {
        FederatedIdentityEntity entity = new FederatedIdentityEntity();
        entity.setRealmId(realm.getId());
        entity.setIdentityProvider(identity.getIdentityProvider());
        entity.setUserId(identity.getUserId());
        entity.setUserName(identity.getUserName().toLowerCase());
        entity.setToken(identity.getToken());
        UserEntity userEntity = em.getReference(UserEntity.class, user.getId());
        entity.setUser(userEntity);
        em.persist(entity);
        em.flush();
    }

    @Override
    public void updateFederatedIdentity(RealmModel realm, UserModel federatedUser, FederatedIdentityModel federatedIdentityModel) {
        FederatedIdentityEntity federatedIdentity = findFederatedIdentity(federatedUser, federatedIdentityModel.getIdentityProvider());

        federatedIdentity.setToken(federatedIdentityModel.getToken());

        em.persist(federatedIdentity);
        em.flush();
    }

    @Override
    public boolean removeFederatedIdentity(RealmModel realm, UserModel user, String identityProvider) {
        FederatedIdentityEntity entity = findFederatedIdentity(user, identityProvider);
        if (entity != null) {
            em.remove(entity);
            em.flush();
            return true;
        } else {
            return false;
        }
    }

    @Override
    public void addConsent(RealmModel realm, String userId, UserConsentModel consent) {
        String clientId = consent.getClient().getId();

        UserConsentEntity consentEntity = getGrantedConsentEntity(userId, clientId);
        if (consentEntity != null) {
            throw new ModelDuplicateException("Consent already exists for client [" + clientId + "] and user [" + userId + "]");
        }

        long currentTime = Time.currentTimeMillis();

        consentEntity = new UserConsentEntity();
        consentEntity.setId(KeycloakModelUtils.generateId());
        consentEntity.setUser(em.getReference(UserEntity.class, userId));
        StorageId clientStorageId = new StorageId(clientId);
        if (clientStorageId.isLocal()) {
            consentEntity.setClientId(clientId);
        } else {
            consentEntity.setClientStorageProvider(clientStorageId.getProviderId());
            consentEntity.setExternalClientId(clientStorageId.getExternalId());
        }

        consentEntity.setCreatedDate(currentTime);
        consentEntity.setLastUpdatedDate(currentTime);
        em.persist(consentEntity);
        em.flush();

        updateGrantedConsentEntity(consentEntity, consent);
    }

    @Override
    public UserConsentModel getConsentByClient(RealmModel realm, String userId, String clientId) {
        UserConsentEntity entity = getGrantedConsentEntity(userId, clientId);
        return toConsentModel(realm, entity);
    }

    @Override
    public List<UserConsentModel> getConsents(RealmModel realm, String userId) {
        TypedQuery<UserConsentEntity> query = em.createNamedQuery("userConsentsByUser", UserConsentEntity.class);
        query.setParameter("userId", userId);
        List<UserConsentEntity> results = query.getResultList();

        List<UserConsentModel> consents = new ArrayList<UserConsentModel>();
        for (UserConsentEntity entity : results) {
            UserConsentModel model = toConsentModel(realm, entity);
            consents.add(model);
        }
        return consents;
    }

    @Override
    public void updateConsent(RealmModel realm, String userId, UserConsentModel consent) {
        String clientId = consent.getClient().getId();

        UserConsentEntity consentEntity = getGrantedConsentEntity(userId, clientId);
        if (consentEntity == null) {
            throw new ModelException("Consent not found for client [" + clientId + "] and user [" + userId + "]");
        }

        updateGrantedConsentEntity(consentEntity, consent);
    }

    public boolean revokeConsentForClient(RealmModel realm, String userId, String clientId) {
        UserConsentEntity consentEntity = getGrantedConsentEntity(userId, clientId);
        if (consentEntity == null) return false;

        em.remove(consentEntity);
        em.flush();
        return true;
    }


    private UserConsentEntity getGrantedConsentEntity(String userId, String clientId) {
        StorageId clientStorageId = new StorageId(clientId);
        String queryName = clientStorageId.isLocal() ?  "userConsentByUserAndClient" : "userConsentByUserAndExternalClient";
        TypedQuery<UserConsentEntity> query = em.createNamedQuery(queryName, UserConsentEntity.class);
        query.setParameter("userId", userId);
        if (clientStorageId.isLocal()) {
            query.setParameter("clientId", clientId);
        } else {
            query.setParameter("clientStorageProvider", clientStorageId.getProviderId());
            query.setParameter("externalClientId", clientStorageId.getExternalId());
        }
        List<UserConsentEntity> results = query.getResultList();
        if (results.size() > 1) {
            throw new ModelException("More results found for user [" + userId + "] and client [" + clientId + "]");
        } else if (results.size() == 1) {
            return results.get(0);
        } else {
            return null;
        }

    }

    private UserConsentModel toConsentModel(RealmModel realm, UserConsentEntity entity) {
        if (entity == null) {
            return null;
        }

        StorageId clientStorageId = null;
        if ( entity.getClientId() == null) {
            clientStorageId = new StorageId(entity.getClientStorageProvider(), entity.getExternalClientId());
        } else {
            clientStorageId = new StorageId(entity.getClientId());
        }

        ClientModel client = realm.getClientById(clientStorageId.getId());
        if (client == null) {
            throw new ModelException("Client with id " + clientStorageId.getId() + " is not available");
        }
        UserConsentModel model = new UserConsentModel(client);
        model.setCreatedDate(entity.getCreatedDate());
        model.setLastUpdatedDate(entity.getLastUpdatedDate());

        Collection<UserConsentClientScopeEntity> grantedClientScopeEntities = entity.getGrantedClientScopes();
        if (grantedClientScopeEntities != null) {
            for (UserConsentClientScopeEntity grantedClientScope : grantedClientScopeEntities) {
                ClientScopeModel grantedClientScopeModel = KeycloakModelUtils.findClientScopeById(realm, client, grantedClientScope.getScopeId());
                if (grantedClientScopeModel != null) {
                    model.addGrantedClientScope(grantedClientScopeModel);
                }
            }
        }

        return model;
    }

    // Update roles and protocolMappers to given consentEntity from the consentModel
    private void updateGrantedConsentEntity(UserConsentEntity consentEntity, UserConsentModel consentModel) {
        Collection<UserConsentClientScopeEntity> grantedClientScopeEntities = consentEntity.getGrantedClientScopes();
        Collection<UserConsentClientScopeEntity> scopesToRemove = new HashSet<>(grantedClientScopeEntities);

        for (ClientScopeModel clientScope : consentModel.getGrantedClientScopes()) {
            UserConsentClientScopeEntity grantedClientScopeEntity = new UserConsentClientScopeEntity();
            grantedClientScopeEntity.setUserConsent(consentEntity);
            grantedClientScopeEntity.setScopeId(clientScope.getId());

            // Check if it's already there
            if (!grantedClientScopeEntities.contains(grantedClientScopeEntity)) {
                em.persist(grantedClientScopeEntity);
                em.flush();
                grantedClientScopeEntities.add(grantedClientScopeEntity);
            } else {
                scopesToRemove.remove(grantedClientScopeEntity);
            }
        }
        // Those client scopes were no longer on consentModel and will be removed
        for (UserConsentClientScopeEntity toRemove : scopesToRemove) {
            grantedClientScopeEntities.remove(toRemove);
            em.remove(toRemove);
        }

        consentEntity.setLastUpdatedDate(Time.currentTimeMillis());

        em.flush();
    }


    @Override
    public void setNotBeforeForUser(RealmModel realm, UserModel user, int notBefore) {
        UserEntity entity = em.getReference(UserEntity.class, user.getId());
        entity.setNotBefore(notBefore);
    }

    @Override
    public int getNotBeforeOfUser(RealmModel realm, UserModel user) {
        UserEntity entity = em.getReference(UserEntity.class, user.getId());
        return entity.getNotBefore();
    }

    @Override
    public void grantToAllUsers(RealmModel realm, RoleModel role) {
        int num = em.createNamedQuery("grantRoleToAllUsers")
                .setParameter("realmId", realm.getId())
                .setParameter("roleId", role.getId())
                .executeUpdate();
    }

    @Override
    public void preRemove(RealmModel realm) {
        int num = em.createNamedQuery("deleteUserConsentClientScopesByRealm")
                .setParameter("realmId", realm.getId()).executeUpdate();
        num = em.createNamedQuery("deleteUserConsentsByRealm")
                .setParameter("realmId", realm.getId()).executeUpdate();
        num = em.createNamedQuery("deleteUserRoleMappingsByRealm")
                .setParameter("realmId", realm.getId()).executeUpdate();
        num = em.createNamedQuery("deleteUserRequiredActionsByRealm")
                .setParameter("realmId", realm.getId()).executeUpdate();
        num = em.createNamedQuery("deleteFederatedIdentityByRealm")
                .setParameter("realmId", realm.getId()).executeUpdate();
        num = em.createNamedQuery("deleteCredentialAttributeByRealm")
                .setParameter("realmId", realm.getId()).executeUpdate();
        num = em.createNamedQuery("deleteCredentialsByRealm")
                .setParameter("realmId", realm.getId()).executeUpdate();
        num = em.createNamedQuery("deleteUserAttributesByRealm")
                .setParameter("realmId", realm.getId()).executeUpdate();
        num = em.createNamedQuery("deleteUserGroupMembershipByRealm")
                .setParameter("realmId", realm.getId()).executeUpdate();
        num = em.createNamedQuery("deleteUsersByRealm")
                .setParameter("realmId", realm.getId()).executeUpdate();
    }

    @Override
    public void removeImportedUsers(RealmModel realm, String storageProviderId) {
        int num = em.createNamedQuery("deleteUserRoleMappingsByRealmAndLink")
                .setParameter("realmId", realm.getId())
                .setParameter("link", storageProviderId)
                .executeUpdate();
        num = em.createNamedQuery("deleteUserRequiredActionsByRealmAndLink")
                .setParameter("realmId", realm.getId())
                .setParameter("link", storageProviderId)
                .executeUpdate();
        num = em.createNamedQuery("deleteFederatedIdentityByRealmAndLink")
                .setParameter("realmId", realm.getId())
                .setParameter("link", storageProviderId)
                .executeUpdate();
        num = em.createNamedQuery("deleteCredentialAttributeByRealmAndLink")
                .setParameter("realmId", realm.getId())
                .setParameter("link", storageProviderId)
                .executeUpdate();
        num = em.createNamedQuery("deleteCredentialsByRealmAndLink")
                .setParameter("realmId", realm.getId())
                .setParameter("link", storageProviderId)
                .executeUpdate();
        num = em.createNamedQuery("deleteUserAttributesByRealmAndLink")
                .setParameter("realmId", realm.getId())
                .setParameter("link", storageProviderId)
                .executeUpdate();
        num = em.createNamedQuery("deleteUserGroupMembershipsByRealmAndLink")
                .setParameter("realmId", realm.getId())
                .setParameter("link", storageProviderId)
                .executeUpdate();
        num = em.createNamedQuery("deleteUserConsentClientScopesByRealmAndLink")
                .setParameter("realmId", realm.getId())
                .setParameter("link", storageProviderId)
                .executeUpdate();
        num = em.createNamedQuery("deleteUserConsentsByRealmAndLink")
                .setParameter("realmId", realm.getId())
                .setParameter("link", storageProviderId)
                .executeUpdate();
        num = em.createNamedQuery("deleteUsersByRealmAndLink")
                .setParameter("realmId", realm.getId())
                .setParameter("link", storageProviderId)
                .executeUpdate();
    }

    @Override
    public void unlinkUsers(RealmModel realm, String storageProviderId) {
        em.createNamedQuery("unlinkUsers")
                .setParameter("realmId", realm.getId())
                .setParameter("link", storageProviderId)
                .executeUpdate();
    }

    @Override
    public void preRemove(RealmModel realm, RoleModel role) {
        em.createNamedQuery("deleteUserRoleMappingsByRole").setParameter("roleId", role.getId()).executeUpdate();
    }

    @Override
    public void preRemove(RealmModel realm, ClientModel client) {
        StorageId clientStorageId = new StorageId(client.getId());
        if (clientStorageId.isLocal()) {
            int num = em.createNamedQuery("deleteUserConsentClientScopesByClient")
                    .setParameter("clientId", client.getId())
                    .executeUpdate();
            num = em.createNamedQuery("deleteUserConsentsByClient")
                    .setParameter("clientId", client.getId())
                    .executeUpdate();
        } else {
            em.createNamedQuery("deleteUserConsentClientScopesByExternalClient")
                    .setParameter("clientStorageProvider", clientStorageId.getProviderId())
                    .setParameter("externalClientId", clientStorageId.getExternalId())
                    .executeUpdate();
            em.createNamedQuery("deleteUserConsentsByExternalClient")
                    .setParameter("clientStorageProvider", clientStorageId.getProviderId())
                    .setParameter("externalClientId", clientStorageId.getExternalId())
                    .executeUpdate();

        }
    }

    @Override
    public void preRemove(ProtocolMapperModel protocolMapper) {
        // No-op
    }

    @Override
    public void preRemove(ClientScopeModel clientScope) {
        em.createNamedQuery("deleteUserConsentClientScopesByClientScope")
                .setParameter("scopeId", clientScope.getId())
                .executeUpdate();
    }

    @Override
    public List<UserModel> getGroupMembers(RealmModel realm, GroupModel group) {
        TypedQuery<UserEntity> query = em.createNamedQuery("groupMembership", UserEntity.class);
        query.setParameter("groupId", group.getId());
        List<UserEntity> results = query.getResultList();

        List<UserModel> users = new ArrayList<UserModel>();
        for (UserEntity user : results) {
            users.add(new UserAdapter(session, realm, em, user));
        }
        return users;
    }

    @Override
    public List<UserModel> getRoleMembers(RealmModel realm, RoleModel role) {
        TypedQuery<UserEntity> query = em.createNamedQuery("usersInRole", UserEntity.class);
        query.setParameter("roleId", role.getId());
        List<UserEntity> results = query.getResultList();

        List<UserModel> users = new ArrayList<UserModel>();
        for (UserEntity user : results) {
            users.add(new UserAdapter(session, realm, em, user));
        }
        return users;
    }


    @Override
    public void preRemove(RealmModel realm, GroupModel group) {
        em.createNamedQuery("deleteUserGroupMembershipsByGroup").setParameter("groupId", group.getId()).executeUpdate();

    }

    @Override
    public UserModel getUserById(String id, RealmModel realm) {
        TypedQuery<UserEntity> query = em.createNamedQuery("getRealmUserById", UserEntity.class);
        query.setParameter("id", id);
        query.setParameter("realmId", realm.getId());
        List<UserEntity> entities = query.getResultList();
        if (entities.size() == 0) return null;
        return new UserAdapter(session, realm, em, entities.get(0));
    }

    @Override
    public UserModel getUserByUsername(String username, RealmModel realm) {
        TypedQuery<UserEntity> query = em.createNamedQuery("getRealmUserByUsername", UserEntity.class);
        query.setParameter("username", username);
        query.setParameter("realmId", realm.getId());
        List<UserEntity> results = query.getResultList();
        if (results.size() == 0) return null;
        return new UserAdapter(session, realm, em, results.get(0));
    }

    @Override
    public UserModel getUserByEmail(String email, RealmModel realm) {
        TypedQuery<UserEntity> query = em.createNamedQuery("getRealmUserByEmail", UserEntity.class);
        query.setParameter("email", email.toLowerCase());
        query.setParameter("realmId", realm.getId());
        List<UserEntity> results = query.getResultList();

        if (results.isEmpty()) return null;

        ensureEmailConstraint(results, realm);

        return new UserAdapter(session, realm, em, results.get(0));
    }

     @Override
    public void close() {
    }

    @Override
    public UserModel getUserByFederatedIdentity(FederatedIdentityModel identity, RealmModel realm) {
        TypedQuery<UserEntity> query = em.createNamedQuery("findUserByFederatedIdentityAndRealm", UserEntity.class);
        query.setParameter("realmId", realm.getId());
        query.setParameter("identityProvider", identity.getIdentityProvider());
        query.setParameter("userId", identity.getUserId());
        List<UserEntity> results = query.getResultList();
        if (results.isEmpty()) {
            return null;
        } else if (results.size() > 1) {
            throw new IllegalStateException("More results found for identityProvider=" + identity.getIdentityProvider() +
                    ", userId=" + identity.getUserId() + ", results=" + results);
        } else {
            UserEntity user = results.get(0);
            return new UserAdapter(session, realm, em, user);
        }
    }

    @Override
    public UserModel getServiceAccount(ClientModel client) {
        TypedQuery<UserEntity> query = em.createNamedQuery("getRealmUserByServiceAccount", UserEntity.class);
        query.setParameter("realmId", client.getRealm().getId());
        query.setParameter("clientInternalId", client.getId());
        List<UserEntity> results = query.getResultList();
        if (results.isEmpty()) {
            return null;
        } else if (results.size() > 1) {
            throw new IllegalStateException("More service account linked users found for client=" + client.getClientId() +
                    ", results=" + results);
        } else {
            UserEntity user = results.get(0);
            return new UserAdapter(session, client.getRealm(), em, user);
        }
    }

    @Override
    public List<UserModel> getUsers(RealmModel realm, boolean includeServiceAccounts) {
        return getUsers(realm, -1, -1, includeServiceAccounts);
    }

    @Override
    public int getUsersCount(RealmModel realm, boolean includeServiceAccount) {
        String namedQuery = "getRealmUserCountExcludeServiceAccount";

        if (includeServiceAccount) {
            namedQuery = "getRealmUserCount";
        }

        Object count = em.createNamedQuery(namedQuery)
                .setParameter("realmId", realm.getId())
                .getSingleResult();
        return ((Number)count).intValue();
    }

    @Override
    public int getUsersCount(RealmModel realm) {
        return getUsersCount(realm, false);
    }

    @Override
    public List<UserModel> getUsers(RealmModel realm) {
        return getUsers(realm, false);
    }

    @Override
    public List<UserModel> getUsers(RealmModel realm, int firstResult, int maxResults) {
        return getUsers(realm, firstResult, maxResults, false);
    }

    @Override
    public List<UserModel> getUsers(RealmModel realm, int firstResult, int maxResults, boolean includeServiceAccounts) {
        String queryName = includeServiceAccounts ? "getAllUsersByRealm" : "getAllUsersByRealmExcludeServiceAccount" ;

        TypedQuery<UserEntity> query = em.createNamedQuery(queryName, UserEntity.class);
        query.setParameter("realmId", realm.getId());
        if (firstResult != -1) {
            query.setFirstResult(firstResult);
        }
        if (maxResults != -1) {
            query.setMaxResults(maxResults);
        }
        List<UserEntity> results = query.getResultList();
        List<UserModel> users = new LinkedList<>();
        for (UserEntity entity : results) users.add(new UserAdapter(session, realm, em, entity));
        return users;
    }

    @Override
    public List<UserModel> getGroupMembers(RealmModel realm, GroupModel group, int firstResult, int maxResults) {
        TypedQuery<UserEntity> query = em.createNamedQuery("groupMembership", UserEntity.class);
        query.setParameter("groupId", group.getId());
        if (firstResult != -1) {
            query.setFirstResult(firstResult);
        }
        if (maxResults != -1) {
            query.setMaxResults(maxResults);
        }
        List<UserEntity> results = query.getResultList();

        List<UserModel> users = new LinkedList<>();
        for (UserEntity user : results) {
            users.add(new UserAdapter(session, realm, em, user));
        }
        return users;
    }

    @Override
    public List<UserModel> getRoleMembers(RealmModel realm, RoleModel role, int firstResult, int maxResults) {
        TypedQuery<UserEntity> query = em.createNamedQuery("usersInRole", UserEntity.class);
        query.setParameter("roleId", role.getId());
        if (firstResult != -1) {
            query.setFirstResult(firstResult);
        }
        if (maxResults != -1) {
            query.setMaxResults(maxResults);
        }
        List<UserEntity> results = query.getResultList();

        List<UserModel> users = new LinkedList<>();
        for (UserEntity user : results) {
            users.add(new UserAdapter(session, realm, em, user));
        }
        return users;
    }

    @Override
    public List<UserModel> searchForUser(String search, RealmModel realm) {
        return searchForUser(search, realm, -1, -1);
    }

    @Override
    public List<UserModel> searchForUser(String search, RealmModel realm, int firstResult, int maxResults) {
        TypedQuery<UserEntity> query = em.createNamedQuery("searchForUser", UserEntity.class);
        query.setParameter("realmId", realm.getId());
        query.setParameter("search", "%" + search + "%");
        if (firstResult != -1) {
            query.setFirstResult(firstResult);
        }
        if (maxResults != -1) {
            query.setMaxResults(maxResults);
        }
        List<UserEntity> results = query.getResultList();
        List<UserModel> users = new LinkedList<>();
        for (UserEntity entity : results) users.add(new UserAdapter(session, realm, em, entity));
        return users;
    }

    @Override
    public List<UserModel> searchForUser(Map<String, String> attributes, RealmModel realm) {
        return searchForUser(attributes, realm, -1, -1);
    }

    @Override
    public List<UserModel> searchForUser(Map<String, String> attributes, RealmModel realm, int firstResult, int maxResults) {
        StringBuilder builder = new StringBuilder("select u from UserEntity u where u.realmId = :realmId");
        for (Map.Entry<String, String> entry : attributes.entrySet()) {
            String attribute = null;
            String parameterName = null;
            if (entry.getKey().equals(UserModel.USERNAME)) {
                attribute = "u.username";
                parameterName = JpaUserProvider.USERNAME;
            } else if (entry.getKey().equalsIgnoreCase(UserModel.FIRST_NAME)) {
                attribute = "u.firstName";
                parameterName = JpaUserProvider.FIRST_NAME;
            } else if (entry.getKey().equalsIgnoreCase(UserModel.LAST_NAME)) {
                attribute = "u.lastName";
                parameterName = JpaUserProvider.LAST_NAME;
            } else if (entry.getKey().equalsIgnoreCase(UserModel.EMAIL)) {
                attribute = "u.email";
                parameterName = JpaUserProvider.EMAIL;
            }else if (entry.getKey().equalsIgnoreCase(UserModel.IDCARD)) {
                attribute = "u.idcard";
                parameterName = JpaUserProvider.IDCARD;
            }
            if (attribute == null) continue;
            builder.append(" and ");
            builder.append(attribute).append(" like :").append(parameterName);
        }
<<<<<<< HEAD
        builder.append(" order by u.createdTimestamp desc");
        String q = builder.toString();
        TypedQuery<UserEntity> query = em.createQuery(q, UserEntity.class);
        query.setParameter("realmId", realm.getId());
        for (Map.Entry<String, String> entry : attributes.entrySet()) {
            String parameterName = null;
            if (entry.getKey().equals(UserModel.USERNAME)) {
                parameterName = JpaUserProvider.USERNAME;
            } else if (entry.getKey().equalsIgnoreCase(UserModel.FIRST_NAME)) {
                parameterName = JpaUserProvider.FIRST_NAME;
            } else if (entry.getKey().equalsIgnoreCase(UserModel.LAST_NAME)) {
                parameterName = JpaUserProvider.LAST_NAME;
            } else if (entry.getKey().equalsIgnoreCase(UserModel.EMAIL)) {
                parameterName = JpaUserProvider.EMAIL;
            }else if (entry.getKey().equalsIgnoreCase(UserModel.IDCARD)) {
                parameterName = JpaUserProvider.IDCARD;
            }
            if (parameterName == null) continue;
            query.setParameter(parameterName, "%" + entry.getValue().toLowerCase() + "%");
=======

        Set<String> userGroups = (Set<String>) session.getAttribute(UserModel.GROUPS);

        if (userGroups != null) {
            Subquery subquery = queryBuilder.subquery(String.class);
            Root<UserGroupMembershipEntity> from = subquery.from(UserGroupMembershipEntity.class);

            subquery.select(builder.literal(1));

            List<Predicate> subPredicates = new ArrayList<>();

            subPredicates.add(from.get("groupId").in(userGroups));
            subPredicates.add(builder.equal(from.get("user").get("id"), root.get("id")));

            Subquery subquery1 = queryBuilder.subquery(String.class);

            subquery1.select(builder.literal(1));
            Root from1 = subquery1.from(ResourceEntity.class);

            List<Predicate> subs = new ArrayList<>();
            
            Expression<String> groupId = from.get("groupId");
            subs.add(builder.like(from1.get("name"), builder.concat("group.resource.", groupId)));

            subquery1.where(subs.toArray(new Predicate[subs.size()]));

            subPredicates.add(builder.exists(subquery1));

            subquery.where(subPredicates.toArray(new Predicate[subPredicates.size()]));

            predicates.add(builder.exists(subquery));
>>>>>>> c4a46a55
        }
        if (firstResult != -1) {
            query.setFirstResult(firstResult);
        }
        if (maxResults != -1) {
            query.setMaxResults(maxResults);
        }
        List<UserEntity> results = query.getResultList();
        List<UserModel> users = new ArrayList<UserModel>();
        for (UserEntity entity : results) users.add(new UserAdapter(session, realm, em, entity));
        return users;
    }

    @Override
    public List<UserModel> searchForUserByUserAttribute(String attrName, String attrValue, RealmModel realm) {
        TypedQuery<UserEntity> query = em.createNamedQuery("getRealmUsersByAttributeNameAndValue", UserEntity.class);
        query.setParameter("name", attrName);
        query.setParameter("value", attrValue);
        query.setParameter("realmId", realm.getId());
        List<UserEntity> results = query.getResultList();

        List<UserModel> users = new ArrayList<UserModel>();
        for (UserEntity user : results) {
            users.add(new UserAdapter(session, realm, em, user));
        }
        return users;
    }

    private FederatedIdentityEntity findFederatedIdentity(UserModel user, String identityProvider) {
        TypedQuery<FederatedIdentityEntity> query = em.createNamedQuery("findFederatedIdentityByUserAndProvider", FederatedIdentityEntity.class);
        UserEntity userEntity = em.getReference(UserEntity.class, user.getId());
        query.setParameter("user", userEntity);
        query.setParameter("identityProvider", identityProvider);
        List<FederatedIdentityEntity> results = query.getResultList();
        return results.size() > 0 ? results.get(0) : null;
    }


    @Override
    public Set<FederatedIdentityModel> getFederatedIdentities(UserModel user, RealmModel realm) {
        TypedQuery<FederatedIdentityEntity> query = em.createNamedQuery("findFederatedIdentityByUser", FederatedIdentityEntity.class);
        UserEntity userEntity = em.getReference(UserEntity.class, user.getId());
        query.setParameter("user", userEntity);
        List<FederatedIdentityEntity> results = query.getResultList();
        Set<FederatedIdentityModel> set = new HashSet<FederatedIdentityModel>();
        for (FederatedIdentityEntity entity : results) {
            set.add(new FederatedIdentityModel(entity.getIdentityProvider(), entity.getUserId(), entity.getUserName(), entity.getToken()));
        }
        return set;
    }

    @Override
    public FederatedIdentityModel getFederatedIdentity(UserModel user, String identityProvider, RealmModel realm) {
        FederatedIdentityEntity entity = findFederatedIdentity(user, identityProvider);
        return (entity != null) ? new FederatedIdentityModel(entity.getIdentityProvider(), entity.getUserId(), entity.getUserName(), entity.getToken()) : null;
    }

    @Override
    public void preRemove(RealmModel realm, ComponentModel component) {
        if (component.getProviderType().equals(UserStorageProvider.class.getName())) {
            removeImportedUsers(realm, component.getId());
        }
        if (component.getProviderType().equals(ClientStorageProvider.class.getName())) {
            removeConsentByClientStorageProvider(realm, component.getId());
        }
    }

    protected void removeConsentByClientStorageProvider(RealmModel realm, String providerId) {
        em.createNamedQuery("deleteUserConsentClientScopesByClientStorageProvider")
                .setParameter("clientStorageProvider", providerId)
                .executeUpdate();
        em.createNamedQuery("deleteUserConsentsByClientStorageProvider")
                .setParameter("clientStorageProvider", providerId)
                .executeUpdate();

    }

    @Override
    public void updateCredential(RealmModel realm, UserModel user, CredentialModel cred) {
        CredentialEntity entity = em.find(CredentialEntity.class, cred.getId());
        if (entity == null) return;
        entity.setAlgorithm(cred.getAlgorithm());
        entity.setCounter(cred.getCounter());
        entity.setCreatedDate(cred.getCreatedDate());
        entity.setDevice(cred.getDevice());
        entity.setDigits(cred.getDigits());
        entity.setHashIterations(cred.getHashIterations());
        entity.setPeriod(cred.getPeriod());
        entity.setSalt(cred.getSalt());
        entity.setType(cred.getType());
        entity.setValue(cred.getValue());
        if (entity.getCredentialAttributes().isEmpty() && (cred.getConfig() == null || cred.getConfig().isEmpty())) {

        } else {
            MultivaluedHashMap<String, String> attrs = cred.getConfig();
            MultivaluedHashMap<String, String> config = cred.getConfig();
            if (config == null) config = new MultivaluedHashMap<>();

            Iterator<CredentialAttributeEntity> it = entity.getCredentialAttributes().iterator();
            while (it.hasNext()) {
                CredentialAttributeEntity attr = it.next();
                List<String> values = config.getList(attr.getName());
                if (values == null || !values.contains(attr.getValue())) {
                    em.remove(attr);
                    it.remove();
                } else {
                    attrs.add(attr.getName(), attr.getValue());
                }

            }
            for (String key : config.keySet()) {
                List<String> values = config.getList(key);
                List<String> attrValues = attrs.getList(key);
                for (String val : values) {
                    if (attrValues == null || !attrValues.contains(val)) {
                        CredentialAttributeEntity attr = new CredentialAttributeEntity();
                        attr.setId(KeycloakModelUtils.generateId());
                        attr.setValue(val);
                        attr.setName(key);
                        attr.setCredential(entity);
                        em.persist(attr);
                        entity.getCredentialAttributes().add(attr);
                    }
                }
            }

        }

    }

    @Override
    public CredentialModel createCredential(RealmModel realm, UserModel user, CredentialModel cred) {
        CredentialEntity entity = new CredentialEntity();
        String id = cred.getId() == null ? KeycloakModelUtils.generateId() : cred.getId();
        entity.setId(id);
        entity.setAlgorithm(cred.getAlgorithm());
        entity.setCounter(cred.getCounter());
        entity.setCreatedDate(cred.getCreatedDate());
        entity.setDevice(cred.getDevice());
        entity.setDigits(cred.getDigits());
        entity.setHashIterations(cred.getHashIterations());
        entity.setPeriod(cred.getPeriod());
        entity.setSalt(cred.getSalt());
        entity.setType(cred.getType());
        entity.setValue(cred.getValue());
        UserEntity userRef = em.getReference(UserEntity.class, user.getId());
        entity.setUser(userRef);
        em.persist(entity);

        MultivaluedHashMap<String, String> config = cred.getConfig();
        if (config != null && !config.isEmpty()) {

            for (String key : config.keySet()) {
                List<String> values = config.getList(key);
                for (String val : values) {
                    CredentialAttributeEntity attr = new CredentialAttributeEntity();
                    attr.setId(KeycloakModelUtils.generateId());
                    attr.setValue(val);
                    attr.setName(key);
                    attr.setCredential(entity);
                    em.persist(attr);
                    entity.getCredentialAttributes().add(attr);
                }
            }

        }

        UserEntity userEntity = userInEntityManagerContext(user.getId());
        if (userEntity != null) {
            userEntity.getCredentials().add(entity);
        }
        return toModel(entity);
    }

    @Override
    public boolean removeStoredCredential(RealmModel realm, UserModel user, String id) {
        CredentialEntity entity = em.find(CredentialEntity.class, id);
        if (entity == null) return false;
        em.remove(entity);
        UserEntity userEntity = userInEntityManagerContext(user.getId());
        if (userEntity != null) {
            userEntity.getCredentials().remove(entity);
        }
        return true;
    }

    @Override
    public CredentialModel getStoredCredentialById(RealmModel realm, UserModel user, String id) {
        CredentialEntity entity = em.find(CredentialEntity.class, id);
        if (entity == null) return null;
        CredentialModel model = toModel(entity);
        return model;
    }

    protected CredentialModel toModel(CredentialEntity entity) {
        CredentialModel model = new CredentialModel();
        model.setId(entity.getId());
        model.setType(entity.getType());
        model.setValue(entity.getValue());
        model.setAlgorithm(entity.getAlgorithm());
        model.setSalt(entity.getSalt());
        model.setPeriod(entity.getPeriod());
        model.setCounter(entity.getCounter());
        model.setCreatedDate(entity.getCreatedDate());
        model.setDevice(entity.getDevice());
        model.setDigits(entity.getDigits());
        model.setHashIterations(entity.getHashIterations());
        MultivaluedHashMap<String, String> config = new MultivaluedHashMap<>();
        model.setConfig(config);
        for (CredentialAttributeEntity attr : entity.getCredentialAttributes()) {
            config.add(attr.getName(), attr.getValue());
        }
        return model;
    }

    @Override
    public List<CredentialModel> getStoredCredentials(RealmModel realm, UserModel user) {
        UserEntity userEntity = em.getReference(UserEntity.class, user.getId());
        TypedQuery<CredentialEntity> query = em.createNamedQuery("credentialByUser", CredentialEntity.class)
                .setParameter("user", userEntity);
        List<CredentialEntity> results = query.getResultList();
        List<CredentialModel> rtn = new LinkedList<>();
        for (CredentialEntity entity : results) {
            rtn.add(toModel(entity));
        }
        return rtn;
    }

    @Override
    public List<CredentialModel> getStoredCredentialsByType(RealmModel realm, UserModel user, String type) {
        List<CredentialEntity> results;
        UserEntity userEntity = userInEntityManagerContext(user.getId());
        if (userEntity != null) {

            // user already in persistence context, no need to execute a query
            results = userEntity.getCredentials().stream().filter(it -> it.getType().equals(type)).collect(Collectors.toList());
        } else {
            userEntity = em.getReference(UserEntity.class, user.getId());
            TypedQuery<CredentialEntity> query = em.createNamedQuery("credentialByUserAndType", CredentialEntity.class)
                    .setParameter("type", type)
                    .setParameter("user", userEntity);
            results = query.getResultList();
        }
        List<CredentialModel> rtn = new LinkedList<>();
        for (CredentialEntity entity : results) {
            rtn.add(toModel(entity));
        }
        return rtn;
    }

    @Override
    public CredentialModel getStoredCredentialByNameAndType(RealmModel realm, UserModel user, String name, String type) {
        UserEntity userEntity = em.getReference(UserEntity.class, user.getId());
        TypedQuery<CredentialEntity> query = em.createNamedQuery("credentialByNameAndType", CredentialEntity.class)
                .setParameter("type", type)
                .setParameter("device", name)
                .setParameter("user", userEntity);
        List<CredentialEntity> results = query.getResultList();
        if (results.isEmpty()) return null;
        return toModel(results.get(0));
    }

    // Could override this to provide a custom behavior.
    protected void ensureEmailConstraint(List<UserEntity> users, RealmModel realm) {
        UserEntity user = users.get(0);

        if (users.size() > 1) {
            // Realm settings have been changed from allowing duplicate emails to not allowing them
            // but duplicates haven't been removed.
            throw new ModelDuplicateException("Multiple users with email '" + user.getEmail() + "' exist in Keycloak.");
        }

        if (realm.isDuplicateEmailsAllowed()) {
            return;
        }

        if (user.getEmail() != null && !user.getEmail().equals(user.getEmailConstraint())) {
            // Realm settings have been changed from allowing duplicate emails to not allowing them.
            // We need to update the email constraint to reflect this change in the user entities.
            user.setEmailConstraint(user.getEmail());
            em.persist(user);
        }
    }

    private UserEntity userInEntityManagerContext(String id) {
        UserEntity user = em.getReference(UserEntity.class, id);
        boolean isLoaded = em.getEntityManagerFactory().getPersistenceUnitUtil().isLoaded(user);
        return isLoaded ? user : null;
    }

    @Override
    public UserModel getUserByIdcard(String idcard, RealmModel realm) {
        TypedQuery<UserEntity> query = em.createNamedQuery("getRealmUserByIdcard", UserEntity.class);
        query.setParameter("idcard", idcard);
        query.setParameter("realmId", realm.getId());
        List<UserEntity> results = query.getResultList();
        if (results.size() == 0) return null;
        return new UserAdapter(session, realm, em, results.get(0));
    }
}<|MERGE_RESOLUTION|>--- conflicted
+++ resolved
@@ -17,6 +17,7 @@
 
 package org.keycloak.models.jpa;
 
+import org.keycloak.authorization.jpa.entities.ResourceEntity;
 import org.keycloak.common.util.MultivaluedHashMap;
 import org.keycloak.common.util.Time;
 import org.keycloak.component.ComponentModel;
@@ -42,6 +43,7 @@
 import org.keycloak.models.jpa.entities.UserConsentClientScopeEntity;
 import org.keycloak.models.jpa.entities.UserConsentEntity;
 import org.keycloak.models.jpa.entities.UserEntity;
+import org.keycloak.models.jpa.entities.UserGroupMembershipEntity;
 import org.keycloak.models.utils.DefaultRoles;
 import org.keycloak.models.utils.KeycloakModelUtils;
 import org.keycloak.storage.StorageId;
@@ -50,6 +52,7 @@
 
 import javax.persistence.EntityManager;
 import javax.persistence.TypedQuery;
+import javax.persistence.criteria.*;
 import java.util.ArrayList;
 import java.util.Collection;
 import java.util.HashSet;
@@ -59,8 +62,6 @@
 import java.util.Map;
 import java.util.Set;
 import java.util.stream.Collectors;
-import javax.persistence.criteria.Expression;
-import javax.persistence.criteria.Path;
 
 /**
  * @author <a href="mailto:bill@burkecentral.com">Bill Burke</a>
@@ -72,7 +73,6 @@
     private static final String USERNAME = "username";
     private static final String FIRST_NAME = "firstName";
     private static final String LAST_NAME = "lastName";
-    private static final String IDCARD = "idcard";
 
     private final KeycloakSession session;
     protected EntityManager em;
@@ -91,7 +91,7 @@
         UserEntity entity = new UserEntity();
         entity.setId(id);
         entity.setCreatedTimestamp(System.currentTimeMillis());
-        entity.setUsername(username);
+        entity.setUsername(username.toLowerCase());
         entity.setRealmId(realm.getId());
         em.persist(entity);
         em.flush();
@@ -118,7 +118,7 @@
 
     @Override
     public UserModel addUser(RealmModel realm, String username) {
-        return addUser(realm, KeycloakModelUtils.generateId(), username, true, true);
+        return addUser(realm, KeycloakModelUtils.generateId(), username.toLowerCase(), true, true);
     }
 
     @Override
@@ -490,7 +490,7 @@
         }
         return users;
     }
-
+    
     @Override
     public List<UserModel> getRoleMembers(RealmModel realm, RoleModel role) {
         TypedQuery<UserEntity> query = em.createNamedQuery("usersInRole", UserEntity.class);
@@ -513,18 +513,15 @@
 
     @Override
     public UserModel getUserById(String id, RealmModel realm) {
-        TypedQuery<UserEntity> query = em.createNamedQuery("getRealmUserById", UserEntity.class);
-        query.setParameter("id", id);
-        query.setParameter("realmId", realm.getId());
-        List<UserEntity> entities = query.getResultList();
-        if (entities.size() == 0) return null;
-        return new UserAdapter(session, realm, em, entities.get(0));
+        UserEntity userEntity = em.find(UserEntity.class, id);
+        if (userEntity == null) return null;
+        return new UserAdapter(session, realm, em, userEntity);
     }
 
     @Override
     public UserModel getUserByUsername(String username, RealmModel realm) {
         TypedQuery<UserEntity> query = em.createNamedQuery("getRealmUserByUsername", UserEntity.class);
-        query.setParameter("username", username);
+        query.setParameter("username", username.toLowerCase());
         query.setParameter("realmId", realm.getId());
         List<UserEntity> results = query.getResultList();
         if (results.size() == 0) return null;
@@ -537,11 +534,11 @@
         query.setParameter("email", email.toLowerCase());
         query.setParameter("realmId", realm.getId());
         List<UserEntity> results = query.getResultList();
-
+        
         if (results.isEmpty()) return null;
-
+        
         ensureEmailConstraint(results, realm);
-
+        
         return new UserAdapter(session, realm, em, results.get(0));
     }
 
@@ -654,7 +651,7 @@
         }
         return users;
     }
-
+    
     @Override
     public List<UserModel> getRoleMembers(RealmModel realm, RoleModel role, int firstResult, int maxResults) {
         TypedQuery<UserEntity> query = em.createNamedQuery("usersInRole", UserEntity.class);
@@ -683,7 +680,7 @@
     public List<UserModel> searchForUser(String search, RealmModel realm, int firstResult, int maxResults) {
         TypedQuery<UserEntity> query = em.createNamedQuery("searchForUser", UserEntity.class);
         query.setParameter("realmId", realm.getId());
-        query.setParameter("search", "%" + search + "%");
+        query.setParameter("search", "%" + search.toLowerCase() + "%");
         if (firstResult != -1) {
             query.setFirstResult(firstResult);
         }
@@ -703,51 +700,35 @@
 
     @Override
     public List<UserModel> searchForUser(Map<String, String> attributes, RealmModel realm, int firstResult, int maxResults) {
-        StringBuilder builder = new StringBuilder("select u from UserEntity u where u.realmId = :realmId");
+        CriteriaBuilder builder = em.getCriteriaBuilder();
+        CriteriaQuery<UserEntity> queryBuilder = builder.createQuery(UserEntity.class);
+        Root<UserEntity> root = queryBuilder.from(UserEntity.class);
+
+        List<Predicate> predicates = new ArrayList();
+
+        predicates.add(builder.equal(root.get("realmId"), realm.getId()));
+
+        if (!session.getAttributeOrDefault(UserModel.INCLUDE_SERVICE_ACCOUNT, true)) {
+            predicates.add(root.get("serviceAccountClientLink").isNull());
+        }
+
         for (Map.Entry<String, String> entry : attributes.entrySet()) {
-            String attribute = null;
-            String parameterName = null;
-            if (entry.getKey().equals(UserModel.USERNAME)) {
-                attribute = "u.username";
-                parameterName = JpaUserProvider.USERNAME;
-            } else if (entry.getKey().equalsIgnoreCase(UserModel.FIRST_NAME)) {
-                attribute = "u.firstName";
-                parameterName = JpaUserProvider.FIRST_NAME;
-            } else if (entry.getKey().equalsIgnoreCase(UserModel.LAST_NAME)) {
-                attribute = "u.lastName";
-                parameterName = JpaUserProvider.LAST_NAME;
-            } else if (entry.getKey().equalsIgnoreCase(UserModel.EMAIL)) {
-                attribute = "u.email";
-                parameterName = JpaUserProvider.EMAIL;
-            }else if (entry.getKey().equalsIgnoreCase(UserModel.IDCARD)) {
-                attribute = "u.idcard";
-                parameterName = JpaUserProvider.IDCARD;
+            String key = entry.getKey();
+            String value = entry.getValue();
+
+            if (value == null) {
+                continue;
             }
-            if (attribute == null) continue;
-            builder.append(" and ");
-            builder.append(attribute).append(" like :").append(parameterName);
-        }
-<<<<<<< HEAD
-        builder.append(" order by u.createdTimestamp desc");
-        String q = builder.toString();
-        TypedQuery<UserEntity> query = em.createQuery(q, UserEntity.class);
-        query.setParameter("realmId", realm.getId());
-        for (Map.Entry<String, String> entry : attributes.entrySet()) {
-            String parameterName = null;
-            if (entry.getKey().equals(UserModel.USERNAME)) {
-                parameterName = JpaUserProvider.USERNAME;
-            } else if (entry.getKey().equalsIgnoreCase(UserModel.FIRST_NAME)) {
-                parameterName = JpaUserProvider.FIRST_NAME;
-            } else if (entry.getKey().equalsIgnoreCase(UserModel.LAST_NAME)) {
-                parameterName = JpaUserProvider.LAST_NAME;
-            } else if (entry.getKey().equalsIgnoreCase(UserModel.EMAIL)) {
-                parameterName = JpaUserProvider.EMAIL;
-            }else if (entry.getKey().equalsIgnoreCase(UserModel.IDCARD)) {
-                parameterName = JpaUserProvider.IDCARD;
+
+            switch (key) {
+                case UserModel.USERNAME:
+                case UserModel.FIRST_NAME:
+                case UserModel.LAST_NAME:
+                case UserModel.EMAIL:
+                case UserModel.IDCARD:
+                    predicates.add(builder.like(builder.lower(root.get(key)), "%" + value.toLowerCase() + "%"));
             }
-            if (parameterName == null) continue;
-            query.setParameter(parameterName, "%" + entry.getValue().toLowerCase() + "%");
-=======
+        }
 
         Set<String> userGroups = (Set<String>) session.getAttribute(UserModel.GROUPS);
 
@@ -768,7 +749,7 @@
             Root from1 = subquery1.from(ResourceEntity.class);
 
             List<Predicate> subs = new ArrayList<>();
-            
+
             Expression<String> groupId = from.get("groupId");
             subs.add(builder.like(from1.get("name"), builder.concat("group.resource.", groupId)));
 
@@ -779,18 +760,28 @@
             subquery.where(subPredicates.toArray(new Predicate[subPredicates.size()]));
 
             predicates.add(builder.exists(subquery));
->>>>>>> c4a46a55
-        }
+        }
+
+        queryBuilder.where(predicates.toArray(new Predicate[predicates.size()])).orderBy(builder.asc(root.get(UserModel.USERNAME)));
+
+        TypedQuery<UserEntity> query = em.createQuery(queryBuilder);
+
         if (firstResult != -1) {
             query.setFirstResult(firstResult);
         }
+
         if (maxResults != -1) {
             query.setMaxResults(maxResults);
         }
-        List<UserEntity> results = query.getResultList();
-        List<UserModel> users = new ArrayList<UserModel>();
-        for (UserEntity entity : results) users.add(new UserAdapter(session, realm, em, entity));
-        return users;
+
+        List<UserModel> results = new ArrayList<>();
+        UserProvider users = session.users();
+
+        for (UserEntity entity : query.getResultList()) {
+            results.add(users.getUserById(entity.getId(), realm));
+        }
+
+        return results;
     }
 
     @Override
@@ -1045,23 +1036,23 @@
     // Could override this to provide a custom behavior.
     protected void ensureEmailConstraint(List<UserEntity> users, RealmModel realm) {
         UserEntity user = users.get(0);
-
+        
         if (users.size() > 1) {
             // Realm settings have been changed from allowing duplicate emails to not allowing them
             // but duplicates haven't been removed.
             throw new ModelDuplicateException("Multiple users with email '" + user.getEmail() + "' exist in Keycloak.");
         }
-
+        
         if (realm.isDuplicateEmailsAllowed()) {
             return;
         }
-
+     
         if (user.getEmail() != null && !user.getEmail().equals(user.getEmailConstraint())) {
             // Realm settings have been changed from allowing duplicate emails to not allowing them.
             // We need to update the email constraint to reflect this change in the user entities.
             user.setEmailConstraint(user.getEmail());
             em.persist(user);
-        }
+        }  
     }
 
     private UserEntity userInEntityManagerContext(String id) {
