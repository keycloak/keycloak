--- conflicted
+++ resolved
@@ -104,21 +104,13 @@
     @CollectionTable(name = "REDIRECT_URIS", joinColumns={ @JoinColumn(name="CLIENT_ID") })
     protected Set<String> redirectUris = new HashSet<String>();
 
-<<<<<<< HEAD
     @ElementCollection
     @Column(name="VALUE")
     @CollectionTable(name = "RESOURCE_KEYS", joinColumns={ @JoinColumn(name="CLIENT_ID") })
     protected Set<String> resourceKeys = new HashSet<String>();
 
-    @ElementCollection
-    @MapKeyColumn(name="NAME")
-    @Column(name="VALUE", length = 4000)
-    @CollectionTable(name="CLIENT_ATTRIBUTES", joinColumns={ @JoinColumn(name="CLIENT_ID") })
-    protected Map<String, String> attributes = new HashMap<String, String>();
-=======
     @OneToMany(cascade ={CascadeType.REMOVE}, orphanRemoval = true, mappedBy = "client")
     protected Collection<ClientAttributeEntity> attributes = new ArrayList<>();
->>>>>>> b2a7d423
 
     @ElementCollection
     @MapKeyColumn(name="BINDING_NAME")
