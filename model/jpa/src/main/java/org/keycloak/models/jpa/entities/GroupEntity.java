--- conflicted
+++ resolved
@@ -30,11 +30,7 @@
         @NamedQuery(name="getGroupIdsByNameContaining", query="select u.id from GroupEntity u where u.realm.id = :realm and u.name like concat('%',:search,'%') order by u.name ASC"),
         @NamedQuery(name="getTopLevelGroupIds", query="select u.id from GroupEntity u where u.parent is null and u.realm.id = :realm"),
         @NamedQuery(name="getGroupCount", query="select count(u) from GroupEntity u where u.realm.id = :realm"),
-<<<<<<< HEAD
-        @NamedQuery(name="getGroupCountByNameContaining", query="select count(u) from GroupEntity u where u.realm.id = :realm and u.name like concat('%',:name,'%')"),
-=======
         @NamedQuery(name="getTopLevelGroupCount", query="select count(u) from GroupEntity u where u.realm.id = :realm and u.parent is null")
->>>>>>> 0dfbe01c
 })
 @Entity
 @Table(name="KEYCLOAK_GROUP")
