--- conflicted
+++ resolved
@@ -28,22 +28,18 @@
  * @version $Revision: 1 $
  */
 @NamedQueries({
-<<<<<<< HEAD
+        @NamedQuery(name="getGroupIdsByParent", query="select u.id from GroupEntity u where u.parentId = :parent"),
+        @NamedQuery(name="getGroupIdsByNameContaining", query="select u.id from GroupEntity u where u.realm.id = :realm and u.name like concat('%',:search,'%') order by u.name ASC"),
+        @NamedQuery(name="getTopLevelGroupIds", query="select u.id from GroupEntity u where u.parentId = :parent and u.realm.id = :realm order by u.name ASC"),
         @NamedQuery(name="getGroupIdsByParent", query="select u.id from GroupEntity u where u.parent = :parent"),
         @NamedQuery(name="getGroupIdsByName", query="select u.id from GroupEntity u where u.name = :name"),
         @NamedQuery(name="getGroupIdsByNameContaining", query="select u.id from GroupEntity u where u.realm.id = :realm and u.name like concat('%',:search,'%')"),
         @NamedQuery(name="getTopLevelGroupIds", query="select u.id from GroupEntity u where u.parent is null and u.realm.id = :realm"),
         @NamedQuery(name="getGroupCount", query="select count(u) from GroupEntity u where u.realm.id = :realm"),
+        @NamedQuery(name="getTopLevelGroupCount", query="select count(u) from GroupEntity u where u.realm.id = :realm and u.parentId = :parent")
         @NamedQuery(name="getTopLevelGroupCount", query="select count(u) from GroupEntity u where u.realm.id = :realm and u.parent is null"),
         @NamedQuery(name="getGroupByAttributeNameAndValue", query="select g from GroupEntity g join g.attributes attr " +
                 "where g.realm.id = :realmId and attr.name = :name and attr.value = :value")
-=======
-        @NamedQuery(name="getGroupIdsByParent", query="select u.id from GroupEntity u where u.parentId = :parent"),
-        @NamedQuery(name="getGroupIdsByNameContaining", query="select u.id from GroupEntity u where u.realm.id = :realm and u.name like concat('%',:search,'%') order by u.name ASC"),
-        @NamedQuery(name="getTopLevelGroupIds", query="select u.id from GroupEntity u where u.parentId = :parent and u.realm.id = :realm order by u.name ASC"),
-        @NamedQuery(name="getGroupCount", query="select count(u) from GroupEntity u where u.realm.id = :realm"),
-        @NamedQuery(name="getTopLevelGroupCount", query="select count(u) from GroupEntity u where u.realm.id = :realm and u.parentId = :parent")
->>>>>>> 52b67f61
 })
 @Entity
 @Table(name="KEYCLOAK_GROUP",
