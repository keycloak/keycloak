/*
 * Copyright 2016 Red Hat, Inc. and/or its affiliates
 * and other contributors as indicated by the @author tags.
 *
 * Licensed under the Apache License, Version 2.0 (the "License");
 * you may not use this file except in compliance with the License.
 * You may obtain a copy of the License at
 *
 * http://www.apache.org/licenses/LICENSE-2.0
 *
 * Unless required by applicable law or agreed to in writing, software
 * distributed under the License is distributed on an "AS IS" BASIS,
 * WITHOUT WARRANTIES OR CONDITIONS OF ANY KIND, either express or implied.
 * See the License for the specific language governing permissions and
 * limitations under the License.
 */

package org.keycloak.models.jpa.entities;

import org.hibernate.annotations.Nationalized;

import javax.persistence.*;
import java.util.Collection;
import java.util.LinkedList;

/**
 * @author <a href="mailto:bill@burkecentral.com">Bill Burke</a>
 * @version $Revision: 1 $
 */
@NamedQueries({
        @NamedQuery(name="getGroupIdsByParent", query="select u.id from GroupEntity u where u.parentId = :parent"),
<<<<<<< HEAD
        @NamedQuery(name="getGroupIdsByNameContaining", query="select u.id from GroupEntity u where u.realm.id = :realm and u.name like concat('%',:search,'%') order by u.name ASC"),
        @NamedQuery(name="getTopLevelGroupIds", query="select u.id from GroupEntity u where u.parentId = :parent and u.realm.id = :realm order by u.name ASC"),
        @NamedQuery(name="getGroupIdsByName", query="select u.id from GroupEntity u where u.name = :name"),
        @NamedQuery(name="getGroupCount", query="select count(u) from GroupEntity u where u.realm.id = :realm"),
        @NamedQuery(name="getTopLevelGroupCount", query="select count(u) from GroupEntity u where u.realm.id = :realm and u.parentId = :parent"),
        @NamedQuery(name="getGroupByAttributeNameAndValue", query="select g from GroupEntity g join g.attributes attr " +
                "where g.realm.id = :realmId and attr.name = :name and attr.value = :value")
=======
        @NamedQuery(name="getGroupIdsByNameContaining", query="select u.id from GroupEntity u where u.realm = :realm and u.name like concat('%',:search,'%') order by u.name ASC"),
        @NamedQuery(name="getTopLevelGroupIds", query="select u.id from GroupEntity u where u.parentId = :parent and u.realm = :realm order by u.name ASC"),
        @NamedQuery(name="getGroupCount", query="select count(u) from GroupEntity u where u.realm = :realm"),
        @NamedQuery(name="getTopLevelGroupCount", query="select count(u) from GroupEntity u where u.realm = :realm and u.parentId = :parent")
>>>>>>> df7d85b3
})
@Entity
@Table(name="KEYCLOAK_GROUP",
        uniqueConstraints = { @UniqueConstraint(columnNames = {"REALM_ID", "PARENT_GROUP", "NAME"})}
)
public class GroupEntity {

    /**
     * ID set in the PARENT column to mark the group as top level.
     */
    public static String TOP_PARENT_ID = " ";

    @Id
    @Column(name="ID", length = 36)
    @Access(AccessType.PROPERTY) // we do this because relationships often fetch id, but not entity.  This avoids an extra SQL
    protected String id;

    @Nationalized
    @Column(name = "NAME")
    protected String name;

    @Column(name = "PARENT_GROUP")
    private String parentId;

    @Column(name = "REALM_ID")
    private String realm;

    @OneToMany(
            cascade = CascadeType.REMOVE,
            orphanRemoval = true, mappedBy="group")
    protected Collection<GroupAttributeEntity> attributes;

    @Column(name = "HAS_CHILD")
    protected boolean hasChild;

    public String getId() {
        return id;
    }

    public void setId(String id) {
        this.id = id;
    }

    public Collection<GroupAttributeEntity> getAttributes() {
        if (attributes == null) {
            attributes = new LinkedList<>();
        }
        return attributes;
    }

    public void setAttributes(Collection<GroupAttributeEntity> attributes) {
        this.attributes = attributes;
    }

    public String getName() {
        return name;
    }

    public void setName(String name) {
        this.name = name;
    }

    public String getRealm() {
        return realm;
    }

    public void setRealm(String realm) {
        this.realm = realm;
    }

    public String getParentId() {
        return parentId;
    }

    public void setParentId(String parentId) {
        this.parentId = parentId;
    }


    public boolean isHasChild() {
        return hasChild;
    }

    public void setHasChild(boolean hasChild) {
        this.hasChild = hasChild;
    }

    @Override
    public boolean equals(Object o) {
        if (this == o) return true;
        if (o == null) return false;
        if (!(o instanceof GroupEntity)) return false;

        GroupEntity that = (GroupEntity) o;

        if (!id.equals(that.id)) return false;

        return true;
    }

    @Override
    public int hashCode() {
        return id.hashCode();
    }
}<|MERGE_RESOLUTION|>--- conflicted
+++ resolved
@@ -29,7 +29,6 @@
  */
 @NamedQueries({
         @NamedQuery(name="getGroupIdsByParent", query="select u.id from GroupEntity u where u.parentId = :parent"),
-<<<<<<< HEAD
         @NamedQuery(name="getGroupIdsByNameContaining", query="select u.id from GroupEntity u where u.realm.id = :realm and u.name like concat('%',:search,'%') order by u.name ASC"),
         @NamedQuery(name="getTopLevelGroupIds", query="select u.id from GroupEntity u where u.parentId = :parent and u.realm.id = :realm order by u.name ASC"),
         @NamedQuery(name="getGroupIdsByName", query="select u.id from GroupEntity u where u.name = :name"),
@@ -37,12 +36,6 @@
         @NamedQuery(name="getTopLevelGroupCount", query="select count(u) from GroupEntity u where u.realm.id = :realm and u.parentId = :parent"),
         @NamedQuery(name="getGroupByAttributeNameAndValue", query="select g from GroupEntity g join g.attributes attr " +
                 "where g.realm.id = :realmId and attr.name = :name and attr.value = :value")
-=======
-        @NamedQuery(name="getGroupIdsByNameContaining", query="select u.id from GroupEntity u where u.realm = :realm and u.name like concat('%',:search,'%') order by u.name ASC"),
-        @NamedQuery(name="getTopLevelGroupIds", query="select u.id from GroupEntity u where u.parentId = :parent and u.realm = :realm order by u.name ASC"),
-        @NamedQuery(name="getGroupCount", query="select count(u) from GroupEntity u where u.realm = :realm"),
-        @NamedQuery(name="getTopLevelGroupCount", query="select count(u) from GroupEntity u where u.realm = :realm and u.parentId = :parent")
->>>>>>> df7d85b3
 })
 @Entity
 @Table(name="KEYCLOAK_GROUP",
