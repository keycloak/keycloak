--- conflicted
+++ resolved
@@ -18,7 +18,11 @@
 package org.keycloak.models.jpa;
 
 import org.keycloak.common.util.MultivaluedHashMap;
-import org.keycloak.models.*;
+import org.keycloak.models.ClientModel;
+import org.keycloak.models.GroupModel;
+import org.keycloak.models.RealmModel;
+import org.keycloak.models.RoleContainerModel;
+import org.keycloak.models.RoleModel;
 import org.keycloak.models.jpa.entities.GroupAttributeEntity;
 import org.keycloak.models.jpa.entities.GroupEntity;
 import org.keycloak.models.jpa.entities.GroupRoleMappingEntity;
@@ -27,9 +31,6 @@
 
 import javax.persistence.EntityManager;
 import javax.persistence.TypedQuery;
-<<<<<<< HEAD
-import java.util.*;
-=======
 import java.util.ArrayList;
 import java.util.HashSet;
 import java.util.Iterator;
@@ -37,16 +38,15 @@
 import java.util.Map;
 import java.util.Set;
 import javax.persistence.LockModeType;
->>>>>>> 0219d62f
 
 /**
  * @author <a href="mailto:bill@burkecentral.com">Bill Burke</a>
  * @version $Revision: 1 $
  */
-public class GroupAdapter implements GroupModel, JpaModel<GroupEntity> {
-
+public class GroupAdapter implements GroupModel , JpaModel<GroupEntity> {
+
+    protected GroupEntity group;
     protected EntityManager em;
-    protected GroupEntity group;
     protected RealmModel realm;
 
     public GroupAdapter(RealmModel realm, EntityManager em, GroupEntity group) {
@@ -55,42 +55,8 @@
         this.realm = realm;
     }
 
-    @Override
-    public void addChild(GroupModel subGroup) {
-        if (subGroup.getId().equals(getId())) {
-            return;
-        }
-        subGroup.setParent(this);
-    }
-
-    @Override
-    public List<String> getAttribute(String name) {
-        List<String> result = new ArrayList<>();
-        for (GroupAttributeEntity attr : group.getAttributes()) {
-            if (attr.getName().equals(name)) {
-                result.add(attr.getValue());
-            }
-        }
-        return result;
-    }
-
-    @Override
-    public Map<String, List<String>> getAttributes() {
-        MultivaluedHashMap<String, String> result = new MultivaluedHashMap<>();
-        for (GroupAttributeEntity attr : group.getAttributes()) {
-            result.add(attr.getName(), attr.getValue());
-        }
-        return result;
-    }
-
-    @Override
-    public String getFirstAttribute(String name) {
-        for (GroupAttributeEntity attr : group.getAttributes()) {
-            if (attr.getName().equals(name)) {
-                return attr.getValue();
-            }
-        }
-        return null;
+    public GroupEntity getEntity() {
+        return group;
     }
 
     @Override
@@ -116,21 +82,63 @@
     }
 
     @Override
+    public String getParentId() {
+        GroupEntity parent = group.getParent();
+        if (parent == null) return null;
+        return parent.getId();
+    }
+
+    public static GroupEntity toEntity(GroupModel model, EntityManager em) {
+        if (model instanceof GroupAdapter) {
+            return ((GroupAdapter)model).getEntity();
+        }
+        return em.getReference(GroupEntity.class, model.getId());
+    }
+
+    @Override
     public void setParent(GroupModel parent) {
         if (parent == null) group.setParent(null);
         else if (parent.getId().equals(getId())) {
             return;
-        } else {
+        }
+        else {
             GroupEntity parentEntity = toEntity(parent, em);
             group.setParent(parentEntity);
         }
     }
 
     @Override
-    public String getParentId() {
-        GroupEntity parent = group.getParent();
-        if (parent == null) return null;
-        return parent.getId();
+    public Long getUserCount() {
+        Long count = em.createNamedQuery("getCountByGroup", Long.class)
+                .setParameter("groupId", getId())
+                .getSingleResult();
+        return count;
+    }
+
+    @Override
+    public boolean isHasChild() {
+        return group.isHasChild();
+    }
+
+    @Override
+    public void setHasChild(boolean hasChild) {
+        group.setHasChild(hasChild);
+    }
+
+    @Override
+    public void addChild(GroupModel subGroup) {
+        if (subGroup.getId().equals(getId())) {
+            return;
+        }
+        subGroup.setParent(this);
+    }
+
+    @Override
+    public void removeChild(GroupModel subGroup) {
+        if (subGroup.getId().equals(getId())) {
+            return;
+        }
+        subGroup.setParent(null);
     }
 
     @Override
@@ -145,55 +153,6 @@
             set.add(subGroup);
         }
         return set;
-    }
-
-    @Override
-    public Long getUserCount() {
-        Long count = em.createNamedQuery("getCountByGroup", Long.class)
-                .setParameter("groupId", getId())
-                .getSingleResult();
-        return count;
-    }
-
-    @Override
-    public boolean isHasChild() {
-        return group.isHasChild();
-    }
-
-    @Override
-    public void setHasChild(boolean hasChild) {
-        group.setHasChild(hasChild);
-    }
-
-    @Override
-    public void removeAttribute(String name) {
-        Iterator<GroupAttributeEntity> it = group.getAttributes().iterator();
-        while (it.hasNext()) {
-            GroupAttributeEntity attr = it.next();
-            if (attr.getName().equals(name)) {
-                it.remove();
-                em.remove(attr);
-            }
-        }
-    }
-
-    @Override
-    public void removeChild(GroupModel subGroup) {
-        if (subGroup.getId().equals(getId())) {
-            return;
-        }
-        subGroup.setParent(null);
-    }
-
-    @Override
-    public void setAttribute(String name, List<String> values) {
-        // Remove all existing
-        removeAttribute(name);
-
-        // Put all new
-        for (String value : values) {
-            persistAttributeValue(name, value);
-        }
     }
 
     @Override
@@ -223,6 +182,17 @@
         persistAttributeValue(name, value);
     }
 
+    @Override
+    public void setAttribute(String name, List<String> values) {
+        // Remove all existing
+        removeAttribute(name);
+
+        // Put all new
+        for (String value : values) {
+            persistAttributeValue(name, value);
+        }
+    }
+
     private void persistAttributeValue(String name, String value) {
         GroupAttributeEntity attr = new GroupAttributeEntity();
         attr.setId(KeycloakModelUtils.generateId());
@@ -233,52 +203,59 @@
         group.getAttributes().add(attr);
     }
 
-    public static GroupEntity toEntity(GroupModel model, EntityManager em) {
-        if (model instanceof GroupAdapter) {
-            return ((GroupAdapter) model).getEntity();
-        }
-        return em.getReference(GroupEntity.class, model.getId());
-    }
-
-    public GroupEntity getEntity() {
-        return group;
-    }
-
-    @Override
-    public Set<RoleModel> getRealmRoleMappings() {
-        Set<RoleModel> roleMappings = getRoleMappings();
-
-        Set<RoleModel> realmRoles = new HashSet<RoleModel>();
-        for (RoleModel role : roleMappings) {
-            RoleContainerModel container = role.getContainer();
-            if (container instanceof RealmModel) {
-                realmRoles.add(role);
-            }
-        }
-        return realmRoles;
-    }
-
-    @Override
-    public Set<RoleModel> getClientRoleMappings(ClientModel app) {
-        Set<RoleModel> roleMappings = getRoleMappings();
-
-        Set<RoleModel> roles = new HashSet<RoleModel>();
-        for (RoleModel role : roleMappings) {
-            RoleContainerModel container = role.getContainer();
-            if (container instanceof ClientModel) {
-                ClientModel appModel = (ClientModel) container;
-                if (appModel.getId().equals(app.getId())) {
-                    roles.add(role);
-                }
-            }
-        }
-        return roles;
+    @Override
+    public void removeAttribute(String name) {
+        Iterator<GroupAttributeEntity> it = group.getAttributes().iterator();
+        while (it.hasNext()) {
+            GroupAttributeEntity attr = it.next();
+            if (attr.getName().equals(name)) {
+                it.remove();
+                em.remove(attr);
+            }
+        }
+    }
+
+    @Override
+    public String getFirstAttribute(String name) {
+        for (GroupAttributeEntity attr : group.getAttributes()) {
+            if (attr.getName().equals(name)) {
+                return attr.getValue();
+            }
+        }
+        return null;
+    }
+
+    @Override
+    public List<String> getAttribute(String name) {
+        List<String> result = new ArrayList<>();
+        for (GroupAttributeEntity attr : group.getAttributes()) {
+            if (attr.getName().equals(name)) {
+                result.add(attr.getValue());
+            }
+        }
+        return result;
+    }
+
+    @Override
+    public Map<String, List<String>> getAttributes() {
+        MultivaluedHashMap<String, String> result = new MultivaluedHashMap<>();
+        for (GroupAttributeEntity attr : group.getAttributes()) {
+            result.add(attr.getName(), attr.getValue());
+        }
+        return result;
     }
 
     @Override
     public boolean hasRole(RoleModel role) {
         Set<RoleModel> roles = getRoleMappings();
         return RoleUtils.hasRole(roles, role);
+    }
+
+    protected TypedQuery<GroupRoleMappingEntity> getGroupRoleMappingEntityTypedQuery(RoleModel role) {
+        TypedQuery<GroupRoleMappingEntity> query = em.createNamedQuery("groupHasRole", GroupRoleMappingEntity.class);
+        query.setParameter("group", getEntity());
+        query.setParameter("roleId", role.getId());
+        return query;
     }
 
     @Override
@@ -291,6 +268,21 @@
         em.flush();
         em.detach(entity);
     }
+
+    @Override
+    public Set<RoleModel> getRealmRoleMappings() {
+        Set<RoleModel> roleMappings = getRoleMappings();
+
+        Set<RoleModel> realmRoles = new HashSet<RoleModel>();
+        for (RoleModel role : roleMappings) {
+            RoleContainerModel container = role.getContainer();
+            if (container instanceof RealmModel) {
+                realmRoles.add(role);
+            }
+        }
+        return realmRoles;
+    }
+
 
     @Override
     public Set<RoleModel> getRoleMappings() {
@@ -322,16 +314,21 @@
         em.flush();
     }
 
-    protected TypedQuery<GroupRoleMappingEntity> getGroupRoleMappingEntityTypedQuery(RoleModel role) {
-        TypedQuery<GroupRoleMappingEntity> query = em.createNamedQuery("groupHasRole", GroupRoleMappingEntity.class);
-        query.setParameter("group", getEntity());
-        query.setParameter("roleId", role.getId());
-        return query;
-    }
-
-    @Override
-    public int hashCode() {
-        return getId().hashCode();
+    @Override
+    public Set<RoleModel> getClientRoleMappings(ClientModel app) {
+        Set<RoleModel> roleMappings = getRoleMappings();
+
+        Set<RoleModel> roles = new HashSet<RoleModel>();
+        for (RoleModel role : roleMappings) {
+            RoleContainerModel container = role.getContainer();
+            if (container instanceof ClientModel) {
+                ClientModel appModel = (ClientModel)container;
+                if (appModel.getId().equals(app.getId())) {
+                   roles.add(role);
+                }
+            }
+        }
+        return roles;
     }
 
     @Override
@@ -343,5 +340,11 @@
         return that.getId().equals(getId());
     }
 
+    @Override
+    public int hashCode() {
+        return getId().hashCode();
+    }
+
+
 
 }