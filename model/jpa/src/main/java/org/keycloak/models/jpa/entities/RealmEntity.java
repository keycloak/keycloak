package org.keycloak.models.jpa.entities;

import javax.persistence.CascadeType;
import javax.persistence.CollectionTable;
import javax.persistence.Column;
import javax.persistence.ElementCollection;
import javax.persistence.Entity;
import javax.persistence.FetchType;
import javax.persistence.Id;
import javax.persistence.JoinColumn;
import javax.persistence.JoinTable;
import javax.persistence.MapKeyColumn;
import javax.persistence.NamedQueries;
import javax.persistence.NamedQuery;
import javax.persistence.OneToMany;
import javax.persistence.OneToOne;
import javax.persistence.Table;
import java.util.ArrayList;
import java.util.Collection;
import java.util.HashMap;
import java.util.HashSet;
import java.util.List;
import java.util.Map;
import java.util.Set;

/**
 * @author <a href="mailto:bill@burkecentral.com">Bill Burke</a>
 * @version $Revision: 1 $
 */
@Table(name="REALM")
@Entity
@NamedQueries({
        @NamedQuery(name="getAllRealms", query="select realm from RealmEntity realm"),
        @NamedQuery(name="getRealmByName", query="select realm from RealmEntity realm where realm.name = :name"),
})
public class RealmEntity {
    @Id
    @Column(name="ID", length = 36)
    protected String id;

    @Column(name="NAME", unique = true)
    protected String name;

    @Column(name="ENABLED")
    protected boolean enabled;
    @Column(name="SSL_REQUIRED")
    protected String sslRequired;
    @Column(name="REGISTRATION_ALLOWED")
    protected boolean registrationAllowed;
    @Column(name="PASSWORD_CRED_GRANT_ALLOWED")
    protected boolean passwordCredentialGrantAllowed;
    @Column(name="VERIFY_EMAIL")
    protected boolean verifyEmail;
    @Column(name="RESET_PASSWORD_ALLOWED")
    protected boolean resetPasswordAllowed;
    @Column(name="REMEMBER_ME")
    protected boolean rememberMe;
    @Column(name="PASSWORD_POLICY")
    protected String passwordPolicy;

    @Column(name="SSO_IDLE_TIMEOUT")
    private int ssoSessionIdleTimeout;
    @Column(name="SSO_MAX_LIFESPAN")
    private int ssoSessionMaxLifespan;
    @Column(name="ACCESS_TOKEN_LIFESPAN")
    protected int accessTokenLifespan;
    @Column(name="ACCESS_CODE_LIFESPAN")
    protected int accessCodeLifespan;
    @Column(name="USER_ACTION_LIFESPAN")
    protected int accessCodeLifespanUserAction;
    @Column(name="LOGIN_LIFESPAN")
    protected int accessCodeLifespanLogin;
    @Column(name="NOT_BEFORE")
    protected int notBefore;

    @Column(name="PUBLIC_KEY", length = 2048)
    protected String publicKeyPem;
    @Column(name="PRIVATE_KEY", length = 2048)
    protected String privateKeyPem;
    @Column(name="CERTIFICATE", length = 2048)
    protected String certificatePem;
    @Column(name="CODE_SECRET", length = 255)
    protected String codeSecret;

    @Column(name="LOGIN_THEME")
    protected String loginTheme;
    @Column(name="ACCOUNT_THEME")
    protected String accountTheme;
    @Column(name="ADMIN_THEME")
    protected String adminTheme;
    @Column(name="EMAIL_THEME")
    protected String emailTheme;

    @OneToMany(cascade ={CascadeType.REMOVE}, orphanRemoval = true, mappedBy = "realm")
    Collection<RealmAttributeEntity> attributes = new ArrayList<RealmAttributeEntity>();

    @OneToMany(cascade ={CascadeType.REMOVE}, orphanRemoval = true, mappedBy = "realm")
    Collection<RequiredCredentialEntity> requiredCredentials = new ArrayList<RequiredCredentialEntity>();

    @OneToMany(cascade ={CascadeType.REMOVE}, orphanRemoval = true)
    @JoinTable(name="FED_PROVIDERS")
    List<UserFederationProviderEntity> userFederationProviders = new ArrayList<UserFederationProviderEntity>();

    @OneToMany(fetch = FetchType.LAZY, cascade ={CascadeType.REMOVE}, orphanRemoval = true)
    @JoinTable(name="REALM_APPLICATION", joinColumns={ @JoinColumn(name="APPLICATION_ID") }, inverseJoinColumns={ @JoinColumn(name="REALM_ID") })
    Collection<ApplicationEntity> applications = new ArrayList<ApplicationEntity>();

    @OneToMany(fetch = FetchType.LAZY, cascade ={CascadeType.REMOVE}, orphanRemoval = true, mappedBy = "realm")
    Collection<RoleEntity> roles = new ArrayList<RoleEntity>();

    @ElementCollection
    @MapKeyColumn(name="NAME")
    @Column(name="VALUE")
    @CollectionTable(name="REALM_SMTP_CONFIG", joinColumns={ @JoinColumn(name="REALM_ID") })
    protected Map<String, String> smtpConfig = new HashMap<String, String>();

    @OneToMany(fetch = FetchType.LAZY, cascade ={CascadeType.REMOVE}, orphanRemoval = true)
    @JoinTable(name="REALM_DEFAULT_ROLES", joinColumns = { @JoinColumn(name="REALM_ID")}, inverseJoinColumns = { @JoinColumn(name="ROLE_ID")})
    protected Collection<RoleEntity> defaultRoles = new ArrayList<RoleEntity>();

    @Column(name="EVENTS_ENABLED")
    protected boolean eventsEnabled;
    @Column(name="EVENTS_EXPIRATION")
    protected long eventsExpiration;

    @ElementCollection
    @Column(name="VALUE")
    @CollectionTable(name="REALM_EVENTS_LISTENERS", joinColumns={ @JoinColumn(name="REALM_ID") })
    protected Set<String> eventsListeners = new HashSet<String>();

    @OneToOne
    @JoinColumn(name="MASTER_ADMIN_APP")
    protected ApplicationEntity masterAdminApp;

    @OneToMany(cascade ={CascadeType.REMOVE}, orphanRemoval = true, mappedBy = "realm")
    protected List<IdentityProviderEntity> identityProviders = new ArrayList<IdentityProviderEntity>();

    @Column(name="INTERNATIONALIZATION_ENABLED")
    protected boolean internationalizationEnabled;

    @ElementCollection
    @Column(name="VALUE")
    @CollectionTable(name="REALM_SUPPORTED_LOCALES", joinColumns={ @JoinColumn(name="REALM_ID") })
    protected Set<String> supportedLocales = new HashSet<String>();

    @Column(name="DEFAULT_LOCALE")
    protected String defaultLocale;


    public String getId() {
        return id;
    }

    public void setId(String id) {
        this.id = id;
    }

    public String getName() {
        return name;
    }

    public void setName(String name) {
        this.name = name;
    }

    public boolean isEnabled() {
        return enabled;
    }

    public void setEnabled(boolean enabled) {
        this.enabled = enabled;
    }

    public String getSslRequired() {
        return sslRequired;
    }

    public void setSslRequired(String sslRequired) {
        this.sslRequired = sslRequired;
    }

    public boolean isPasswordCredentialGrantAllowed() {
        return passwordCredentialGrantAllowed;
    }

    public void setPasswordCredentialGrantAllowed(boolean passwordCredentialGrantAllowed) {
        this.passwordCredentialGrantAllowed = passwordCredentialGrantAllowed;
    }

    public boolean isRegistrationAllowed() {
        return registrationAllowed;
    }

    public void setRegistrationAllowed(boolean registrationAllowed) {
        this.registrationAllowed = registrationAllowed;
    }

    public boolean isRememberMe() {
        return rememberMe;
    }

    public void setRememberMe(boolean rememberMe) {
        this.rememberMe = rememberMe;
    }

    public boolean isVerifyEmail() {
        return verifyEmail;
    }

    public void setVerifyEmail(boolean verifyEmail) {
        this.verifyEmail = verifyEmail;
    }

    public boolean isResetPasswordAllowed() {
        return resetPasswordAllowed;
    }

    public void setResetPasswordAllowed(boolean resetPasswordAllowed) {
        this.resetPasswordAllowed = resetPasswordAllowed;
    }

    public int getSsoSessionIdleTimeout() {
        return ssoSessionIdleTimeout;
    }

    public void setSsoSessionIdleTimeout(int ssoSessionIdleTimeout) {
        this.ssoSessionIdleTimeout = ssoSessionIdleTimeout;
    }

    public int getSsoSessionMaxLifespan() {
        return ssoSessionMaxLifespan;
    }

    public void setSsoSessionMaxLifespan(int ssoSessionMaxLifespan) {
        this.ssoSessionMaxLifespan = ssoSessionMaxLifespan;
    }

    public int getAccessTokenLifespan() {
        return accessTokenLifespan;
    }

    public void setAccessTokenLifespan(int accessTokenLifespan) {
        this.accessTokenLifespan = accessTokenLifespan;
    }

    public int getAccessCodeLifespan() {
        return accessCodeLifespan;
    }

    public void setAccessCodeLifespan(int accessCodeLifespan) {
        this.accessCodeLifespan = accessCodeLifespan;
    }

    public int getAccessCodeLifespanUserAction() {
        return accessCodeLifespanUserAction;
    }

    public void setAccessCodeLifespanUserAction(int accessCodeLifespanUserAction) {
        this.accessCodeLifespanUserAction = accessCodeLifespanUserAction;
    }
    public int getAccessCodeLifespanLogin() {
        return accessCodeLifespanLogin;
    }

    public void setAccessCodeLifespanLogin(int accessCodeLifespanLogin) {
        this.accessCodeLifespanLogin = accessCodeLifespanLogin;
    }

    public String getPublicKeyPem() {
        return publicKeyPem;
    }

    public void setPublicKeyPem(String publicKeyPem) {
        this.publicKeyPem = publicKeyPem;
    }

    public String getPrivateKeyPem() {
        return privateKeyPem;
    }

    public void setPrivateKeyPem(String privateKeyPem) {
        this.privateKeyPem = privateKeyPem;
    }

    public String getCodeSecret() {
        return codeSecret;
    }

    public void setCodeSecret(String codeSecret) {
        this.codeSecret = codeSecret;
    }

    public Collection<RequiredCredentialEntity> getRequiredCredentials() {
        return requiredCredentials;
    }

    public void setRequiredCredentials(Collection<RequiredCredentialEntity> requiredCredentials) {
        this.requiredCredentials = requiredCredentials;
    }

    public Collection<ApplicationEntity> getApplications() {
        return applications;
    }

    public void setApplications(Collection<ApplicationEntity> applications) {
        this.applications = applications;
    }

    public Collection<RoleEntity> getRoles() {
        return roles;
    }

    public void setRoles(Collection<RoleEntity> roles) {
        this.roles = roles;
    }

    public void addRole(RoleEntity role) {
        if (roles == null) {
            roles = new ArrayList<RoleEntity>();
        }
        roles.add(role);
    }

    public Map<String, String> getSmtpConfig() {
        return smtpConfig;
    }

    public void setSmtpConfig(Map<String, String> smtpConfig) {
        this.smtpConfig = smtpConfig;
    }

    public Collection<RoleEntity> getDefaultRoles() {
        return defaultRoles;
    }

    public void setDefaultRoles(Collection<RoleEntity> defaultRoles) {
        this.defaultRoles = defaultRoles;
    }

    public String getPasswordPolicy() {
        return passwordPolicy;
    }

    public void setPasswordPolicy(String passwordPolicy) {
        this.passwordPolicy = passwordPolicy;
    }

    public String getLoginTheme() {
        return loginTheme;
    }

    public void setLoginTheme(String theme) {
        this.loginTheme = theme;
    }

    public String getAccountTheme() {
        return accountTheme;
    }

    public void setAccountTheme(String theme) {
        this.accountTheme = theme;
    }

    public String getAdminTheme() {
        return adminTheme;
    }

    public void setAdminTheme(String adminTheme) {
        this.adminTheme = adminTheme;
    }

    public String getEmailTheme() {
        return emailTheme;
    }

    public void setEmailTheme(String emailTheme) {
        this.emailTheme = emailTheme;
    }

    public int getNotBefore() {
        return notBefore;
    }

    public void setNotBefore(int notBefore) {
        this.notBefore = notBefore;
    }

    public boolean isEventsEnabled() {
        return eventsEnabled;
    }

    public void setEventsEnabled(boolean eventsEnabled) {
        this.eventsEnabled = eventsEnabled;
    }

    public long getEventsExpiration() {
        return eventsExpiration;
    }

    public void setEventsExpiration(long eventsExpiration) {
        this.eventsExpiration = eventsExpiration;
    }

    public Set<String> getEventsListeners() {
        return eventsListeners;
    }

    public void setEventsListeners(Set<String> eventsListeners) {
        this.eventsListeners = eventsListeners;
    }

    public ApplicationEntity getMasterAdminApp() {
        return masterAdminApp;
    }

    public void setMasterAdminApp(ApplicationEntity masterAdminApp) {
        this.masterAdminApp = masterAdminApp;
    }

    public List<UserFederationProviderEntity> getUserFederationProviders() {
        return userFederationProviders;
    }

    public void setUserFederationProviders(List<UserFederationProviderEntity> userFederationProviders) {
        this.userFederationProviders = userFederationProviders;
    }

    public Collection<RealmAttributeEntity> getAttributes() {
        return attributes;
    }

    public void setAttributes(Collection<RealmAttributeEntity> attributes) {
        this.attributes = attributes;
    }

    public String getCertificatePem() {
        return certificatePem;
    }

    public void setCertificatePem(String certificatePem) {
        this.certificatePem = certificatePem;
    }

    public List<IdentityProviderEntity> getIdentityProviders() {
        return this.identityProviders;
    }

    public void setIdentityProviders(List<IdentityProviderEntity> identityProviders) {
        this.identityProviders = identityProviders;
    }

    public void addIdentityProvider(IdentityProviderEntity entity) {
        entity.setRealm(this);
        getIdentityProviders().add(entity);
    }

<<<<<<< HEAD
    public Collection<ClaimTypeEntity> getClaimTypes() {
        return claimTypes;
    }

    public void setClaimTypes(Collection<ClaimTypeEntity> claimTypes) {
        this.claimTypes = claimTypes;
    }

    public Collection<ProtocolMapperEntity> getProtocolMappers() {
        return protocolMappers;
    }

    public void setProtocolMappers(Collection<ProtocolMapperEntity> protocolMappers) {
        this.protocolMappers = protocolMappers;
    }

    public boolean isInternationalizationEnabled() {
        return internationalizationEnabled;
    }

    public void setInternationalizationEnabled(boolean internationalizationEnabled) {
        this.internationalizationEnabled = internationalizationEnabled;
    }

    public Set<String> getSupportedLocales() {
        return supportedLocales;
    }

    public void setSupportedLocales(Set<String> supportedLocales) {
        this.supportedLocales = supportedLocales;
    }

    public String getDefaultLocale() {
        return defaultLocale;
    }

    public void setDefaultLocale(String defaultLocale) {
        this.defaultLocale = defaultLocale;
    }
=======
>>>>>>> 4cb3d517
}

<|MERGE_RESOLUTION|>--- conflicted
+++ resolved
@@ -1,500 +1,481 @@
-package org.keycloak.models.jpa.entities;
-
-import javax.persistence.CascadeType;
-import javax.persistence.CollectionTable;
-import javax.persistence.Column;
-import javax.persistence.ElementCollection;
-import javax.persistence.Entity;
-import javax.persistence.FetchType;
-import javax.persistence.Id;
-import javax.persistence.JoinColumn;
-import javax.persistence.JoinTable;
-import javax.persistence.MapKeyColumn;
-import javax.persistence.NamedQueries;
-import javax.persistence.NamedQuery;
-import javax.persistence.OneToMany;
-import javax.persistence.OneToOne;
-import javax.persistence.Table;
-import java.util.ArrayList;
-import java.util.Collection;
-import java.util.HashMap;
-import java.util.HashSet;
-import java.util.List;
-import java.util.Map;
-import java.util.Set;
-
-/**
- * @author <a href="mailto:bill@burkecentral.com">Bill Burke</a>
- * @version $Revision: 1 $
- */
-@Table(name="REALM")
-@Entity
-@NamedQueries({
-        @NamedQuery(name="getAllRealms", query="select realm from RealmEntity realm"),
-        @NamedQuery(name="getRealmByName", query="select realm from RealmEntity realm where realm.name = :name"),
-})
-public class RealmEntity {
-    @Id
-    @Column(name="ID", length = 36)
-    protected String id;
-
-    @Column(name="NAME", unique = true)
-    protected String name;
-
-    @Column(name="ENABLED")
-    protected boolean enabled;
-    @Column(name="SSL_REQUIRED")
-    protected String sslRequired;
-    @Column(name="REGISTRATION_ALLOWED")
-    protected boolean registrationAllowed;
-    @Column(name="PASSWORD_CRED_GRANT_ALLOWED")
-    protected boolean passwordCredentialGrantAllowed;
-    @Column(name="VERIFY_EMAIL")
-    protected boolean verifyEmail;
-    @Column(name="RESET_PASSWORD_ALLOWED")
-    protected boolean resetPasswordAllowed;
-    @Column(name="REMEMBER_ME")
-    protected boolean rememberMe;
-    @Column(name="PASSWORD_POLICY")
-    protected String passwordPolicy;
-
-    @Column(name="SSO_IDLE_TIMEOUT")
-    private int ssoSessionIdleTimeout;
-    @Column(name="SSO_MAX_LIFESPAN")
-    private int ssoSessionMaxLifespan;
-    @Column(name="ACCESS_TOKEN_LIFESPAN")
-    protected int accessTokenLifespan;
-    @Column(name="ACCESS_CODE_LIFESPAN")
-    protected int accessCodeLifespan;
-    @Column(name="USER_ACTION_LIFESPAN")
-    protected int accessCodeLifespanUserAction;
-    @Column(name="LOGIN_LIFESPAN")
-    protected int accessCodeLifespanLogin;
-    @Column(name="NOT_BEFORE")
-    protected int notBefore;
-
-    @Column(name="PUBLIC_KEY", length = 2048)
-    protected String publicKeyPem;
-    @Column(name="PRIVATE_KEY", length = 2048)
-    protected String privateKeyPem;
-    @Column(name="CERTIFICATE", length = 2048)
-    protected String certificatePem;
-    @Column(name="CODE_SECRET", length = 255)
-    protected String codeSecret;
-
-    @Column(name="LOGIN_THEME")
-    protected String loginTheme;
-    @Column(name="ACCOUNT_THEME")
-    protected String accountTheme;
-    @Column(name="ADMIN_THEME")
-    protected String adminTheme;
-    @Column(name="EMAIL_THEME")
-    protected String emailTheme;
-
-    @OneToMany(cascade ={CascadeType.REMOVE}, orphanRemoval = true, mappedBy = "realm")
-    Collection<RealmAttributeEntity> attributes = new ArrayList<RealmAttributeEntity>();
-
-    @OneToMany(cascade ={CascadeType.REMOVE}, orphanRemoval = true, mappedBy = "realm")
-    Collection<RequiredCredentialEntity> requiredCredentials = new ArrayList<RequiredCredentialEntity>();
-
-    @OneToMany(cascade ={CascadeType.REMOVE}, orphanRemoval = true)
-    @JoinTable(name="FED_PROVIDERS")
-    List<UserFederationProviderEntity> userFederationProviders = new ArrayList<UserFederationProviderEntity>();
-
-    @OneToMany(fetch = FetchType.LAZY, cascade ={CascadeType.REMOVE}, orphanRemoval = true)
-    @JoinTable(name="REALM_APPLICATION", joinColumns={ @JoinColumn(name="APPLICATION_ID") }, inverseJoinColumns={ @JoinColumn(name="REALM_ID") })
-    Collection<ApplicationEntity> applications = new ArrayList<ApplicationEntity>();
-
-    @OneToMany(fetch = FetchType.LAZY, cascade ={CascadeType.REMOVE}, orphanRemoval = true, mappedBy = "realm")
-    Collection<RoleEntity> roles = new ArrayList<RoleEntity>();
-
-    @ElementCollection
-    @MapKeyColumn(name="NAME")
-    @Column(name="VALUE")
-    @CollectionTable(name="REALM_SMTP_CONFIG", joinColumns={ @JoinColumn(name="REALM_ID") })
-    protected Map<String, String> smtpConfig = new HashMap<String, String>();
-
-    @OneToMany(fetch = FetchType.LAZY, cascade ={CascadeType.REMOVE}, orphanRemoval = true)
-    @JoinTable(name="REALM_DEFAULT_ROLES", joinColumns = { @JoinColumn(name="REALM_ID")}, inverseJoinColumns = { @JoinColumn(name="ROLE_ID")})
-    protected Collection<RoleEntity> defaultRoles = new ArrayList<RoleEntity>();
-
-    @Column(name="EVENTS_ENABLED")
-    protected boolean eventsEnabled;
-    @Column(name="EVENTS_EXPIRATION")
-    protected long eventsExpiration;
-
-    @ElementCollection
-    @Column(name="VALUE")
-    @CollectionTable(name="REALM_EVENTS_LISTENERS", joinColumns={ @JoinColumn(name="REALM_ID") })
-    protected Set<String> eventsListeners = new HashSet<String>();
-
-    @OneToOne
-    @JoinColumn(name="MASTER_ADMIN_APP")
-    protected ApplicationEntity masterAdminApp;
-
-    @OneToMany(cascade ={CascadeType.REMOVE}, orphanRemoval = true, mappedBy = "realm")
-    protected List<IdentityProviderEntity> identityProviders = new ArrayList<IdentityProviderEntity>();
-
-    @Column(name="INTERNATIONALIZATION_ENABLED")
-    protected boolean internationalizationEnabled;
-
-    @ElementCollection
-    @Column(name="VALUE")
-    @CollectionTable(name="REALM_SUPPORTED_LOCALES", joinColumns={ @JoinColumn(name="REALM_ID") })
-    protected Set<String> supportedLocales = new HashSet<String>();
-
-    @Column(name="DEFAULT_LOCALE")
-    protected String defaultLocale;
-
-
-    public String getId() {
-        return id;
-    }
-
-    public void setId(String id) {
-        this.id = id;
-    }
-
-    public String getName() {
-        return name;
-    }
-
-    public void setName(String name) {
-        this.name = name;
-    }
-
-    public boolean isEnabled() {
-        return enabled;
-    }
-
-    public void setEnabled(boolean enabled) {
-        this.enabled = enabled;
-    }
-
-    public String getSslRequired() {
-        return sslRequired;
-    }
-
-    public void setSslRequired(String sslRequired) {
-        this.sslRequired = sslRequired;
-    }
-
-    public boolean isPasswordCredentialGrantAllowed() {
-        return passwordCredentialGrantAllowed;
-    }
-
-    public void setPasswordCredentialGrantAllowed(boolean passwordCredentialGrantAllowed) {
-        this.passwordCredentialGrantAllowed = passwordCredentialGrantAllowed;
-    }
-
-    public boolean isRegistrationAllowed() {
-        return registrationAllowed;
-    }
-
-    public void setRegistrationAllowed(boolean registrationAllowed) {
-        this.registrationAllowed = registrationAllowed;
-    }
-
-    public boolean isRememberMe() {
-        return rememberMe;
-    }
-
-    public void setRememberMe(boolean rememberMe) {
-        this.rememberMe = rememberMe;
-    }
-
-    public boolean isVerifyEmail() {
-        return verifyEmail;
-    }
-
-    public void setVerifyEmail(boolean verifyEmail) {
-        this.verifyEmail = verifyEmail;
-    }
-
-    public boolean isResetPasswordAllowed() {
-        return resetPasswordAllowed;
-    }
-
-    public void setResetPasswordAllowed(boolean resetPasswordAllowed) {
-        this.resetPasswordAllowed = resetPasswordAllowed;
-    }
-
-    public int getSsoSessionIdleTimeout() {
-        return ssoSessionIdleTimeout;
-    }
-
-    public void setSsoSessionIdleTimeout(int ssoSessionIdleTimeout) {
-        this.ssoSessionIdleTimeout = ssoSessionIdleTimeout;
-    }
-
-    public int getSsoSessionMaxLifespan() {
-        return ssoSessionMaxLifespan;
-    }
-
-    public void setSsoSessionMaxLifespan(int ssoSessionMaxLifespan) {
-        this.ssoSessionMaxLifespan = ssoSessionMaxLifespan;
-    }
-
-    public int getAccessTokenLifespan() {
-        return accessTokenLifespan;
-    }
-
-    public void setAccessTokenLifespan(int accessTokenLifespan) {
-        this.accessTokenLifespan = accessTokenLifespan;
-    }
-
-    public int getAccessCodeLifespan() {
-        return accessCodeLifespan;
-    }
-
-    public void setAccessCodeLifespan(int accessCodeLifespan) {
-        this.accessCodeLifespan = accessCodeLifespan;
-    }
-
-    public int getAccessCodeLifespanUserAction() {
-        return accessCodeLifespanUserAction;
-    }
-
-    public void setAccessCodeLifespanUserAction(int accessCodeLifespanUserAction) {
-        this.accessCodeLifespanUserAction = accessCodeLifespanUserAction;
-    }
-    public int getAccessCodeLifespanLogin() {
-        return accessCodeLifespanLogin;
-    }
-
-    public void setAccessCodeLifespanLogin(int accessCodeLifespanLogin) {
-        this.accessCodeLifespanLogin = accessCodeLifespanLogin;
-    }
-
-    public String getPublicKeyPem() {
-        return publicKeyPem;
-    }
-
-    public void setPublicKeyPem(String publicKeyPem) {
-        this.publicKeyPem = publicKeyPem;
-    }
-
-    public String getPrivateKeyPem() {
-        return privateKeyPem;
-    }
-
-    public void setPrivateKeyPem(String privateKeyPem) {
-        this.privateKeyPem = privateKeyPem;
-    }
-
-    public String getCodeSecret() {
-        return codeSecret;
-    }
-
-    public void setCodeSecret(String codeSecret) {
-        this.codeSecret = codeSecret;
-    }
-
-    public Collection<RequiredCredentialEntity> getRequiredCredentials() {
-        return requiredCredentials;
-    }
-
-    public void setRequiredCredentials(Collection<RequiredCredentialEntity> requiredCredentials) {
-        this.requiredCredentials = requiredCredentials;
-    }
-
-    public Collection<ApplicationEntity> getApplications() {
-        return applications;
-    }
-
-    public void setApplications(Collection<ApplicationEntity> applications) {
-        this.applications = applications;
-    }
-
-    public Collection<RoleEntity> getRoles() {
-        return roles;
-    }
-
-    public void setRoles(Collection<RoleEntity> roles) {
-        this.roles = roles;
-    }
-
-    public void addRole(RoleEntity role) {
-        if (roles == null) {
-            roles = new ArrayList<RoleEntity>();
-        }
-        roles.add(role);
-    }
-
-    public Map<String, String> getSmtpConfig() {
-        return smtpConfig;
-    }
-
-    public void setSmtpConfig(Map<String, String> smtpConfig) {
-        this.smtpConfig = smtpConfig;
-    }
-
-    public Collection<RoleEntity> getDefaultRoles() {
-        return defaultRoles;
-    }
-
-    public void setDefaultRoles(Collection<RoleEntity> defaultRoles) {
-        this.defaultRoles = defaultRoles;
-    }
-
-    public String getPasswordPolicy() {
-        return passwordPolicy;
-    }
-
-    public void setPasswordPolicy(String passwordPolicy) {
-        this.passwordPolicy = passwordPolicy;
-    }
-
-    public String getLoginTheme() {
-        return loginTheme;
-    }
-
-    public void setLoginTheme(String theme) {
-        this.loginTheme = theme;
-    }
-
-    public String getAccountTheme() {
-        return accountTheme;
-    }
-
-    public void setAccountTheme(String theme) {
-        this.accountTheme = theme;
-    }
-
-    public String getAdminTheme() {
-        return adminTheme;
-    }
-
-    public void setAdminTheme(String adminTheme) {
-        this.adminTheme = adminTheme;
-    }
-
-    public String getEmailTheme() {
-        return emailTheme;
-    }
-
-    public void setEmailTheme(String emailTheme) {
-        this.emailTheme = emailTheme;
-    }
-
-    public int getNotBefore() {
-        return notBefore;
-    }
-
-    public void setNotBefore(int notBefore) {
-        this.notBefore = notBefore;
-    }
-
-    public boolean isEventsEnabled() {
-        return eventsEnabled;
-    }
-
-    public void setEventsEnabled(boolean eventsEnabled) {
-        this.eventsEnabled = eventsEnabled;
-    }
-
-    public long getEventsExpiration() {
-        return eventsExpiration;
-    }
-
-    public void setEventsExpiration(long eventsExpiration) {
-        this.eventsExpiration = eventsExpiration;
-    }
-
-    public Set<String> getEventsListeners() {
-        return eventsListeners;
-    }
-
-    public void setEventsListeners(Set<String> eventsListeners) {
-        this.eventsListeners = eventsListeners;
-    }
-
-    public ApplicationEntity getMasterAdminApp() {
-        return masterAdminApp;
-    }
-
-    public void setMasterAdminApp(ApplicationEntity masterAdminApp) {
-        this.masterAdminApp = masterAdminApp;
-    }
-
-    public List<UserFederationProviderEntity> getUserFederationProviders() {
-        return userFederationProviders;
-    }
-
-    public void setUserFederationProviders(List<UserFederationProviderEntity> userFederationProviders) {
-        this.userFederationProviders = userFederationProviders;
-    }
-
-    public Collection<RealmAttributeEntity> getAttributes() {
-        return attributes;
-    }
-
-    public void setAttributes(Collection<RealmAttributeEntity> attributes) {
-        this.attributes = attributes;
-    }
-
-    public String getCertificatePem() {
-        return certificatePem;
-    }
-
-    public void setCertificatePem(String certificatePem) {
-        this.certificatePem = certificatePem;
-    }
-
-    public List<IdentityProviderEntity> getIdentityProviders() {
-        return this.identityProviders;
-    }
-
-    public void setIdentityProviders(List<IdentityProviderEntity> identityProviders) {
-        this.identityProviders = identityProviders;
-    }
-
-    public void addIdentityProvider(IdentityProviderEntity entity) {
-        entity.setRealm(this);
-        getIdentityProviders().add(entity);
-    }
-
-<<<<<<< HEAD
-    public Collection<ClaimTypeEntity> getClaimTypes() {
-        return claimTypes;
-    }
-
-    public void setClaimTypes(Collection<ClaimTypeEntity> claimTypes) {
-        this.claimTypes = claimTypes;
-    }
-
-    public Collection<ProtocolMapperEntity> getProtocolMappers() {
-        return protocolMappers;
-    }
-
-    public void setProtocolMappers(Collection<ProtocolMapperEntity> protocolMappers) {
-        this.protocolMappers = protocolMappers;
-    }
-
-    public boolean isInternationalizationEnabled() {
-        return internationalizationEnabled;
-    }
-
-    public void setInternationalizationEnabled(boolean internationalizationEnabled) {
-        this.internationalizationEnabled = internationalizationEnabled;
-    }
-
-    public Set<String> getSupportedLocales() {
-        return supportedLocales;
-    }
-
-    public void setSupportedLocales(Set<String> supportedLocales) {
-        this.supportedLocales = supportedLocales;
-    }
-
-    public String getDefaultLocale() {
-        return defaultLocale;
-    }
-
-    public void setDefaultLocale(String defaultLocale) {
-        this.defaultLocale = defaultLocale;
-    }
-=======
->>>>>>> 4cb3d517
-}
-
+package org.keycloak.models.jpa.entities;
+
+import javax.persistence.CascadeType;
+import javax.persistence.CollectionTable;
+import javax.persistence.Column;
+import javax.persistence.ElementCollection;
+import javax.persistence.Entity;
+import javax.persistence.FetchType;
+import javax.persistence.Id;
+import javax.persistence.JoinColumn;
+import javax.persistence.JoinTable;
+import javax.persistence.MapKeyColumn;
+import javax.persistence.NamedQueries;
+import javax.persistence.NamedQuery;
+import javax.persistence.OneToMany;
+import javax.persistence.OneToOne;
+import javax.persistence.Table;
+import java.util.ArrayList;
+import java.util.Collection;
+import java.util.HashMap;
+import java.util.HashSet;
+import java.util.List;
+import java.util.Map;
+import java.util.Set;
+
+/**
+ * @author <a href="mailto:bill@burkecentral.com">Bill Burke</a>
+ * @version $Revision: 1 $
+ */
+@Table(name="REALM")
+@Entity
+@NamedQueries({
+        @NamedQuery(name="getAllRealms", query="select realm from RealmEntity realm"),
+        @NamedQuery(name="getRealmByName", query="select realm from RealmEntity realm where realm.name = :name"),
+})
+public class RealmEntity {
+    @Id
+    @Column(name="ID", length = 36)
+    protected String id;
+
+    @Column(name="NAME", unique = true)
+    protected String name;
+
+    @Column(name="ENABLED")
+    protected boolean enabled;
+    @Column(name="SSL_REQUIRED")
+    protected String sslRequired;
+    @Column(name="REGISTRATION_ALLOWED")
+    protected boolean registrationAllowed;
+    @Column(name="PASSWORD_CRED_GRANT_ALLOWED")
+    protected boolean passwordCredentialGrantAllowed;
+    @Column(name="VERIFY_EMAIL")
+    protected boolean verifyEmail;
+    @Column(name="RESET_PASSWORD_ALLOWED")
+    protected boolean resetPasswordAllowed;
+    @Column(name="REMEMBER_ME")
+    protected boolean rememberMe;
+    @Column(name="PASSWORD_POLICY")
+    protected String passwordPolicy;
+
+    @Column(name="SSO_IDLE_TIMEOUT")
+    private int ssoSessionIdleTimeout;
+    @Column(name="SSO_MAX_LIFESPAN")
+    private int ssoSessionMaxLifespan;
+    @Column(name="ACCESS_TOKEN_LIFESPAN")
+    protected int accessTokenLifespan;
+    @Column(name="ACCESS_CODE_LIFESPAN")
+    protected int accessCodeLifespan;
+    @Column(name="USER_ACTION_LIFESPAN")
+    protected int accessCodeLifespanUserAction;
+    @Column(name="LOGIN_LIFESPAN")
+    protected int accessCodeLifespanLogin;
+    @Column(name="NOT_BEFORE")
+    protected int notBefore;
+
+    @Column(name="PUBLIC_KEY", length = 2048)
+    protected String publicKeyPem;
+    @Column(name="PRIVATE_KEY", length = 2048)
+    protected String privateKeyPem;
+    @Column(name="CERTIFICATE", length = 2048)
+    protected String certificatePem;
+    @Column(name="CODE_SECRET", length = 255)
+    protected String codeSecret;
+
+    @Column(name="LOGIN_THEME")
+    protected String loginTheme;
+    @Column(name="ACCOUNT_THEME")
+    protected String accountTheme;
+    @Column(name="ADMIN_THEME")
+    protected String adminTheme;
+    @Column(name="EMAIL_THEME")
+    protected String emailTheme;
+
+    @OneToMany(cascade ={CascadeType.REMOVE}, orphanRemoval = true, mappedBy = "realm")
+    Collection<RealmAttributeEntity> attributes = new ArrayList<RealmAttributeEntity>();
+
+    @OneToMany(cascade ={CascadeType.REMOVE}, orphanRemoval = true, mappedBy = "realm")
+    Collection<RequiredCredentialEntity> requiredCredentials = new ArrayList<RequiredCredentialEntity>();
+
+    @OneToMany(cascade ={CascadeType.REMOVE}, orphanRemoval = true)
+    @JoinTable(name="FED_PROVIDERS")
+    List<UserFederationProviderEntity> userFederationProviders = new ArrayList<UserFederationProviderEntity>();
+
+    @OneToMany(fetch = FetchType.LAZY, cascade ={CascadeType.REMOVE}, orphanRemoval = true)
+    @JoinTable(name="REALM_APPLICATION", joinColumns={ @JoinColumn(name="APPLICATION_ID") }, inverseJoinColumns={ @JoinColumn(name="REALM_ID") })
+    Collection<ApplicationEntity> applications = new ArrayList<ApplicationEntity>();
+
+    @OneToMany(fetch = FetchType.LAZY, cascade ={CascadeType.REMOVE}, orphanRemoval = true, mappedBy = "realm")
+    Collection<RoleEntity> roles = new ArrayList<RoleEntity>();
+
+    @ElementCollection
+    @MapKeyColumn(name="NAME")
+    @Column(name="VALUE")
+    @CollectionTable(name="REALM_SMTP_CONFIG", joinColumns={ @JoinColumn(name="REALM_ID") })
+    protected Map<String, String> smtpConfig = new HashMap<String, String>();
+
+    @OneToMany(fetch = FetchType.LAZY, cascade ={CascadeType.REMOVE}, orphanRemoval = true)
+    @JoinTable(name="REALM_DEFAULT_ROLES", joinColumns = { @JoinColumn(name="REALM_ID")}, inverseJoinColumns = { @JoinColumn(name="ROLE_ID")})
+    protected Collection<RoleEntity> defaultRoles = new ArrayList<RoleEntity>();
+
+    @Column(name="EVENTS_ENABLED")
+    protected boolean eventsEnabled;
+    @Column(name="EVENTS_EXPIRATION")
+    protected long eventsExpiration;
+
+    @ElementCollection
+    @Column(name="VALUE")
+    @CollectionTable(name="REALM_EVENTS_LISTENERS", joinColumns={ @JoinColumn(name="REALM_ID") })
+    protected Set<String> eventsListeners = new HashSet<String>();
+
+    @OneToOne
+    @JoinColumn(name="MASTER_ADMIN_APP")
+    protected ApplicationEntity masterAdminApp;
+
+    @OneToMany(cascade ={CascadeType.REMOVE}, orphanRemoval = true, mappedBy = "realm")
+    protected List<IdentityProviderEntity> identityProviders = new ArrayList<IdentityProviderEntity>();
+
+    @Column(name="INTERNATIONALIZATION_ENABLED")
+    protected boolean internationalizationEnabled;
+
+    @ElementCollection
+    @Column(name="VALUE")
+    @CollectionTable(name="REALM_SUPPORTED_LOCALES", joinColumns={ @JoinColumn(name="REALM_ID") })
+    protected Set<String> supportedLocales = new HashSet<String>();
+
+    @Column(name="DEFAULT_LOCALE")
+    protected String defaultLocale;
+
+
+    public String getId() {
+        return id;
+    }
+
+    public void setId(String id) {
+        this.id = id;
+    }
+
+    public String getName() {
+        return name;
+    }
+
+    public void setName(String name) {
+        this.name = name;
+    }
+
+    public boolean isEnabled() {
+        return enabled;
+    }
+
+    public void setEnabled(boolean enabled) {
+        this.enabled = enabled;
+    }
+
+    public String getSslRequired() {
+        return sslRequired;
+    }
+
+    public void setSslRequired(String sslRequired) {
+        this.sslRequired = sslRequired;
+    }
+
+    public boolean isPasswordCredentialGrantAllowed() {
+        return passwordCredentialGrantAllowed;
+    }
+
+    public void setPasswordCredentialGrantAllowed(boolean passwordCredentialGrantAllowed) {
+        this.passwordCredentialGrantAllowed = passwordCredentialGrantAllowed;
+    }
+
+    public boolean isRegistrationAllowed() {
+        return registrationAllowed;
+    }
+
+    public void setRegistrationAllowed(boolean registrationAllowed) {
+        this.registrationAllowed = registrationAllowed;
+    }
+
+    public boolean isRememberMe() {
+        return rememberMe;
+    }
+
+    public void setRememberMe(boolean rememberMe) {
+        this.rememberMe = rememberMe;
+    }
+
+    public boolean isVerifyEmail() {
+        return verifyEmail;
+    }
+
+    public void setVerifyEmail(boolean verifyEmail) {
+        this.verifyEmail = verifyEmail;
+    }
+
+    public boolean isResetPasswordAllowed() {
+        return resetPasswordAllowed;
+    }
+
+    public void setResetPasswordAllowed(boolean resetPasswordAllowed) {
+        this.resetPasswordAllowed = resetPasswordAllowed;
+    }
+
+    public int getSsoSessionIdleTimeout() {
+        return ssoSessionIdleTimeout;
+    }
+
+    public void setSsoSessionIdleTimeout(int ssoSessionIdleTimeout) {
+        this.ssoSessionIdleTimeout = ssoSessionIdleTimeout;
+    }
+
+    public int getSsoSessionMaxLifespan() {
+        return ssoSessionMaxLifespan;
+    }
+
+    public void setSsoSessionMaxLifespan(int ssoSessionMaxLifespan) {
+        this.ssoSessionMaxLifespan = ssoSessionMaxLifespan;
+    }
+
+    public int getAccessTokenLifespan() {
+        return accessTokenLifespan;
+    }
+
+    public void setAccessTokenLifespan(int accessTokenLifespan) {
+        this.accessTokenLifespan = accessTokenLifespan;
+    }
+
+    public int getAccessCodeLifespan() {
+        return accessCodeLifespan;
+    }
+
+    public void setAccessCodeLifespan(int accessCodeLifespan) {
+        this.accessCodeLifespan = accessCodeLifespan;
+    }
+
+    public int getAccessCodeLifespanUserAction() {
+        return accessCodeLifespanUserAction;
+    }
+
+    public void setAccessCodeLifespanUserAction(int accessCodeLifespanUserAction) {
+        this.accessCodeLifespanUserAction = accessCodeLifespanUserAction;
+    }
+    public int getAccessCodeLifespanLogin() {
+        return accessCodeLifespanLogin;
+    }
+
+    public void setAccessCodeLifespanLogin(int accessCodeLifespanLogin) {
+        this.accessCodeLifespanLogin = accessCodeLifespanLogin;
+    }
+
+    public String getPublicKeyPem() {
+        return publicKeyPem;
+    }
+
+    public void setPublicKeyPem(String publicKeyPem) {
+        this.publicKeyPem = publicKeyPem;
+    }
+
+    public String getPrivateKeyPem() {
+        return privateKeyPem;
+    }
+
+    public void setPrivateKeyPem(String privateKeyPem) {
+        this.privateKeyPem = privateKeyPem;
+    }
+
+    public String getCodeSecret() {
+        return codeSecret;
+    }
+
+    public void setCodeSecret(String codeSecret) {
+        this.codeSecret = codeSecret;
+    }
+
+    public Collection<RequiredCredentialEntity> getRequiredCredentials() {
+        return requiredCredentials;
+    }
+
+    public void setRequiredCredentials(Collection<RequiredCredentialEntity> requiredCredentials) {
+        this.requiredCredentials = requiredCredentials;
+    }
+
+    public Collection<ApplicationEntity> getApplications() {
+        return applications;
+    }
+
+    public void setApplications(Collection<ApplicationEntity> applications) {
+        this.applications = applications;
+    }
+
+    public Collection<RoleEntity> getRoles() {
+        return roles;
+    }
+
+    public void setRoles(Collection<RoleEntity> roles) {
+        this.roles = roles;
+    }
+
+    public void addRole(RoleEntity role) {
+        if (roles == null) {
+            roles = new ArrayList<RoleEntity>();
+        }
+        roles.add(role);
+    }
+
+    public Map<String, String> getSmtpConfig() {
+        return smtpConfig;
+    }
+
+    public void setSmtpConfig(Map<String, String> smtpConfig) {
+        this.smtpConfig = smtpConfig;
+    }
+
+    public Collection<RoleEntity> getDefaultRoles() {
+        return defaultRoles;
+    }
+
+    public void setDefaultRoles(Collection<RoleEntity> defaultRoles) {
+        this.defaultRoles = defaultRoles;
+    }
+
+    public String getPasswordPolicy() {
+        return passwordPolicy;
+    }
+
+    public void setPasswordPolicy(String passwordPolicy) {
+        this.passwordPolicy = passwordPolicy;
+    }
+
+    public String getLoginTheme() {
+        return loginTheme;
+    }
+
+    public void setLoginTheme(String theme) {
+        this.loginTheme = theme;
+    }
+
+    public String getAccountTheme() {
+        return accountTheme;
+    }
+
+    public void setAccountTheme(String theme) {
+        this.accountTheme = theme;
+    }
+
+    public String getAdminTheme() {
+        return adminTheme;
+    }
+
+    public void setAdminTheme(String adminTheme) {
+        this.adminTheme = adminTheme;
+    }
+
+    public String getEmailTheme() {
+        return emailTheme;
+    }
+
+    public void setEmailTheme(String emailTheme) {
+        this.emailTheme = emailTheme;
+    }
+
+    public int getNotBefore() {
+        return notBefore;
+    }
+
+    public void setNotBefore(int notBefore) {
+        this.notBefore = notBefore;
+    }
+
+    public boolean isEventsEnabled() {
+        return eventsEnabled;
+    }
+
+    public void setEventsEnabled(boolean eventsEnabled) {
+        this.eventsEnabled = eventsEnabled;
+    }
+
+    public long getEventsExpiration() {
+        return eventsExpiration;
+    }
+
+    public void setEventsExpiration(long eventsExpiration) {
+        this.eventsExpiration = eventsExpiration;
+    }
+
+    public Set<String> getEventsListeners() {
+        return eventsListeners;
+    }
+
+    public void setEventsListeners(Set<String> eventsListeners) {
+        this.eventsListeners = eventsListeners;
+    }
+
+    public ApplicationEntity getMasterAdminApp() {
+        return masterAdminApp;
+    }
+
+    public void setMasterAdminApp(ApplicationEntity masterAdminApp) {
+        this.masterAdminApp = masterAdminApp;
+    }
+
+    public List<UserFederationProviderEntity> getUserFederationProviders() {
+        return userFederationProviders;
+    }
+
+    public void setUserFederationProviders(List<UserFederationProviderEntity> userFederationProviders) {
+        this.userFederationProviders = userFederationProviders;
+    }
+
+    public Collection<RealmAttributeEntity> getAttributes() {
+        return attributes;
+    }
+
+    public void setAttributes(Collection<RealmAttributeEntity> attributes) {
+        this.attributes = attributes;
+    }
+
+    public String getCertificatePem() {
+        return certificatePem;
+    }
+
+    public void setCertificatePem(String certificatePem) {
+        this.certificatePem = certificatePem;
+    }
+
+    public List<IdentityProviderEntity> getIdentityProviders() {
+        return this.identityProviders;
+    }
+
+    public void setIdentityProviders(List<IdentityProviderEntity> identityProviders) {
+        this.identityProviders = identityProviders;
+    }
+
+    public void addIdentityProvider(IdentityProviderEntity entity) {
+        entity.setRealm(this);
+        getIdentityProviders().add(entity);
+    }
+
+    public boolean isInternationalizationEnabled() {
+        return internationalizationEnabled;
+    }
+
+    public void setInternationalizationEnabled(boolean internationalizationEnabled) {
+        this.internationalizationEnabled = internationalizationEnabled;
+    }
+
+    public Set<String> getSupportedLocales() {
+        return supportedLocales;
+    }
+
+    public void setSupportedLocales(Set<String> supportedLocales) {
+        this.supportedLocales = supportedLocales;
+    }
+
+    public String getDefaultLocale() {
+        return defaultLocale;
+    }
+
+    public void setDefaultLocale(String defaultLocale) {
+        this.defaultLocale = defaultLocale;
+    }
+}
+