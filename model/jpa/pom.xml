<?xml version="1.0"?>
<!--
  ~ Copyright 2016 Red Hat, Inc. and/or its affiliates
  ~ and other contributors as indicated by the @author tags.
  ~
  ~ Licensed under the Apache License, Version 2.0 (the "License");
  ~ you may not use this file except in compliance with the License.
  ~ You may obtain a copy of the License at
  ~
  ~ http://www.apache.org/licenses/LICENSE-2.0
  ~
  ~ Unless required by applicable law or agreed to in writing, software
  ~ distributed under the License is distributed on an "AS IS" BASIS,
  ~ WITHOUT WARRANTIES OR CONDITIONS OF ANY KIND, either express or implied.
  ~ See the License for the specific language governing permissions and
  ~ limitations under the License.
  -->

<project xmlns="http://maven.apache.org/POM/4.0.0" xmlns:xsi="http://www.w3.org/2001/XMLSchema-instance"
         xsi:schemaLocation="http://maven.apache.org/POM/4.0.0 http://maven.apache.org/maven-v4_0_0.xsd">
    <parent>
        <artifactId>keycloak-parent</artifactId>
        <groupId>org.keycloak</groupId>
<<<<<<< HEAD
        <version>3.0.0.Final</version>
=======
        <version>3.1.0.CR1-SNAPSHOT</version>
>>>>>>> 38ae6c98
        <relativePath>../../pom.xml</relativePath>
    </parent>
    <modelVersion>4.0.0</modelVersion>

    <artifactId>keycloak-model-jpa</artifactId>
    <name>Keycloak Model JPA</name>
    <description/>

    <properties>
        <maven.compiler.target>1.8</maven.compiler.target>
        <maven.compiler.source>1.8</maven.compiler.source>
    </properties>

    <dependencies>
        <dependency>
            <groupId>org.bouncycastle</groupId>
            <artifactId>bcprov-jdk15on</artifactId>
        </dependency>
        <dependency>
            <groupId>org.keycloak</groupId>
            <artifactId>keycloak-core</artifactId>
        </dependency>
        <dependency>
            <groupId>org.keycloak</groupId>
            <artifactId>keycloak-server-spi</artifactId>
        </dependency>
        <dependency>
            <groupId>org.keycloak</groupId>
            <artifactId>keycloak-server-spi-private</artifactId>
        </dependency>
        <dependency>
            <groupId>org.keycloak</groupId>
            <artifactId>keycloak-services</artifactId>
        </dependency>
        <dependency>
            <groupId>org.liquibase</groupId>
            <artifactId>liquibase-core</artifactId>
            <exclusions>
                <exclusion>
                    <groupId>org.yaml</groupId>
                    <artifactId>snakeyaml</artifactId>
                </exclusion>
            </exclusions>
        </dependency>
        <dependency>
            <groupId>com.h2database</groupId>
            <artifactId>h2</artifactId>
        </dependency>
        <dependency>
            <groupId>org.hibernate.javax.persistence</groupId>
            <artifactId>hibernate-jpa-2.1-api</artifactId>
        </dependency>
        <dependency>
            <groupId>org.hibernate</groupId>
            <artifactId>hibernate-entitymanager</artifactId>
        </dependency>
        <dependency>
            <groupId>org.jboss.resteasy</groupId>
            <artifactId>resteasy-jaxrs</artifactId>
            <exclusions>
                <exclusion>
                    <groupId>log4j</groupId>
                    <artifactId>log4j</artifactId>
                </exclusion>
                <exclusion>
                    <groupId>org.slf4j</groupId>
                    <artifactId>slf4j-api</artifactId>
                </exclusion>
                <exclusion>
                    <groupId>org.slf4j</groupId>
                    <artifactId>slf4j-simple</artifactId>
                </exclusion>
            </exclusions>
        </dependency>
        <dependency>
            <groupId>com.fasterxml.jackson.core</groupId>
            <artifactId>jackson-databind</artifactId>
            <scope>provided</scope>
        </dependency>
        <dependency>
            <groupId>com.fasterxml.jackson.core</groupId>
            <artifactId>jackson-core</artifactId>
            <scope>provided</scope>
        </dependency>
        <dependency>
            <groupId>junit</groupId>
            <artifactId>junit</artifactId>
            <scope>test</scope>
        </dependency>
    </dependencies>
    <build>
        <plugins>
            <plugin>
                <groupId>org.apache.maven.plugins</groupId>
                <artifactId>maven-compiler-plugin</artifactId>
                <configuration>
                    <source>${maven.compiler.source}</source>
                    <target>${maven.compiler.target}</target>
                </configuration>
            </plugin>
        </plugins>
    </build>

</project><|MERGE_RESOLUTION|>--- conflicted
+++ resolved
@@ -21,11 +21,7 @@
     <parent>
         <artifactId>keycloak-parent</artifactId>
         <groupId>org.keycloak</groupId>
-<<<<<<< HEAD
-        <version>3.0.0.Final</version>
-=======
         <version>3.1.0.CR1-SNAPSHOT</version>
->>>>>>> 38ae6c98
         <relativePath>../../pom.xml</relativePath>
     </parent>
     <modelVersion>4.0.0</modelVersion>
