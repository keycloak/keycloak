<<<<<<< HEAD
package org.keycloak.models.mongo.keycloak.adapters;

import com.mongodb.DBObject;
import com.mongodb.QueryBuilder;

import org.keycloak.connections.mongo.api.context.MongoStoreInvocationContext;
import org.keycloak.enums.SslRequired;
import org.keycloak.models.AuthenticationExecutionModel;
import org.keycloak.models.AuthenticationFlowModel;
import org.keycloak.models.AuthenticatorConfigModel;
import org.keycloak.models.ClientModel;
import org.keycloak.models.IdentityProviderMapperModel;
import org.keycloak.models.IdentityProviderModel;
import org.keycloak.models.KeycloakSession;
import org.keycloak.models.ModelDuplicateException;
import org.keycloak.models.PasswordPolicy;
import org.keycloak.models.RealmModel;
import org.keycloak.models.RealmProvider;
import org.keycloak.models.RequiredActionProviderModel;
import org.keycloak.models.RequiredCredentialModel;
import org.keycloak.models.RoleModel;
import org.keycloak.models.UserFederationMapperEventImpl;
import org.keycloak.models.UserFederationMapperModel;
import org.keycloak.models.UserFederationProviderCreationEventImpl;
import org.keycloak.models.UserFederationProviderModel;
import org.keycloak.models.entities.AuthenticationExecutionEntity;
import org.keycloak.models.entities.AuthenticationFlowEntity;
import org.keycloak.models.entities.AuthenticatorConfigEntity;
import org.keycloak.models.entities.IdentityProviderEntity;
import org.keycloak.models.entities.IdentityProviderMapperEntity;
import org.keycloak.models.entities.RequiredActionProviderEntity;
import org.keycloak.models.entities.RequiredCredentialEntity;
import org.keycloak.models.entities.UserFederationMapperEntity;
import org.keycloak.models.entities.UserFederationProviderEntity;
import org.keycloak.models.mongo.keycloak.entities.MongoClientEntity;
import org.keycloak.models.mongo.keycloak.entities.MongoRealmEntity;
import org.keycloak.models.mongo.keycloak.entities.MongoRoleEntity;
import org.keycloak.models.utils.KeycloakModelUtils;

import java.security.Key;
import java.security.PrivateKey;
import java.security.PublicKey;
import java.security.cert.X509Certificate;
import java.util.ArrayList;
import java.util.Collection;
import java.util.Collections;
import java.util.Comparator;
import java.util.HashMap;
import java.util.HashSet;
import java.util.Iterator;
import java.util.LinkedList;
import java.util.List;
import java.util.Map;
import java.util.Set;

/**
 * @author <a href="mailto:mposolda@redhat.com">Marek Posolda</a>
 */
public class RealmAdapter extends AbstractMongoAdapter<MongoRealmEntity> implements RealmModel {

    private final MongoRealmEntity realm;
    private final RealmProvider model;

    protected volatile transient PublicKey publicKey;
    protected volatile transient PrivateKey privateKey;
    protected volatile transient X509Certificate certificate;
    protected volatile transient Key codeSecretKey;

    private volatile transient PasswordPolicy passwordPolicy;
    private volatile transient KeycloakSession session;

    public RealmAdapter(KeycloakSession session, MongoRealmEntity realmEntity, MongoStoreInvocationContext invocationContext) {
        super(invocationContext);
        this.realm = realmEntity;
        this.session = session;
        this.model = session.realms();
    }

    @Override
    public String getId() {
        return realm.getId();
    }

    @Override
    public String getName() {
        return realm.getName();
    }

    @Override
    public void setName(String name) {
        realm.setName(name);
        updateRealm();
    }

    @Override
    public boolean isEnabled() {
        return realm.isEnabled();
    }

    @Override
    public void setEnabled(boolean enabled) {
        realm.setEnabled(enabled);
        updateRealm();
    }

    @Override
    public SslRequired getSslRequired() {
        return realm.getSslRequired() != null ? SslRequired.valueOf(realm.getSslRequired()) : null;
    }

    @Override
    public void setSslRequired(SslRequired sslRequired) {
        realm.setSslRequired(sslRequired.name());
        updateRealm();
    }

    @Override
    public boolean isRegistrationAllowed() {
        return realm.isRegistrationAllowed();
    }

    @Override
    public void setRegistrationAllowed(boolean registrationAllowed) {
        realm.setRegistrationAllowed(registrationAllowed);
        updateRealm();
    }

    public boolean isRegistrationEmailAsUsername() {
        return realm.isRegistrationEmailAsUsername();
    }

    public void setRegistrationEmailAsUsername(boolean registrationEmailAsUsername) {
        realm.setRegistrationEmailAsUsername(registrationEmailAsUsername);
        updateRealm();
    }

    @Override
    public boolean isRememberMe() {
        return realm.isRememberMe();
    }

    @Override
    public void setRememberMe(boolean rememberMe) {
        realm.setRememberMe(rememberMe);
        updateRealm();
    }

    @Override
    public boolean isBruteForceProtected() {
        return realm.isBruteForceProtected();
    }

    @Override
    public void setBruteForceProtected(boolean value) {
        realm.setBruteForceProtected(value);
        updateRealm();
    }

    @Override
    public int getMaxFailureWaitSeconds() {
        return realm.getMaxFailureWaitSeconds();
    }

    @Override
    public void setMaxFailureWaitSeconds(int val) {
        realm.setMaxFailureWaitSeconds(val);
        updateRealm();
    }

    @Override
    public int getWaitIncrementSeconds() {
        return realm.getWaitIncrementSeconds();
    }

    @Override
    public void setWaitIncrementSeconds(int val) {
        realm.setWaitIncrementSeconds(val);
        updateRealm();
    }

    @Override
    public long getQuickLoginCheckMilliSeconds() {
        return realm.getQuickLoginCheckMilliSeconds();
    }

    @Override
    public void setQuickLoginCheckMilliSeconds(long val) {
        realm.setQuickLoginCheckMilliSeconds(val);
        updateRealm();
    }

    @Override
    public int getMinimumQuickLoginWaitSeconds() {
        return realm.getMinimumQuickLoginWaitSeconds();
    }

    @Override
    public void setMinimumQuickLoginWaitSeconds(int val) {
        realm.setMinimumQuickLoginWaitSeconds(val);
        updateRealm();
    }


    @Override
    public int getMaxDeltaTimeSeconds() {
        return realm.getMaxDeltaTimeSeconds();
    }

    @Override
    public void setMaxDeltaTimeSeconds(int val) {
        realm.setMaxDeltaTimeSeconds(val);
        updateRealm();
    }

    @Override
    public int getFailureFactor() {
        return realm.getFailureFactor();
    }

    @Override
    public void setFailureFactor(int failureFactor) {
        realm.setFailureFactor(failureFactor);
        updateRealm();
    }


    @Override
    public boolean isVerifyEmail() {
        return realm.isVerifyEmail();
    }

    @Override
    public void setVerifyEmail(boolean verifyEmail) {
        realm.setVerifyEmail(verifyEmail);
        updateRealm();
    }

    @Override
    public boolean isResetPasswordAllowed() {
        return realm.isResetPasswordAllowed();
    }

    @Override
    public void setResetPasswordAllowed(boolean resetPassword) {
        realm.setResetPasswordAllowed(resetPassword);
        updateRealm();
    }

    @Override
    public boolean isEditUsernameAllowed() {
        return realm.isEditUsernameAllowed();
    }

    @Override
    public void setEditUsernameAllowed(boolean editUsernameAllowed) {
        realm.setEditUsernameAllowed(editUsernameAllowed);
        updateRealm();
    }

    @Override
    public PasswordPolicy getPasswordPolicy() {
        if (passwordPolicy == null) {
            passwordPolicy = new PasswordPolicy(realm.getPasswordPolicy());
        }
        return passwordPolicy;
    }

    @Override
    public void setPasswordPolicy(PasswordPolicy policy) {
        this.passwordPolicy = policy;
        realm.setPasswordPolicy(policy.toString());
        updateRealm();
    }

    @Override
    public int getNotBefore() {
        return realm.getNotBefore();
    }

    @Override
    public void setNotBefore(int notBefore) {
        realm.setNotBefore(notBefore);
        updateRealm();
    }


    @Override
    public int getSsoSessionIdleTimeout() {
        return realm.getSsoSessionIdleTimeout();
    }

    @Override
    public void setSsoSessionIdleTimeout(int seconds) {
        realm.setSsoSessionIdleTimeout(seconds);
        updateRealm();
    }

    @Override
    public int getSsoSessionMaxLifespan() {
        return realm.getSsoSessionMaxLifespan();
    }

    @Override
    public void setSsoSessionMaxLifespan(int seconds) {
        realm.setSsoSessionMaxLifespan(seconds);
        updateRealm();
    }

    @Override
    public int getAccessTokenLifespan() {
        return realm.getAccessTokenLifespan();
    }

    @Override
    public void setAccessTokenLifespan(int tokenLifespan) {
        realm.setAccessTokenLifespan(tokenLifespan);
        updateRealm();
    }

    @Override
    public int getAccessCodeLifespan() {
        return realm.getAccessCodeLifespan();
    }

    @Override
    public void setAccessCodeLifespan(int accessCodeLifespan) {
        realm.setAccessCodeLifespan(accessCodeLifespan);
        updateRealm();
    }

    @Override
    public int getAccessCodeLifespanUserAction() {
        return realm.getAccessCodeLifespanUserAction();
    }

    @Override
    public void setAccessCodeLifespanUserAction(int accessCodeLifespanUserAction) {
        realm.setAccessCodeLifespanUserAction(accessCodeLifespanUserAction);
        updateRealm();
    }

    @Override
    public void setAccessCodeLifespanLogin(int accessCodeLifespanLogin) {
        realm.setAccessCodeLifespanLogin(accessCodeLifespanLogin);
        updateRealm();
    }

    @Override
    public int getAccessCodeLifespanLogin() {
        return realm.getAccessCodeLifespanLogin();
    }

    @Override
    public String getPublicKeyPem() {
        return realm.getPublicKeyPem();
    }

    @Override
    public void setPublicKeyPem(String publicKeyPem) {
        realm.setPublicKeyPem(publicKeyPem);
        this.publicKey = null;
        updateRealm();
    }

    @Override
    public X509Certificate getCertificate() {
        if (certificate != null) return certificate;
        certificate = KeycloakModelUtils.getCertificate(getCertificatePem());
        return certificate;
    }

    @Override
    public void setCertificate(X509Certificate certificate) {
        this.certificate = certificate;
        String certificatePem = KeycloakModelUtils.getPemFromCertificate(certificate);
        setCertificatePem(certificatePem);

    }

    @Override
    public String getCertificatePem() {
        return realm.getCertificatePem();
    }

    @Override
    public void setCertificatePem(String certificate) {
        realm.setCertificatePem(certificate);

    }


    @Override
    public String getPrivateKeyPem() {
        return realm.getPrivateKeyPem();
    }

    @Override
    public void setPrivateKeyPem(String privateKeyPem) {
        realm.setPrivateKeyPem(privateKeyPem);
        this.privateKey = null;
        updateRealm();
    }

    @Override
    public PublicKey getPublicKey() {
        if (publicKey != null) return publicKey;
        publicKey = KeycloakModelUtils.getPublicKey(getPublicKeyPem());
        return publicKey;
    }

    @Override
    public void setPublicKey(PublicKey publicKey) {
        this.publicKey = publicKey;
        String publicKeyPem = KeycloakModelUtils.getPemFromKey(publicKey);
        setPublicKeyPem(publicKeyPem);
    }

    @Override
    public PrivateKey getPrivateKey() {
        if (privateKey != null) return privateKey;
        privateKey = KeycloakModelUtils.getPrivateKey(getPrivateKeyPem());
        return privateKey;
    }

    @Override
    public void setPrivateKey(PrivateKey privateKey) {
        this.privateKey = privateKey;
        String privateKeyPem = KeycloakModelUtils.getPemFromKey(privateKey);
        setPrivateKeyPem(privateKeyPem);
    }

    @Override
    public String getCodeSecret() {
        return realm.getCodeSecret();
    }

    @Override
    public Key getCodeSecretKey() {
        if (codeSecretKey == null) {
            codeSecretKey = KeycloakModelUtils.getSecretKey(getCodeSecret());
        }
        return codeSecretKey;
    }

    @Override
    public void setCodeSecret(String codeSecret) {
        realm.setCodeSecret(codeSecret);
        updateRealm();
    }

    @Override
    public String getLoginTheme() {
        return realm.getLoginTheme();
    }

    @Override
    public void setLoginTheme(String name) {
        realm.setLoginTheme(name);
        updateRealm();
    }

    @Override
    public String getAccountTheme() {
        return realm.getAccountTheme();
    }

    @Override
    public void setAccountTheme(String name) {
        realm.setAccountTheme(name);
        updateRealm();
    }

    @Override
    public String getAdminTheme() {
        return realm.getAdminTheme();
    }

    @Override
    public void setAdminTheme(String name) {
        realm.setAdminTheme(name);
        updateRealm();
    }

    @Override
    public String getEmailTheme() {
        return realm.getEmailTheme();
    }

    @Override
    public void setEmailTheme(String name) {
        realm.setEmailTheme(name);
        updateRealm();
    }

    @Override
    public RoleAdapter getRole(String name) {
        DBObject query = new QueryBuilder()
                .and("name").is(name)
                .and("realmId").is(getId())
                .get();
        MongoRoleEntity role = getMongoStore().loadSingleEntity(MongoRoleEntity.class, query, invocationContext);
        if (role == null) {
            return null;
        } else {
            return new RoleAdapter(session, this, role, this, invocationContext);
        }
    }

    @Override
    public RoleModel addRole(String name) {
        return this.addRole(null, name);
    }

    @Override
    public RoleModel addRole(String id, String name) {
        MongoRoleEntity roleEntity = new MongoRoleEntity();
        roleEntity.setId(id);
        roleEntity.setName(name);
        roleEntity.setRealmId(getId());

        getMongoStore().insertEntity(roleEntity, invocationContext);

        return new RoleAdapter(session, this, roleEntity, this, invocationContext);
    }

    @Override
    public boolean removeRole(RoleModel role) {
        return removeRoleById(role.getId());
    }

    @Override
    public boolean removeRoleById(String id) {
        RoleModel role = getRoleById(id);
        if (role == null) return false;
        session.users().preRemove(this, role);
        return getMongoStore().removeEntity(MongoRoleEntity.class, id, invocationContext);
    }

    @Override
    public Set<RoleModel> getRoles() {
        DBObject query = new QueryBuilder()
                .and("realmId").is(getId())
                .get();
        List<MongoRoleEntity> roles = getMongoStore().loadEntities(MongoRoleEntity.class, query, invocationContext);

        Set<RoleModel> result = new HashSet<RoleModel>();

        if (roles == null) return result;
        for (MongoRoleEntity role : roles) {
            result.add(new RoleAdapter(session, this, role, this, invocationContext));
        }

        return result;
    }

    @Override
    public RoleModel getRoleById(String id) {
        return model.getRoleById(id, this);
    }

    @Override
    public List<String> getDefaultRoles() {
        return realm.getDefaultRoles();
    }

    @Override
    public void addDefaultRole(String name) {
        RoleModel role = getRole(name);
        if (role == null) {
            addRole(name);
        }

        getMongoStore().pushItemToList(realm, "defaultRoles", name, true, invocationContext);
    }

    @Override
    public void updateDefaultRoles(String[] defaultRoles) {
        List<String> roleNames = new ArrayList<String>();
        for (String roleName : defaultRoles) {
            RoleModel role = getRole(roleName);
            if (role == null) {
                addRole(roleName);
            }

            roleNames.add(roleName);
        }

        realm.setDefaultRoles(roleNames);
        updateRealm();
    }

    @Override
    public ClientModel getClientById(String id) {
        return model.getClientById(id, this);
    }

    @Override
    public ClientModel getClientByClientId(String clientId) {
        DBObject query = new QueryBuilder()
                .and("realmId").is(getId())
                .and("clientId").is(clientId)
                .get();
        MongoClientEntity appEntity = getMongoStore().loadSingleEntity(MongoClientEntity.class, query, invocationContext);
        return appEntity == null ? null : new ClientAdapter(session, this, appEntity, invocationContext);
    }

    @Override
    public Map<String, ClientModel> getClientNameMap() {
        Map<String, ClientModel> resourceMap = new HashMap<String, ClientModel>();
        for (ClientModel resource : getClients()) {
            resourceMap.put(resource.getClientId(), resource);
        }
        return resourceMap;
    }

    @Override
    public List<ClientModel> getClients() {
        DBObject query = new QueryBuilder()
                .and("realmId").is(getId())
                .get();
        List<MongoClientEntity> clientEntities = getMongoStore().loadEntities(MongoClientEntity.class, query, invocationContext);

        List<ClientModel> result = new ArrayList<ClientModel>();
        for (MongoClientEntity clientEntity : clientEntities) {
            result.add(new ClientAdapter(session, this, clientEntity, invocationContext));
        }
        return result;
    }

    @Override
    public ClientModel addClient(String name) {
        return this.addClient(null, name);
    }

    @Override
    public ClientModel addClient(String id, String clientId) {
        MongoClientEntity clientEntity = new MongoClientEntity();
        clientEntity.setId(id);
        clientEntity.setClientId(clientId);
        clientEntity.setRealmId(getId());
        clientEntity.setEnabled(true);
        getMongoStore().insertEntity(clientEntity, invocationContext);

        final ClientModel model = new ClientAdapter(session, this, clientEntity, invocationContext);
        session.getKeycloakSessionFactory().publish(new ClientCreationEvent() {
            @Override
            public ClientModel getCreatedClient() {
                return model;
            }
        });
        return model;
    }

    @Override
    public boolean removeClient(String id) {
        if (id == null) return false;
        ClientModel client = getClientById(id);
        if (client == null) return false;

        session.users().preRemove(this, client);

        return getMongoStore().removeEntity(MongoClientEntity.class, id, invocationContext);
    }

    @Override
    public void addRequiredCredential(String type) {
        RequiredCredentialModel credentialModel = initRequiredCredentialModel(type);
        addRequiredCredential(credentialModel, realm.getRequiredCredentials());
    }

    protected void addRequiredCredential(RequiredCredentialModel credentialModel, List<RequiredCredentialEntity> persistentCollection) {
        RequiredCredentialEntity credEntity = new RequiredCredentialEntity();
        credEntity.setType(credentialModel.getType());
        credEntity.setFormLabel(credentialModel.getFormLabel());
        credEntity.setInput(credentialModel.isInput());
        credEntity.setSecret(credentialModel.isSecret());

        persistentCollection.add(credEntity);

        updateRealm();
    }

    @Override
    public void updateRequiredCredentials(Set<String> creds) {
        updateRequiredCredentials(creds, realm.getRequiredCredentials());
    }

    protected void updateRequiredCredentials(Set<String> creds, List<RequiredCredentialEntity> credsEntities) {
        Set<String> already = new HashSet<String>();
        Set<RequiredCredentialEntity> toRemove = new HashSet<RequiredCredentialEntity>();
        for (RequiredCredentialEntity entity : credsEntities) {
            if (!creds.contains(entity.getType())) {
                toRemove.add(entity);
            } else {
                already.add(entity.getType());
            }
        }
        for (RequiredCredentialEntity entity : toRemove) {
            credsEntities.remove(entity);
        }
        for (String cred : creds) {
            if (!already.contains(cred)) {
                RequiredCredentialModel credentialModel = initRequiredCredentialModel(cred);
                addRequiredCredential(credentialModel, credsEntities);
            }
        }
        updateRealm();
    }

    @Override
    public List<RequiredCredentialModel> getRequiredCredentials() {
        return convertRequiredCredentialEntities(realm.getRequiredCredentials());
    }

    protected List<RequiredCredentialModel> convertRequiredCredentialEntities(Collection<RequiredCredentialEntity> credEntities) {

        List<RequiredCredentialModel> result = new ArrayList<RequiredCredentialModel>();
        for (RequiredCredentialEntity entity : credEntities) {
            RequiredCredentialModel model = new RequiredCredentialModel();
            model.setFormLabel(entity.getFormLabel());
            model.setInput(entity.isInput());
            model.setSecret(entity.isSecret());
            model.setType(entity.getType());

            result.add(model);
        }
        return result;
    }

    protected void updateRealm() {
        super.updateMongoEntity();
    }

    protected RequiredCredentialModel initRequiredCredentialModel(String type) {
        RequiredCredentialModel model = RequiredCredentialModel.BUILT_IN.get(type);
        if (model == null) {
            throw new RuntimeException("Unknown credential type " + type);
        }
        return model;
    }

    @Override
    public Map<String, String> getBrowserSecurityHeaders() {
        return realm.getBrowserSecurityHeaders();
    }

    @Override
    public void setBrowserSecurityHeaders(Map<String, String> headers) {
        realm.setBrowserSecurityHeaders(headers);
        updateRealm();
    }

    @Override
    public Map<String, String> getSmtpConfig() {
        return realm.getSmtpConfig();
    }

    @Override
    public void setSmtpConfig(Map<String, String> smtpConfig) {
        realm.setSmtpConfig(smtpConfig);
        updateRealm();
    }


    @Override
    public List<IdentityProviderModel> getIdentityProviders() {
        List<IdentityProviderModel> identityProviders = new ArrayList<IdentityProviderModel>();

        for (IdentityProviderEntity entity: realm.getIdentityProviders()) {
            IdentityProviderModel identityProviderModel = new IdentityProviderModel();

            identityProviderModel.setProviderId(entity.getProviderId());
            identityProviderModel.setAlias(entity.getAlias());
            identityProviderModel.setInternalId(entity.getInternalId());
            identityProviderModel.setConfig(entity.getConfig());
            identityProviderModel.setEnabled(entity.isEnabled());
            identityProviderModel.setUpdateProfileFirstLoginMode(entity.getUpdateProfileFirstLoginMode());
            identityProviderModel.setTrustEmail(entity.isTrustEmail());
            identityProviderModel.setAuthenticateByDefault(entity.isAuthenticateByDefault());
            identityProviderModel.setStoreToken(entity.isStoreToken());
            identityProviderModel.setAddReadTokenRoleOnCreate(entity.isAddReadTokenRoleOnCreate());

            identityProviders.add(identityProviderModel);
        }

        return identityProviders;
    }

    @Override
    public IdentityProviderModel getIdentityProviderByAlias(String alias) {
        for (IdentityProviderModel identityProviderModel : getIdentityProviders()) {
            if (identityProviderModel.getAlias().equals(alias)) {
                return identityProviderModel;
            }
        }

        return null;
    }

    @Override
    public void addIdentityProvider(IdentityProviderModel identityProvider) {
        IdentityProviderEntity entity = new IdentityProviderEntity();

        entity.setInternalId(KeycloakModelUtils.generateId());
        entity.setAlias(identityProvider.getAlias());
        entity.setProviderId(identityProvider.getProviderId());
        entity.setEnabled(identityProvider.isEnabled());
        entity.setUpdateProfileFirstLoginMode(identityProvider.getUpdateProfileFirstLoginMode());
        entity.setTrustEmail(identityProvider.isTrustEmail());
        entity.setAddReadTokenRoleOnCreate(identityProvider.isAddReadTokenRoleOnCreate());
        entity.setStoreToken(identityProvider.isStoreToken());
        entity.setAuthenticateByDefault(identityProvider.isAuthenticateByDefault());
        entity.setConfig(identityProvider.getConfig());

        realm.getIdentityProviders().add(entity);
        updateRealm();
    }

    @Override
    public void removeIdentityProviderByAlias(String alias) {
        for (IdentityProviderEntity entity : realm.getIdentityProviders()) {
            if (entity.getAlias().equals(alias)) {
                realm.getIdentityProviders().remove(entity);
                updateRealm();
                break;
            }
        }
    }

    @Override
    public void updateIdentityProvider(IdentityProviderModel identityProvider) {
        for (IdentityProviderEntity entity : this.realm.getIdentityProviders()) {
            if (entity.getInternalId().equals(identityProvider.getInternalId())) {
                entity.setName(identityProvider.getName());
                entity.setAlias(identityProvider.getAlias());
                entity.setEnabled(identityProvider.isEnabled());
                entity.setUpdateProfileFirstLoginMode(identityProvider.getUpdateProfileFirstLoginMode());
                entity.setTrustEmail(identityProvider.isTrustEmail());
                entity.setAuthenticateByDefault(identityProvider.isAuthenticateByDefault());
                entity.setAddReadTokenRoleOnCreate(identityProvider.isAddReadTokenRoleOnCreate());
                entity.setStoreToken(identityProvider.isStoreToken());
                entity.setConfig(identityProvider.getConfig());
            }
        }

        updateRealm();
    }

    @Override
    public UserFederationProviderModel addUserFederationProvider(String providerName, Map<String, String> config, int priority, String displayName, int fullSyncPeriod, int changedSyncPeriod, int lastSync) {
        KeycloakModelUtils.ensureUniqueDisplayName(displayName, null, getUserFederationProviders());

        UserFederationProviderEntity entity = new UserFederationProviderEntity();
        entity.setId(KeycloakModelUtils.generateId());
        entity.setPriority(priority);
        entity.setProviderName(providerName);
        entity.setConfig(config);
        if (displayName == null) {
            displayName = entity.getId();
        }
        entity.setDisplayName(displayName);
        entity.setFullSyncPeriod(fullSyncPeriod);
        entity.setChangedSyncPeriod(changedSyncPeriod);
        entity.setLastSync(lastSync);
        realm.getUserFederationProviders().add(entity);
        updateRealm();

        UserFederationProviderModel providerModel = new UserFederationProviderModel(entity.getId(), providerName, config, priority, displayName, fullSyncPeriod, changedSyncPeriod, lastSync);

        session.getKeycloakSessionFactory().publish(new UserFederationProviderCreationEventImpl(this, providerModel));

        return providerModel;
    }

    @Override
    public void removeUserFederationProvider(UserFederationProviderModel provider) {
        Iterator<UserFederationProviderEntity> it = realm.getUserFederationProviders().iterator();
        while (it.hasNext()) {
            UserFederationProviderEntity entity = it.next();
            if (entity.getId().equals(provider.getId())) {
                session.users().preRemove(this, new UserFederationProviderModel(entity.getId(), entity.getProviderName(), entity.getConfig(), entity.getPriority(), entity.getDisplayName(),
                        entity.getFullSyncPeriod(), entity.getChangedSyncPeriod(), entity.getLastSync()));
                removeFederationMappersForProvider(provider.getId());

                it.remove();
            }
        }
        updateRealm();
    }

    private void removeFederationMappersForProvider(String federationProviderId) {
        Set<UserFederationMapperEntity> mappers = getUserFederationMapperEntitiesByFederationProvider(federationProviderId);
        for (UserFederationMapperEntity mapper : mappers) {
            getMongoEntity().getUserFederationMappers().remove(mapper);
        }
    }

    @Override
    public void updateUserFederationProvider(UserFederationProviderModel model) {
        KeycloakModelUtils.ensureUniqueDisplayName(model.getDisplayName(), model, getUserFederationProviders());

        Iterator<UserFederationProviderEntity> it = realm.getUserFederationProviders().iterator();
        while (it.hasNext()) {
            UserFederationProviderEntity entity = it.next();
            if (entity.getId().equals(model.getId())) {
                entity.setProviderName(model.getProviderName());
                entity.setConfig(model.getConfig());
                entity.setPriority(model.getPriority());
                String displayName = model.getDisplayName();
                if (displayName != null) {
                    entity.setDisplayName(model.getDisplayName());
                }
                entity.setFullSyncPeriod(model.getFullSyncPeriod());
                entity.setChangedSyncPeriod(model.getChangedSyncPeriod());
                entity.setLastSync(model.getLastSync());
            }
        }
        updateRealm();
    }

    @Override
    public List<UserFederationProviderModel> getUserFederationProviders() {
        List<UserFederationProviderEntity> entities = realm.getUserFederationProviders();
        List<UserFederationProviderEntity> copy = new LinkedList<UserFederationProviderEntity>();
        for (UserFederationProviderEntity entity : entities) {
            copy.add(entity);

        }
        Collections.sort(copy, new Comparator<UserFederationProviderEntity>() {

            @Override
            public int compare(UserFederationProviderEntity o1, UserFederationProviderEntity o2) {
                return o1.getPriority() - o2.getPriority();
            }

        });
        List<UserFederationProviderModel> result = new LinkedList<UserFederationProviderModel>();
        for (UserFederationProviderEntity entity : copy) {
            result.add(new UserFederationProviderModel(entity.getId(), entity.getProviderName(), entity.getConfig(), entity.getPriority(), entity.getDisplayName(),
                    entity.getFullSyncPeriod(), entity.getChangedSyncPeriod(), entity.getLastSync()));
        }

        return result;
    }

    @Override
    public void setUserFederationProviders(List<UserFederationProviderModel> providers) {
        for (UserFederationProviderModel currentProvider : providers) {
            KeycloakModelUtils.ensureUniqueDisplayName(currentProvider.getDisplayName(), currentProvider, providers);
        }

        List<UserFederationProviderEntity> existingProviders = realm.getUserFederationProviders();
        List<UserFederationProviderEntity> toRemove = new LinkedList<>();
        for (UserFederationProviderEntity entity : existingProviders) {
            boolean found = false;
            for (UserFederationProviderModel model : providers) {
                if (entity.getId().equals(model.getId())) {
                    entity.setConfig(model.getConfig());
                    entity.setPriority(model.getPriority());
                    entity.setProviderName(model.getProviderName());
                    String displayName = model.getDisplayName();
                    if (displayName != null) {
                        entity.setDisplayName(displayName);
                    }
                    entity.setFullSyncPeriod(model.getFullSyncPeriod());
                    entity.setChangedSyncPeriod(model.getChangedSyncPeriod());
                    entity.setLastSync(model.getLastSync());
                    found = true;
                    break;
                }

            }
            if (found) continue;
            session.users().preRemove(this, new UserFederationProviderModel(entity.getId(), entity.getProviderName(), entity.getConfig(), entity.getPriority(), entity.getDisplayName(),
                    entity.getFullSyncPeriod(), entity.getChangedSyncPeriod(), entity.getLastSync()));
            removeFederationMappersForProvider(entity.getId());

            toRemove.add(entity);
        }

        for (UserFederationProviderEntity entity : toRemove) {
            realm.getUserFederationProviders().remove(entity);
        }

        List<UserFederationProviderModel> add = new LinkedList<UserFederationProviderModel>();
        for (UserFederationProviderModel model : providers) {
            boolean found = false;
            for (UserFederationProviderEntity entity : realm.getUserFederationProviders()) {
                if (entity.getId().equals(model.getId())) {
                    found = true;
                    break;
                }
            }
            if (!found) add.add(model);
        }

        for (UserFederationProviderModel model : add) {
            UserFederationProviderEntity entity = new UserFederationProviderEntity();
            if (model.getId() != null) {
                entity.setId(model.getId());
            } else {
                String id = KeycloakModelUtils.generateId();
                entity.setId(id);
                model.setId(id);
            }
            entity.setProviderName(model.getProviderName());
            entity.setConfig(model.getConfig());
            entity.setPriority(model.getPriority());
            String displayName = model.getDisplayName();
            if (displayName == null) {
                displayName = entity.getId();
            }
            entity.setDisplayName(displayName);
            entity.setFullSyncPeriod(model.getFullSyncPeriod());
            entity.setChangedSyncPeriod(model.getChangedSyncPeriod());
            entity.setLastSync(model.getLastSync());
            realm.getUserFederationProviders().add(entity);

            session.getKeycloakSessionFactory().publish(new UserFederationProviderCreationEventImpl(this, model));
        }

        updateRealm();
    }

    @Override
    public boolean isEventsEnabled() {
        return realm.isEventsEnabled();
    }

    @Override
    public void setEventsEnabled(boolean enabled) {
        realm.setEventsEnabled(enabled);
        updateRealm();
    }

    @Override
    public long getEventsExpiration() {
        return realm.getEventsExpiration();
    }

    @Override
    public void setEventsExpiration(long expiration) {
        realm.setEventsExpiration(expiration);
        updateRealm();
    }

    @Override
    public Set<String> getEventsListeners() {
        return new HashSet<String>(realm.getEventsListeners());
    }

    @Override
    public void setEventsListeners(Set<String> listeners) {
        if (listeners != null) {
            realm.setEventsListeners(new ArrayList<String>(listeners));
        } else {
            realm.setEventsListeners(Collections.EMPTY_LIST);
        }
        updateRealm();
    }

    @Override
    public Set<String> getEnabledEventTypes() {
        return new HashSet<String>(realm.getEnabledEventTypes());
    }

    @Override
    public void setEnabledEventTypes(Set<String> enabledEventTypes) {
        if (enabledEventTypes != null) {
            realm.setEnabledEventTypes(new ArrayList<String>(enabledEventTypes));
        } else {
            realm.setEnabledEventTypes(Collections.EMPTY_LIST);
        }
        updateRealm();
    }
    
    @Override
    public boolean isAdminEventsEnabled() {
        return realm.isAdminEventsEnabled();
    }

    @Override
    public void setAdminEventsEnabled(boolean enabled) {
        realm.setAdminEventsEnabled(enabled);
        updateRealm();
        
    }

    @Override
    public boolean isAdminEventsDetailsEnabled() {
        return realm.isAdminEventsDetailsEnabled();
    }

    @Override
    public void setAdminEventsDetailsEnabled(boolean enabled) {
        realm.setAdminEventsDetailsEnabled(enabled);
        updateRealm();
    }
    
    @Override
    public ClientModel getMasterAdminClient() {
        MongoClientEntity appData = getMongoStore().loadEntity(MongoClientEntity.class, realm.getMasterAdminClient(), invocationContext);
        return appData != null ? new ClientAdapter(session, this, appData, invocationContext) : null;
    }

    @Override
    public void setMasterAdminClient(ClientModel client) {
        String adminAppId = client != null ? client.getId() : null;
        realm.setMasterAdminClient(adminAppId);
        updateRealm();
    }

    @Override
    public MongoRealmEntity getMongoEntity() {
        return realm;
    }

    @Override
    public boolean isIdentityFederationEnabled() {
        return this.realm.getIdentityProviders() != null && !this.realm.getIdentityProviders().isEmpty();
    }

    @Override
    public boolean equals(Object o) {
        if (this == o) return true;
        if (o == null || !(o instanceof RealmModel)) return false;

        RealmModel that = (RealmModel) o;
        return that.getId().equals(getId());
    }

    @Override
    public int hashCode() {
        return getId().hashCode();
    }

    @Override
    public boolean isInternationalizationEnabled() {
        return realm.isInternationalizationEnabled();
    }

    @Override
    public void setInternationalizationEnabled(boolean enabled) {
        realm.setInternationalizationEnabled(enabled);
        updateRealm();
    }

    @Override
    public Set<String> getSupportedLocales() {
        return new HashSet<String>(realm.getSupportedLocales());
    }

    @Override
    public void setSupportedLocales(Set<String> locales) {
        if (locales != null) {
            realm.setSupportedLocales(new ArrayList<String>(locales));
        } else {
            realm.setSupportedLocales(Collections.EMPTY_LIST);
        }
        updateRealm();
    }

    @Override
    public String getDefaultLocale() {
        return realm.getDefaultLocale();
    }

    @Override
    public void setDefaultLocale(String locale) {
        realm.setDefaultLocale(locale);
        updateRealm();
    }

    @Override
    public Set<IdentityProviderMapperModel> getIdentityProviderMappers() {
        Set<IdentityProviderMapperModel> mappings = new HashSet<IdentityProviderMapperModel>();
        for (IdentityProviderMapperEntity entity : getMongoEntity().getIdentityProviderMappers()) {
            IdentityProviderMapperModel mapping = entityToModel(entity);
            mappings.add(mapping);
        }
        return mappings;
    }

    @Override
    public Set<IdentityProviderMapperModel> getIdentityProviderMappersByAlias(String brokerAlias) {
        Set<IdentityProviderMapperModel> mappings = new HashSet<IdentityProviderMapperModel>();
        for (IdentityProviderMapperEntity entity : getMongoEntity().getIdentityProviderMappers()) {
            if (!entity.getIdentityProviderAlias().equals(brokerAlias)) {
                continue;
            }
            IdentityProviderMapperModel mapping = entityToModel(entity);
            mappings.add(mapping);
        }
        return mappings;
    }

    @Override
    public IdentityProviderMapperModel addIdentityProviderMapper(IdentityProviderMapperModel model) {
        if (getIdentityProviderMapperByName(model.getIdentityProviderAlias(), model.getIdentityProviderMapper()) != null) {
            throw new RuntimeException("identity provider mapper name must be unique per identity provider");
        }
        String id = KeycloakModelUtils.generateId();
        IdentityProviderMapperEntity entity = new IdentityProviderMapperEntity();
        entity.setId(id);
        entity.setName(model.getName());
        entity.setIdentityProviderAlias(model.getIdentityProviderAlias());
        entity.setIdentityProviderMapper(model.getIdentityProviderMapper());
        entity.setConfig(model.getConfig());

        getMongoEntity().getIdentityProviderMappers().add(entity);
        updateMongoEntity();
        return entityToModel(entity);
    }

    protected IdentityProviderMapperEntity getIdentityProviderMapperEntity(String id) {
        for (IdentityProviderMapperEntity entity : getMongoEntity().getIdentityProviderMappers()) {
            if (entity.getId().equals(id)) {
                return entity;
            }
        }
        return null;

    }

    protected IdentityProviderMapperEntity getIdentityProviderMapperEntityByName(String alias, String name) {
        for (IdentityProviderMapperEntity entity : getMongoEntity().getIdentityProviderMappers()) {
            if (entity.getIdentityProviderAlias().equals(alias) && entity.getName().equals(name)) {
                return entity;
            }
        }
        return null;

    }

    @Override
    public void removeIdentityProviderMapper(IdentityProviderMapperModel mapping) {
        IdentityProviderMapperEntity toDelete = getIdentityProviderMapperEntity(mapping.getId());
        if (toDelete != null) {
            this.realm.getIdentityProviderMappers().remove(toDelete);
            updateMongoEntity();
        }
    }

    @Override
    public void updateIdentityProviderMapper(IdentityProviderMapperModel mapping) {
        IdentityProviderMapperEntity entity = getIdentityProviderMapperEntity(mapping.getId());
        entity.setIdentityProviderAlias(mapping.getIdentityProviderAlias());
        entity.setIdentityProviderMapper(mapping.getIdentityProviderMapper());
        if (entity.getConfig() == null) {
            entity.setConfig(mapping.getConfig());
        } else {
            entity.getConfig().clear();
            entity.getConfig().putAll(mapping.getConfig());
        }
        updateMongoEntity();

    }

    @Override
    public IdentityProviderMapperModel getIdentityProviderMapperById(String id) {
        IdentityProviderMapperEntity entity = getIdentityProviderMapperEntity(id);
        if (entity == null) return null;
        return entityToModel(entity);
    }

    @Override
    public IdentityProviderMapperModel getIdentityProviderMapperByName(String alias, String name) {
        IdentityProviderMapperEntity entity = getIdentityProviderMapperEntityByName(alias, name);
        if (entity == null) return null;
        return entityToModel(entity);
    }

    protected IdentityProviderMapperModel entityToModel(IdentityProviderMapperEntity entity) {
        IdentityProviderMapperModel mapping = new IdentityProviderMapperModel();
        mapping.setId(entity.getId());
        mapping.setName(entity.getName());
        mapping.setIdentityProviderAlias(entity.getIdentityProviderAlias());
        mapping.setIdentityProviderMapper(entity.getIdentityProviderMapper());
        Map<String, String> config = new HashMap<String, String>();
        if (entity.getConfig() != null) config.putAll(entity.getConfig());
        mapping.setConfig(config);
        return mapping;
    }

    @Override
    public List<AuthenticationFlowModel> getAuthenticationFlows() {
        List<AuthenticationFlowEntity> flows = getMongoEntity().getAuthenticationFlows();
        List<AuthenticationFlowModel> models = new LinkedList<>();
        for (AuthenticationFlowEntity entity : flows) {
            AuthenticationFlowModel model = entityToModel(entity);
            models.add(model);
        }
        return models;
    }

    @Override
    public AuthenticationFlowModel getFlowByAlias(String alias) {
        for (AuthenticationFlowModel flow : getAuthenticationFlows()) {
            if (flow.getAlias().equals(alias)) {
                return flow;
            }
        }
        return null;
    }


    protected AuthenticationFlowModel entityToModel(AuthenticationFlowEntity entity) {
        AuthenticationFlowModel model = new AuthenticationFlowModel();
        model.setId(entity.getId());
        model.setAlias(entity.getAlias());
        model.setDescription(entity.getDescription());
        return model;
    }

    @Override
    public AuthenticationFlowModel getAuthenticationFlowById(String id) {
        AuthenticationFlowEntity entity = getFlowEntity(id);
        if (entity == null) return null;
        return entityToModel(entity);
    }

    protected AuthenticationFlowEntity getFlowEntity(String id) {
        List<AuthenticationFlowEntity> flows = getMongoEntity().getAuthenticationFlows();
        for (AuthenticationFlowEntity entity : flows) {
            if (id.equals(entity.getId())) return entity;
        }
        return null;

    }

    @Override
    public void removeAuthenticationFlow(AuthenticationFlowModel model) {
        AuthenticationFlowEntity toDelete = getFlowEntity(model.getId());
        if (toDelete == null) return;
        getMongoEntity().getAuthenticationFlows().remove(toDelete);
        updateMongoEntity();
    }

    @Override
    public void updateAuthenticationFlow(AuthenticationFlowModel model) {
        AuthenticationFlowEntity toUpdate = getFlowEntity(model.getId());;
        if (toUpdate == null) return;
        toUpdate.setAlias(model.getAlias());
        toUpdate.setDescription(model.getDescription());
        toUpdate.setProviderId(model.getProviderId());
        updateMongoEntity();
    }

    @Override
    public AuthenticationFlowModel addAuthenticationFlow(AuthenticationFlowModel model) {
        AuthenticationFlowEntity entity = new AuthenticationFlowEntity();
        entity.setId(KeycloakModelUtils.generateId());
        entity.setAlias(model.getAlias());
        entity.setDescription(model.getDescription());
        entity.setProviderId(model.getProviderId());
        getMongoEntity().getAuthenticationFlows().add(entity);
        model.setId(entity.getId());
        updateMongoEntity();
        return model;
    }

    @Override
    public List<AuthenticationExecutionModel> getAuthenticationExecutions(String flowId) {
        AuthenticationFlowEntity flow = getFlowEntity(flowId);
        if (flow == null) return Collections.EMPTY_LIST;

        List<AuthenticationExecutionEntity> queryResult = flow.getExecutions();
        List<AuthenticationExecutionModel> executions = new LinkedList<>();
        for (AuthenticationExecutionEntity entity : queryResult) {
            AuthenticationExecutionModel model = entityToModel(entity);
            executions.add(model);
        }
        Collections.sort(executions, AuthenticationExecutionModel.ExecutionComparator.SINGLETON);
        return executions;
    }

    public AuthenticationExecutionModel entityToModel(AuthenticationExecutionEntity entity) {
        AuthenticationExecutionModel model = new AuthenticationExecutionModel();
        model.setId(entity.getId());
        model.setUserSetupAllowed(entity.isUserSetupAllowed());
        model.setRequirement(entity.getRequirement());
        model.setPriority(entity.getPriority());
        model.setAuthenticator(entity.getAuthenticator());
        model.setFlowId(entity.getFlowId());
        model.setParentFlow(entity.getParentFlow());
        model.setAutheticatorFlow(entity.isAuthenticatorFlow());
        return model;
    }

    @Override
    public AuthenticationExecutionModel getAuthenticationExecutionById(String id) {
        AuthenticationExecutionEntity execution = getAuthenticationExecutionEntity(id);
        return entityToModel(execution);
    }

    public AuthenticationExecutionEntity getAuthenticationExecutionEntity(String id) {
        List<AuthenticationFlowEntity> flows = getMongoEntity().getAuthenticationFlows();
        for (AuthenticationFlowEntity entity : flows) {
            for (AuthenticationExecutionEntity exe : entity.getExecutions()) {
                if (exe.getId().equals(id)) {
                   return exe;
                }
            }
        }
        return null;
    }

    @Override
    public AuthenticationExecutionModel addAuthenticatorExecution(AuthenticationExecutionModel model) {
        AuthenticationExecutionEntity entity = new AuthenticationExecutionEntity();
        entity.setId(KeycloakModelUtils.generateId());
        entity.setAuthenticator(model.getAuthenticator());
        entity.setPriority(model.getPriority());
        entity.setRequirement(model.getRequirement());
        entity.setUserSetupAllowed(model.isUserSetupAllowed());
        entity.setAuthenticatorFlow(model.isAutheticatorFlow());
        entity.setFlowId(model.getFlowId());
        entity.setParentFlow(model.getParentFlow());
        AuthenticationFlowEntity flow = getFlowEntity(model.getParentFlow());
        flow.getExecutions().add(entity);
        updateMongoEntity();
        model.setId(entity.getId());
        return model;

    }

    @Override
    public void updateAuthenticatorExecution(AuthenticationExecutionModel model) {
        AuthenticationExecutionEntity entity = null;
        AuthenticationFlowEntity flow = getFlowEntity(model.getParentFlow());
        for (AuthenticationExecutionEntity exe : flow.getExecutions()) {
            if (exe.getId().equals(model.getId())) {
                entity = exe;
            }
        }
        if (entity == null) return;
        entity.setAuthenticatorFlow(model.isAutheticatorFlow());
        entity.setAuthenticator(model.getAuthenticator());
        entity.setPriority(model.getPriority());
        entity.setRequirement(model.getRequirement());
        entity.setFlowId(model.getFlowId());
        entity.setUserSetupAllowed(model.isUserSetupAllowed());
        updateMongoEntity();
    }

    @Override
    public void removeAuthenticatorExecution(AuthenticationExecutionModel model) {
        AuthenticationExecutionEntity entity = null;
        AuthenticationFlowEntity flow = getFlowEntity(model.getParentFlow());
        for (AuthenticationExecutionEntity exe : flow.getExecutions()) {
            if (exe.getId().equals(model.getId())) {
                entity = exe;
            }
        }
        if (entity == null) return;
        flow.getExecutions().remove(entity);
        updateMongoEntity();

    }

    @Override
    public List<AuthenticatorConfigModel> getAuthenticatorConfigs() {
        List<AuthenticatorConfigModel> authenticators = new LinkedList<>();
        for (AuthenticatorConfigEntity entity : getMongoEntity().getAuthenticatorConfigs()) {
            authenticators.add(entityToModel(entity));
        }
        return authenticators;
    }

    @Override
    public AuthenticatorConfigModel addAuthenticatorConfig(AuthenticatorConfigModel model) {
        AuthenticatorConfigEntity auth = new AuthenticatorConfigEntity();
        auth.setId(KeycloakModelUtils.generateId());
        auth.setAlias(model.getAlias());
        auth.setConfig(model.getConfig());
        realm.getAuthenticatorConfigs().add(auth);
        model.setId(auth.getId());
        updateMongoEntity();
        return model;
    }

    @Override
    public void removeAuthenticatorConfig(AuthenticatorConfigModel model) {
        AuthenticatorConfigEntity entity = getAuthenticatorConfigEntity(model.getId());
        if (entity == null) return;
        getMongoEntity().getAuthenticatorConfigs().remove(entity);
        updateMongoEntity();

    }

    @Override
    public AuthenticatorConfigModel getAuthenticatorConfigById(String id) {
        AuthenticatorConfigEntity entity = getAuthenticatorConfigEntity(id);
        if (entity == null) return null;
        return entityToModel(entity);
    }

    public AuthenticatorConfigEntity getAuthenticatorConfigEntity(String id) {
        AuthenticatorConfigEntity entity = null;
        for (AuthenticatorConfigEntity auth : getMongoEntity().getAuthenticatorConfigs()) {
            if (auth.getId().equals(id)) {
                entity = auth;
                break;
            }
        }
        return entity;
    }

    public AuthenticatorConfigModel entityToModel(AuthenticatorConfigEntity entity) {
        AuthenticatorConfigModel model = new AuthenticatorConfigModel();
        model.setId(entity.getId());
        model.setAlias(entity.getAlias());
        Map<String, String> config = new HashMap<>();
        if (entity.getConfig() != null) config.putAll(entity.getConfig());
        model.setConfig(config);
        return model;
    }

    @Override
    public void updateAuthenticatorConfig(AuthenticatorConfigModel model) {
        AuthenticatorConfigEntity entity = getAuthenticatorConfigEntity(model.getId());
        if (entity == null) return;
        entity.setAlias(model.getAlias());
        if (entity.getConfig() == null) {
            entity.setConfig(model.getConfig());
        } else {
            entity.getConfig().clear();
            entity.getConfig().putAll(model.getConfig());
        }
        updateMongoEntity();
    }

    @Override
    public RequiredActionProviderModel addRequiredActionProvider(RequiredActionProviderModel model) {
        RequiredActionProviderEntity auth = new RequiredActionProviderEntity();
        auth.setId(KeycloakModelUtils.generateId());
        auth.setAlias(model.getAlias());
        auth.setProviderId(model.getProviderId());
        auth.setConfig(model.getConfig());
        auth.setEnabled(model.isEnabled());
        auth.setDefaultAction(model.isDefaultAction());
        realm.getRequiredActionProviders().add(auth);
        model.setId(auth.getId());
        updateMongoEntity();
        return model;
    }

    @Override
    public void removeRequiredActionProvider(RequiredActionProviderModel model) {
        RequiredActionProviderEntity entity = getRequiredActionProviderEntity(model.getId());
        if (entity == null) return;
        getMongoEntity().getRequiredActionProviders().remove(entity);
        updateMongoEntity();
    }

    @Override
    public RequiredActionProviderModel getRequiredActionProviderById(String id) {
        RequiredActionProviderEntity entity = getRequiredActionProviderEntity(id);
        if (entity == null) return null;
        return entityToModel(entity);
    }

    public RequiredActionProviderModel entityToModel(RequiredActionProviderEntity entity) {
        RequiredActionProviderModel model = new RequiredActionProviderModel();
        model.setId(entity.getId());
        model.setProviderId(entity.getProviderId());
        model.setAlias(entity.getAlias());
        model.setEnabled(entity.isEnabled());
        model.setDefaultAction(entity.isDefaultAction());
        Map<String, String> config = new HashMap<>();
        if (entity.getConfig() != null) config.putAll(entity.getConfig());
        model.setConfig(config);
        return model;
    }

    @Override
    public void updateRequiredActionProvider(RequiredActionProviderModel model) {
        RequiredActionProviderEntity entity = getRequiredActionProviderEntity(model.getId());
        if (entity == null) return;
        entity.setAlias(model.getAlias());
        entity.setProviderId(model.getProviderId());
        entity.setEnabled(model.isEnabled());
        entity.setDefaultAction(model.isDefaultAction());
        if (entity.getConfig() == null) {
            entity.setConfig(model.getConfig());
        } else {
            entity.getConfig().clear();
            entity.getConfig().putAll(model.getConfig());
        }
        updateMongoEntity();
    }

    @Override
    public List<RequiredActionProviderModel> getRequiredActionProviders() {
        List<RequiredActionProviderModel> actions = new LinkedList<>();
        for (RequiredActionProviderEntity entity : realm.getRequiredActionProviders()) {
            actions.add(entityToModel(entity));
        }
        return actions;
    }

    public RequiredActionProviderEntity getRequiredActionProviderEntity(String id) {
        RequiredActionProviderEntity entity = null;
        for (RequiredActionProviderEntity auth : getMongoEntity().getRequiredActionProviders()) {
            if (auth.getId().equals(id)) {
                entity = auth;
                break;
            }
        }
        return entity;
    }

    @Override
    public RequiredActionProviderModel getRequiredActionProviderByAlias(String alias) {
        for (RequiredActionProviderModel action : getRequiredActionProviders()) {
            if (action.getAlias().equals(alias)) return action;
        }
        return null;
    }





    @Override
    public Set<UserFederationMapperModel> getUserFederationMappers() {
        Set<UserFederationMapperModel> mappers = new HashSet<UserFederationMapperModel>();
        for (UserFederationMapperEntity entity : getMongoEntity().getUserFederationMappers()) {
            UserFederationMapperModel mapper = entityToModel(entity);
            mappers.add(mapper);
        }
        return mappers;
    }

    @Override
    public Set<UserFederationMapperModel> getUserFederationMappersByFederationProvider(String federationProviderId) {
        Set<UserFederationMapperModel> mappers = new HashSet<UserFederationMapperModel>();
        Set<UserFederationMapperEntity> mapperEntities = getUserFederationMapperEntitiesByFederationProvider(federationProviderId);
        for (UserFederationMapperEntity entity : mapperEntities) {
            mappers.add(entityToModel(entity));
        }
        return mappers;
    }

    @Override
    public UserFederationMapperModel addUserFederationMapper(UserFederationMapperModel model) {
        if (getUserFederationMapperByName(model.getFederationProviderId(), model.getName()) != null) {
            throw new ModelDuplicateException("User federation mapper must be unique per federation provider. There is already: " + model.getName());
        }
        String id = KeycloakModelUtils.generateId();
        UserFederationMapperEntity entity = new UserFederationMapperEntity();
        entity.setId(id);
        entity.setName(model.getName());
        entity.setFederationProviderId(model.getFederationProviderId());
        entity.setFederationMapperType(model.getFederationMapperType());
        entity.setConfig(model.getConfig());

        getMongoEntity().getUserFederationMappers().add(entity);
        updateMongoEntity();
        UserFederationMapperModel mapperModel = entityToModel(entity);

        session.getKeycloakSessionFactory().publish(new UserFederationMapperEventImpl(mapperModel, this, session));

        return mapperModel;
    }

    protected UserFederationMapperEntity getUserFederationMapperEntity(String id) {
        for (UserFederationMapperEntity entity : getMongoEntity().getUserFederationMappers()) {
            if (entity.getId().equals(id)) {
                return entity;
            }
        }
        return null;

    }

    protected UserFederationMapperEntity getUserFederationMapperEntityByName(String federationProviderId, String name) {
        for (UserFederationMapperEntity entity : getMongoEntity().getUserFederationMappers()) {
            if (entity.getFederationProviderId().equals(federationProviderId) && entity.getName().equals(name)) {
                return entity;
            }
        }
        return null;

    }

    protected Set<UserFederationMapperEntity> getUserFederationMapperEntitiesByFederationProvider(String federationProviderId) {
        Set<UserFederationMapperEntity> mappers = new HashSet<UserFederationMapperEntity>();
        for (UserFederationMapperEntity entity : getMongoEntity().getUserFederationMappers()) {
            if (federationProviderId.equals(entity.getFederationProviderId())) {
                mappers.add(entity);
            }
        }
        return mappers;
    }

    @Override
    public void removeUserFederationMapper(UserFederationMapperModel mapper) {
        UserFederationMapperEntity toDelete = getUserFederationMapperEntity(mapper.getId());
        if (toDelete != null) {
            this.realm.getUserFederationMappers().remove(toDelete);
            updateMongoEntity();
        }
    }

    @Override
    public void updateUserFederationMapper(UserFederationMapperModel mapper) {
        UserFederationMapperEntity entity = getUserFederationMapperEntity(mapper.getId());
        entity.setFederationProviderId(mapper.getFederationProviderId());
        entity.setFederationMapperType(mapper.getFederationMapperType());
        if (entity.getConfig() == null) {
            entity.setConfig(mapper.getConfig());
        } else {
            entity.getConfig().clear();
            entity.getConfig().putAll(mapper.getConfig());
        }
        updateMongoEntity();

        session.getKeycloakSessionFactory().publish(new UserFederationMapperEventImpl(mapper, this, session));
    }

    @Override
    public UserFederationMapperModel getUserFederationMapperById(String id) {
        UserFederationMapperEntity entity = getUserFederationMapperEntity(id);
        if (entity == null) return null;
        return entityToModel(entity);
    }

    @Override
    public UserFederationMapperModel getUserFederationMapperByName(String federationProviderId, String name) {
        UserFederationMapperEntity entity = getUserFederationMapperEntityByName(federationProviderId, name);
        if (entity == null) return null;
        return entityToModel(entity);
    }

    protected UserFederationMapperModel entityToModel(UserFederationMapperEntity entity) {
        UserFederationMapperModel mapper = new UserFederationMapperModel();
        mapper.setId(entity.getId());
        mapper.setName(entity.getName());
        mapper.setFederationProviderId(entity.getFederationProviderId());
        mapper.setFederationMapperType(entity.getFederationMapperType());
        Map<String, String> config = new HashMap<String, String>();
        if (entity.getConfig() != null) config.putAll(entity.getConfig());
        mapper.setConfig(config);
        return mapper;
    }
}
=======
package org.keycloak.models.mongo.keycloak.adapters;

import com.mongodb.DBObject;
import com.mongodb.QueryBuilder;

import org.keycloak.connections.mongo.api.context.MongoStoreInvocationContext;
import org.keycloak.enums.SslRequired;
import org.keycloak.models.AuthenticationExecutionModel;
import org.keycloak.models.AuthenticationFlowModel;
import org.keycloak.models.AuthenticatorConfigModel;
import org.keycloak.models.ClientModel;
import org.keycloak.models.IdentityProviderMapperModel;
import org.keycloak.models.IdentityProviderModel;
import org.keycloak.models.KeycloakSession;
import org.keycloak.models.ModelDuplicateException;
import org.keycloak.models.PasswordPolicy;
import org.keycloak.models.RealmModel;
import org.keycloak.models.RealmProvider;
import org.keycloak.models.RequiredActionProviderModel;
import org.keycloak.models.RequiredCredentialModel;
import org.keycloak.models.RoleModel;
import org.keycloak.models.UserFederationMapperEventImpl;
import org.keycloak.models.UserFederationMapperModel;
import org.keycloak.models.UserFederationProviderCreationEventImpl;
import org.keycloak.models.UserFederationProviderModel;
import org.keycloak.models.entities.AuthenticationExecutionEntity;
import org.keycloak.models.entities.AuthenticationFlowEntity;
import org.keycloak.models.entities.AuthenticatorConfigEntity;
import org.keycloak.models.entities.IdentityProviderEntity;
import org.keycloak.models.entities.IdentityProviderMapperEntity;
import org.keycloak.models.entities.RequiredActionProviderEntity;
import org.keycloak.models.entities.RequiredCredentialEntity;
import org.keycloak.models.entities.UserFederationMapperEntity;
import org.keycloak.models.entities.UserFederationProviderEntity;
import org.keycloak.models.mongo.keycloak.entities.MongoClientEntity;
import org.keycloak.models.mongo.keycloak.entities.MongoRealmEntity;
import org.keycloak.models.mongo.keycloak.entities.MongoRoleEntity;
import org.keycloak.models.utils.KeycloakModelUtils;

import java.security.Key;
import java.security.PrivateKey;
import java.security.PublicKey;
import java.security.cert.X509Certificate;
import java.util.ArrayList;
import java.util.Collection;
import java.util.Collections;
import java.util.Comparator;
import java.util.HashMap;
import java.util.HashSet;
import java.util.Iterator;
import java.util.LinkedList;
import java.util.List;
import java.util.Map;
import java.util.Set;

/**
 * @author <a href="mailto:mposolda@redhat.com">Marek Posolda</a>
 */
public class RealmAdapter extends AbstractMongoAdapter<MongoRealmEntity> implements RealmModel {

    private final MongoRealmEntity realm;
    private final RealmProvider model;

    protected volatile transient PublicKey publicKey;
    protected volatile transient PrivateKey privateKey;
    protected volatile transient X509Certificate certificate;
    protected volatile transient Key codeSecretKey;

    private volatile transient PasswordPolicy passwordPolicy;
    private volatile transient KeycloakSession session;

    public RealmAdapter(KeycloakSession session, MongoRealmEntity realmEntity, MongoStoreInvocationContext invocationContext) {
        super(invocationContext);
        this.realm = realmEntity;
        this.session = session;
        this.model = session.realms();
    }

    @Override
    public String getId() {
        return realm.getId();
    }

    @Override
    public String getName() {
        return realm.getName();
    }

    @Override
    public void setName(String name) {
        realm.setName(name);
        updateRealm();
    }

    @Override
    public boolean isEnabled() {
        return realm.isEnabled();
    }

    @Override
    public void setEnabled(boolean enabled) {
        realm.setEnabled(enabled);
        updateRealm();
    }

    @Override
    public SslRequired getSslRequired() {
        return realm.getSslRequired() != null ? SslRequired.valueOf(realm.getSslRequired()) : null;
    }

    @Override
    public void setSslRequired(SslRequired sslRequired) {
        realm.setSslRequired(sslRequired.name());
        updateRealm();
    }

    @Override
    public boolean isRegistrationAllowed() {
        return realm.isRegistrationAllowed();
    }

    @Override
    public void setRegistrationAllowed(boolean registrationAllowed) {
        realm.setRegistrationAllowed(registrationAllowed);
        updateRealm();
    }

    public boolean isRegistrationEmailAsUsername() {
        return realm.isRegistrationEmailAsUsername();
    }

    public void setRegistrationEmailAsUsername(boolean registrationEmailAsUsername) {
        realm.setRegistrationEmailAsUsername(registrationEmailAsUsername);
        updateRealm();
    }

    @Override
    public boolean isRememberMe() {
        return realm.isRememberMe();
    }

    @Override
    public void setRememberMe(boolean rememberMe) {
        realm.setRememberMe(rememberMe);
        updateRealm();
    }

    @Override
    public boolean isBruteForceProtected() {
        return realm.isBruteForceProtected();
    }

    @Override
    public void setBruteForceProtected(boolean value) {
        realm.setBruteForceProtected(value);
        updateRealm();
    }

    @Override
    public int getMaxFailureWaitSeconds() {
        return realm.getMaxFailureWaitSeconds();
    }

    @Override
    public void setMaxFailureWaitSeconds(int val) {
        realm.setMaxFailureWaitSeconds(val);
        updateRealm();
    }

    @Override
    public int getWaitIncrementSeconds() {
        return realm.getWaitIncrementSeconds();
    }

    @Override
    public void setWaitIncrementSeconds(int val) {
        realm.setWaitIncrementSeconds(val);
        updateRealm();
    }

    @Override
    public long getQuickLoginCheckMilliSeconds() {
        return realm.getQuickLoginCheckMilliSeconds();
    }

    @Override
    public void setQuickLoginCheckMilliSeconds(long val) {
        realm.setQuickLoginCheckMilliSeconds(val);
        updateRealm();
    }

    @Override
    public int getMinimumQuickLoginWaitSeconds() {
        return realm.getMinimumQuickLoginWaitSeconds();
    }

    @Override
    public void setMinimumQuickLoginWaitSeconds(int val) {
        realm.setMinimumQuickLoginWaitSeconds(val);
        updateRealm();
    }


    @Override
    public int getMaxDeltaTimeSeconds() {
        return realm.getMaxDeltaTimeSeconds();
    }

    @Override
    public void setMaxDeltaTimeSeconds(int val) {
        realm.setMaxDeltaTimeSeconds(val);
        updateRealm();
    }

    @Override
    public int getFailureFactor() {
        return realm.getFailureFactor();
    }

    @Override
    public void setFailureFactor(int failureFactor) {
        realm.setFailureFactor(failureFactor);
        updateRealm();
    }


    @Override
    public boolean isVerifyEmail() {
        return realm.isVerifyEmail();
    }

    @Override
    public void setVerifyEmail(boolean verifyEmail) {
        realm.setVerifyEmail(verifyEmail);
        updateRealm();
    }

    @Override
    public boolean isResetPasswordAllowed() {
        return realm.isResetPasswordAllowed();
    }

    @Override
    public void setResetPasswordAllowed(boolean resetPassword) {
        realm.setResetPasswordAllowed(resetPassword);
        updateRealm();
    }

    @Override
    public boolean isEditUsernameAllowed() {
        return realm.isEditUsernameAllowed();
    }

    @Override
    public void setEditUsernameAllowed(boolean editUsernameAllowed) {
        realm.setEditUsernameAllowed(editUsernameAllowed);
        updateRealm();
    }

    @Override
    public PasswordPolicy getPasswordPolicy() {
        if (passwordPolicy == null) {
            passwordPolicy = new PasswordPolicy(realm.getPasswordPolicy());
        }
        return passwordPolicy;
    }

    @Override
    public void setPasswordPolicy(PasswordPolicy policy) {
        this.passwordPolicy = policy;
        realm.setPasswordPolicy(policy.toString());
        updateRealm();
    }

    @Override
    public int getNotBefore() {
        return realm.getNotBefore();
    }

    @Override
    public void setNotBefore(int notBefore) {
        realm.setNotBefore(notBefore);
        updateRealm();
    }


    @Override
    public int getSsoSessionIdleTimeout() {
        return realm.getSsoSessionIdleTimeout();
    }

    @Override
    public void setSsoSessionIdleTimeout(int seconds) {
        realm.setSsoSessionIdleTimeout(seconds);
        updateRealm();
    }

    @Override
    public int getSsoSessionMaxLifespan() {
        return realm.getSsoSessionMaxLifespan();
    }

    @Override
    public void setSsoSessionMaxLifespan(int seconds) {
        realm.setSsoSessionMaxLifespan(seconds);
        updateRealm();
    }

    @Override
    public int getAccessTokenLifespan() {
        return realm.getAccessTokenLifespan();
    }

    @Override
    public void setAccessTokenLifespan(int tokenLifespan) {
        realm.setAccessTokenLifespan(tokenLifespan);
        updateRealm();
    }

    @Override
    public int getAccessCodeLifespan() {
        return realm.getAccessCodeLifespan();
    }

    @Override
    public void setAccessCodeLifespan(int accessCodeLifespan) {
        realm.setAccessCodeLifespan(accessCodeLifespan);
        updateRealm();
    }

    @Override
    public int getAccessCodeLifespanUserAction() {
        return realm.getAccessCodeLifespanUserAction();
    }

    @Override
    public void setAccessCodeLifespanUserAction(int accessCodeLifespanUserAction) {
        realm.setAccessCodeLifespanUserAction(accessCodeLifespanUserAction);
        updateRealm();
    }

    @Override
    public void setAccessCodeLifespanLogin(int accessCodeLifespanLogin) {
        realm.setAccessCodeLifespanLogin(accessCodeLifespanLogin);
        updateRealm();
    }

    @Override
    public int getAccessCodeLifespanLogin() {
        return realm.getAccessCodeLifespanLogin();
    }

    @Override
    public String getPublicKeyPem() {
        return realm.getPublicKeyPem();
    }

    @Override
    public void setPublicKeyPem(String publicKeyPem) {
        realm.setPublicKeyPem(publicKeyPem);
        this.publicKey = null;
        updateRealm();
    }

    @Override
    public X509Certificate getCertificate() {
        if (certificate != null) return certificate;
        certificate = KeycloakModelUtils.getCertificate(getCertificatePem());
        return certificate;
    }

    @Override
    public void setCertificate(X509Certificate certificate) {
        this.certificate = certificate;
        String certificatePem = KeycloakModelUtils.getPemFromCertificate(certificate);
        setCertificatePem(certificatePem);

    }

    @Override
    public String getCertificatePem() {
        return realm.getCertificatePem();
    }

    @Override
    public void setCertificatePem(String certificate) {
        realm.setCertificatePem(certificate);

    }


    @Override
    public String getPrivateKeyPem() {
        return realm.getPrivateKeyPem();
    }

    @Override
    public void setPrivateKeyPem(String privateKeyPem) {
        realm.setPrivateKeyPem(privateKeyPem);
        this.privateKey = null;
        updateRealm();
    }

    @Override
    public PublicKey getPublicKey() {
        if (publicKey != null) return publicKey;
        publicKey = KeycloakModelUtils.getPublicKey(getPublicKeyPem());
        return publicKey;
    }

    @Override
    public void setPublicKey(PublicKey publicKey) {
        this.publicKey = publicKey;
        String publicKeyPem = KeycloakModelUtils.getPemFromKey(publicKey);
        setPublicKeyPem(publicKeyPem);
    }

    @Override
    public PrivateKey getPrivateKey() {
        if (privateKey != null) return privateKey;
        privateKey = KeycloakModelUtils.getPrivateKey(getPrivateKeyPem());
        return privateKey;
    }

    @Override
    public void setPrivateKey(PrivateKey privateKey) {
        this.privateKey = privateKey;
        String privateKeyPem = KeycloakModelUtils.getPemFromKey(privateKey);
        setPrivateKeyPem(privateKeyPem);
    }

    @Override
    public String getCodeSecret() {
        return realm.getCodeSecret();
    }

    @Override
    public Key getCodeSecretKey() {
        if (codeSecretKey == null) {
            codeSecretKey = KeycloakModelUtils.getSecretKey(getCodeSecret());
        }
        return codeSecretKey;
    }

    @Override
    public void setCodeSecret(String codeSecret) {
        realm.setCodeSecret(codeSecret);
        updateRealm();
    }

    @Override
    public String getLoginTheme() {
        return realm.getLoginTheme();
    }

    @Override
    public void setLoginTheme(String name) {
        realm.setLoginTheme(name);
        updateRealm();
    }

    @Override
    public String getAccountTheme() {
        return realm.getAccountTheme();
    }

    @Override
    public void setAccountTheme(String name) {
        realm.setAccountTheme(name);
        updateRealm();
    }

    @Override
    public String getAdminTheme() {
        return realm.getAdminTheme();
    }

    @Override
    public void setAdminTheme(String name) {
        realm.setAdminTheme(name);
        updateRealm();
    }

    @Override
    public String getEmailTheme() {
        return realm.getEmailTheme();
    }

    @Override
    public void setEmailTheme(String name) {
        realm.setEmailTheme(name);
        updateRealm();
    }

    @Override
    public RoleAdapter getRole(String name) {
        DBObject query = new QueryBuilder()
                .and("name").is(name)
                .and("realmId").is(getId())
                .get();
        MongoRoleEntity role = getMongoStore().loadSingleEntity(MongoRoleEntity.class, query, invocationContext);
        if (role == null) {
            return null;
        } else {
            return new RoleAdapter(session, this, role, this, invocationContext);
        }
    }

    @Override
    public RoleModel addRole(String name) {
        return this.addRole(null, name);
    }

    @Override
    public RoleModel addRole(String id, String name) {
        MongoRoleEntity roleEntity = new MongoRoleEntity();
        roleEntity.setId(id);
        roleEntity.setName(name);
        roleEntity.setRealmId(getId());

        getMongoStore().insertEntity(roleEntity, invocationContext);

        return new RoleAdapter(session, this, roleEntity, this, invocationContext);
    }

    @Override
    public boolean removeRole(RoleModel role) {
        return removeRoleById(role.getId());
    }

    @Override
    public boolean removeRoleById(String id) {
        RoleModel role = getRoleById(id);
        if (role == null) return false;
        session.users().preRemove(this, role);
        return getMongoStore().removeEntity(MongoRoleEntity.class, id, invocationContext);
    }

    @Override
    public Set<RoleModel> getRoles() {
        DBObject query = new QueryBuilder()
                .and("realmId").is(getId())
                .get();
        List<MongoRoleEntity> roles = getMongoStore().loadEntities(MongoRoleEntity.class, query, invocationContext);

        Set<RoleModel> result = new HashSet<RoleModel>();

        if (roles == null) return result;
        for (MongoRoleEntity role : roles) {
            result.add(new RoleAdapter(session, this, role, this, invocationContext));
        }

        return result;
    }

    @Override
    public RoleModel getRoleById(String id) {
        return model.getRoleById(id, this);
    }

    @Override
    public List<String> getDefaultRoles() {
        return realm.getDefaultRoles();
    }

    @Override
    public void addDefaultRole(String name) {
        RoleModel role = getRole(name);
        if (role == null) {
            addRole(name);
        }

        getMongoStore().pushItemToList(realm, "defaultRoles", name, true, invocationContext);
    }

    @Override
    public void updateDefaultRoles(String[] defaultRoles) {
        List<String> roleNames = new ArrayList<String>();
        for (String roleName : defaultRoles) {
            RoleModel role = getRole(roleName);
            if (role == null) {
                addRole(roleName);
            }

            roleNames.add(roleName);
        }

        realm.setDefaultRoles(roleNames);
        updateRealm();
    }

    @Override
    public ClientModel getClientById(String id) {
        return model.getClientById(id, this);
    }

    @Override
    public ClientModel getClientByClientId(String clientId) {
        DBObject query = new QueryBuilder()
                .and("realmId").is(getId())
                .and("clientId").is(clientId)
                .get();
        MongoClientEntity appEntity = getMongoStore().loadSingleEntity(MongoClientEntity.class, query, invocationContext);
        return appEntity == null ? null : new ClientAdapter(session, this, appEntity, invocationContext);
    }

    @Override
    public Map<String, ClientModel> getClientNameMap() {
        Map<String, ClientModel> resourceMap = new HashMap<String, ClientModel>();
        for (ClientModel resource : getClients()) {
            resourceMap.put(resource.getClientId(), resource);
        }
        return resourceMap;
    }

    @Override
    public List<ClientModel> getClients() {
        DBObject query = new QueryBuilder()
                .and("realmId").is(getId())
                .get();
        List<MongoClientEntity> clientEntities = getMongoStore().loadEntities(MongoClientEntity.class, query, invocationContext);

        List<ClientModel> result = new ArrayList<ClientModel>();
        for (MongoClientEntity clientEntity : clientEntities) {
            result.add(new ClientAdapter(session, this, clientEntity, invocationContext));
        }
        return result;
    }

    @Override
    public ClientModel addClient(String name) {
        return this.addClient(null, name);
    }

    @Override
    public ClientModel addClient(String id, String clientId) {
        MongoClientEntity clientEntity = new MongoClientEntity();
        clientEntity.setId(id);
        clientEntity.setClientId(clientId);
        clientEntity.setRealmId(getId());
        clientEntity.setEnabled(true);
        getMongoStore().insertEntity(clientEntity, invocationContext);

        final ClientModel model = new ClientAdapter(session, this, clientEntity, invocationContext);
        session.getKeycloakSessionFactory().publish(new ClientCreationEvent() {
            @Override
            public ClientModel getCreatedClient() {
                return model;
            }
        });
        return model;
    }

    @Override
    public boolean removeClient(String id) {
        if (id == null) return false;
        ClientModel client = getClientById(id);
        if (client == null) return false;

        session.users().preRemove(this, client);

        return getMongoStore().removeEntity(MongoClientEntity.class, id, invocationContext);
    }

    @Override
    public void addRequiredCredential(String type) {
        RequiredCredentialModel credentialModel = initRequiredCredentialModel(type);
        addRequiredCredential(credentialModel, realm.getRequiredCredentials());
    }

    protected void addRequiredCredential(RequiredCredentialModel credentialModel, List<RequiredCredentialEntity> persistentCollection) {
        RequiredCredentialEntity credEntity = new RequiredCredentialEntity();
        credEntity.setType(credentialModel.getType());
        credEntity.setFormLabel(credentialModel.getFormLabel());
        credEntity.setInput(credentialModel.isInput());
        credEntity.setSecret(credentialModel.isSecret());

        persistentCollection.add(credEntity);

        updateRealm();
    }

    @Override
    public void updateRequiredCredentials(Set<String> creds) {
        updateRequiredCredentials(creds, realm.getRequiredCredentials());
    }

    protected void updateRequiredCredentials(Set<String> creds, List<RequiredCredentialEntity> credsEntities) {
        Set<String> already = new HashSet<String>();
        Set<RequiredCredentialEntity> toRemove = new HashSet<RequiredCredentialEntity>();
        for (RequiredCredentialEntity entity : credsEntities) {
            if (!creds.contains(entity.getType())) {
                toRemove.add(entity);
            } else {
                already.add(entity.getType());
            }
        }
        for (RequiredCredentialEntity entity : toRemove) {
            credsEntities.remove(entity);
        }
        for (String cred : creds) {
            if (!already.contains(cred)) {
                RequiredCredentialModel credentialModel = initRequiredCredentialModel(cred);
                addRequiredCredential(credentialModel, credsEntities);
            }
        }
        updateRealm();
    }

    @Override
    public List<RequiredCredentialModel> getRequiredCredentials() {
        return convertRequiredCredentialEntities(realm.getRequiredCredentials());
    }

    protected List<RequiredCredentialModel> convertRequiredCredentialEntities(Collection<RequiredCredentialEntity> credEntities) {

        List<RequiredCredentialModel> result = new ArrayList<RequiredCredentialModel>();
        for (RequiredCredentialEntity entity : credEntities) {
            RequiredCredentialModel model = new RequiredCredentialModel();
            model.setFormLabel(entity.getFormLabel());
            model.setInput(entity.isInput());
            model.setSecret(entity.isSecret());
            model.setType(entity.getType());

            result.add(model);
        }
        return result;
    }

    protected void updateRealm() {
        super.updateMongoEntity();
    }

    protected RequiredCredentialModel initRequiredCredentialModel(String type) {
        RequiredCredentialModel model = RequiredCredentialModel.BUILT_IN.get(type);
        if (model == null) {
            throw new RuntimeException("Unknown credential type " + type);
        }
        return model;
    }

    @Override
    public Map<String, String> getBrowserSecurityHeaders() {
        return realm.getBrowserSecurityHeaders();
    }

    @Override
    public void setBrowserSecurityHeaders(Map<String, String> headers) {
        realm.setBrowserSecurityHeaders(headers);
        updateRealm();
    }

    @Override
    public Map<String, String> getSmtpConfig() {
        return realm.getSmtpConfig();
    }

    @Override
    public void setSmtpConfig(Map<String, String> smtpConfig) {
        realm.setSmtpConfig(smtpConfig);
        updateRealm();
    }


    @Override
    public List<IdentityProviderModel> getIdentityProviders() {
        List<IdentityProviderModel> identityProviders = new ArrayList<IdentityProviderModel>();

        for (IdentityProviderEntity entity: realm.getIdentityProviders()) {
            IdentityProviderModel identityProviderModel = new IdentityProviderModel();

            identityProviderModel.setProviderId(entity.getProviderId());
            identityProviderModel.setAlias(entity.getAlias());
            identityProviderModel.setInternalId(entity.getInternalId());
            identityProviderModel.setConfig(entity.getConfig());
            identityProviderModel.setEnabled(entity.isEnabled());
            identityProviderModel.setUpdateProfileFirstLoginMode(entity.getUpdateProfileFirstLoginMode());
            identityProviderModel.setTrustEmail(entity.isTrustEmail());
            identityProviderModel.setAuthenticateByDefault(entity.isAuthenticateByDefault());
            identityProviderModel.setStoreToken(entity.isStoreToken());
            identityProviderModel.setAddReadTokenRoleOnCreate(entity.isAddReadTokenRoleOnCreate());

            identityProviders.add(identityProviderModel);
        }

        return identityProviders;
    }

    @Override
    public IdentityProviderModel getIdentityProviderByAlias(String alias) {
        for (IdentityProviderModel identityProviderModel : getIdentityProviders()) {
            if (identityProviderModel.getAlias().equals(alias)) {
                return identityProviderModel;
            }
        }

        return null;
    }

    @Override
    public void addIdentityProvider(IdentityProviderModel identityProvider) {
        IdentityProviderEntity entity = new IdentityProviderEntity();

        entity.setInternalId(KeycloakModelUtils.generateId());
        entity.setAlias(identityProvider.getAlias());
        entity.setProviderId(identityProvider.getProviderId());
        entity.setEnabled(identityProvider.isEnabled());
        entity.setUpdateProfileFirstLoginMode(identityProvider.getUpdateProfileFirstLoginMode());
        entity.setTrustEmail(identityProvider.isTrustEmail());
        entity.setAddReadTokenRoleOnCreate(identityProvider.isAddReadTokenRoleOnCreate());
        entity.setStoreToken(identityProvider.isStoreToken());
        entity.setAuthenticateByDefault(identityProvider.isAuthenticateByDefault());
        entity.setConfig(identityProvider.getConfig());

        realm.getIdentityProviders().add(entity);
        updateRealm();
    }

    @Override
    public void removeIdentityProviderByAlias(String alias) {
        for (IdentityProviderEntity entity : realm.getIdentityProviders()) {
            if (entity.getAlias().equals(alias)) {
                realm.getIdentityProviders().remove(entity);
                updateRealm();
                break;
            }
        }
    }

    @Override
    public void updateIdentityProvider(IdentityProviderModel identityProvider) {
        for (IdentityProviderEntity entity : this.realm.getIdentityProviders()) {
            if (entity.getInternalId().equals(identityProvider.getInternalId())) {
                entity.setAlias(identityProvider.getAlias());
                entity.setEnabled(identityProvider.isEnabled());
                entity.setUpdateProfileFirstLoginMode(identityProvider.getUpdateProfileFirstLoginMode());
                entity.setTrustEmail(identityProvider.isTrustEmail());
                entity.setAuthenticateByDefault(identityProvider.isAuthenticateByDefault());
                entity.setAddReadTokenRoleOnCreate(identityProvider.isAddReadTokenRoleOnCreate());
                entity.setStoreToken(identityProvider.isStoreToken());
                entity.setConfig(identityProvider.getConfig());
            }
        }

        updateRealm();
    }

    @Override
    public UserFederationProviderModel addUserFederationProvider(String providerName, Map<String, String> config, int priority, String displayName, int fullSyncPeriod, int changedSyncPeriod, int lastSync) {
        KeycloakModelUtils.ensureUniqueDisplayName(displayName, null, getUserFederationProviders());

        UserFederationProviderEntity entity = new UserFederationProviderEntity();
        entity.setId(KeycloakModelUtils.generateId());
        entity.setPriority(priority);
        entity.setProviderName(providerName);
        entity.setConfig(config);
        if (displayName == null) {
            displayName = entity.getId();
        }
        entity.setDisplayName(displayName);
        entity.setFullSyncPeriod(fullSyncPeriod);
        entity.setChangedSyncPeriod(changedSyncPeriod);
        entity.setLastSync(lastSync);
        realm.getUserFederationProviders().add(entity);
        updateRealm();

        UserFederationProviderModel providerModel = new UserFederationProviderModel(entity.getId(), providerName, config, priority, displayName, fullSyncPeriod, changedSyncPeriod, lastSync);

        session.getKeycloakSessionFactory().publish(new UserFederationProviderCreationEventImpl(this, providerModel));

        return providerModel;
    }

    @Override
    public void removeUserFederationProvider(UserFederationProviderModel provider) {
        Iterator<UserFederationProviderEntity> it = realm.getUserFederationProviders().iterator();
        while (it.hasNext()) {
            UserFederationProviderEntity entity = it.next();
            if (entity.getId().equals(provider.getId())) {
                session.users().preRemove(this, new UserFederationProviderModel(entity.getId(), entity.getProviderName(), entity.getConfig(), entity.getPriority(), entity.getDisplayName(),
                        entity.getFullSyncPeriod(), entity.getChangedSyncPeriod(), entity.getLastSync()));
                removeFederationMappersForProvider(provider.getId());

                it.remove();
            }
        }
        updateRealm();
    }

    private void removeFederationMappersForProvider(String federationProviderId) {
        Set<UserFederationMapperEntity> mappers = getUserFederationMapperEntitiesByFederationProvider(federationProviderId);
        for (UserFederationMapperEntity mapper : mappers) {
            getMongoEntity().getUserFederationMappers().remove(mapper);
        }
    }

    @Override
    public void updateUserFederationProvider(UserFederationProviderModel model) {
        KeycloakModelUtils.ensureUniqueDisplayName(model.getDisplayName(), model, getUserFederationProviders());

        Iterator<UserFederationProviderEntity> it = realm.getUserFederationProviders().iterator();
        while (it.hasNext()) {
            UserFederationProviderEntity entity = it.next();
            if (entity.getId().equals(model.getId())) {
                entity.setProviderName(model.getProviderName());
                entity.setConfig(model.getConfig());
                entity.setPriority(model.getPriority());
                String displayName = model.getDisplayName();
                if (displayName != null) {
                    entity.setDisplayName(model.getDisplayName());
                }
                entity.setFullSyncPeriod(model.getFullSyncPeriod());
                entity.setChangedSyncPeriod(model.getChangedSyncPeriod());
                entity.setLastSync(model.getLastSync());
            }
        }
        updateRealm();
    }

    @Override
    public List<UserFederationProviderModel> getUserFederationProviders() {
        List<UserFederationProviderEntity> entities = realm.getUserFederationProviders();
        List<UserFederationProviderEntity> copy = new LinkedList<UserFederationProviderEntity>();
        for (UserFederationProviderEntity entity : entities) {
            copy.add(entity);

        }
        Collections.sort(copy, new Comparator<UserFederationProviderEntity>() {

            @Override
            public int compare(UserFederationProviderEntity o1, UserFederationProviderEntity o2) {
                return o1.getPriority() - o2.getPriority();
            }

        });
        List<UserFederationProviderModel> result = new LinkedList<UserFederationProviderModel>();
        for (UserFederationProviderEntity entity : copy) {
            result.add(new UserFederationProviderModel(entity.getId(), entity.getProviderName(), entity.getConfig(), entity.getPriority(), entity.getDisplayName(),
                    entity.getFullSyncPeriod(), entity.getChangedSyncPeriod(), entity.getLastSync()));
        }

        return result;
    }

    @Override
    public void setUserFederationProviders(List<UserFederationProviderModel> providers) {
        for (UserFederationProviderModel currentProvider : providers) {
            KeycloakModelUtils.ensureUniqueDisplayName(currentProvider.getDisplayName(), currentProvider, providers);
        }

        List<UserFederationProviderEntity> existingProviders = realm.getUserFederationProviders();
        List<UserFederationProviderEntity> toRemove = new LinkedList<>();
        for (UserFederationProviderEntity entity : existingProviders) {
            boolean found = false;
            for (UserFederationProviderModel model : providers) {
                if (entity.getId().equals(model.getId())) {
                    entity.setConfig(model.getConfig());
                    entity.setPriority(model.getPriority());
                    entity.setProviderName(model.getProviderName());
                    String displayName = model.getDisplayName();
                    if (displayName != null) {
                        entity.setDisplayName(displayName);
                    }
                    entity.setFullSyncPeriod(model.getFullSyncPeriod());
                    entity.setChangedSyncPeriod(model.getChangedSyncPeriod());
                    entity.setLastSync(model.getLastSync());
                    found = true;
                    break;
                }

            }
            if (found) continue;
            session.users().preRemove(this, new UserFederationProviderModel(entity.getId(), entity.getProviderName(), entity.getConfig(), entity.getPriority(), entity.getDisplayName(),
                    entity.getFullSyncPeriod(), entity.getChangedSyncPeriod(), entity.getLastSync()));
            removeFederationMappersForProvider(entity.getId());

            toRemove.add(entity);
        }

        for (UserFederationProviderEntity entity : toRemove) {
            realm.getUserFederationProviders().remove(entity);
        }

        List<UserFederationProviderModel> add = new LinkedList<UserFederationProviderModel>();
        for (UserFederationProviderModel model : providers) {
            boolean found = false;
            for (UserFederationProviderEntity entity : realm.getUserFederationProviders()) {
                if (entity.getId().equals(model.getId())) {
                    found = true;
                    break;
                }
            }
            if (!found) add.add(model);
        }

        for (UserFederationProviderModel model : add) {
            UserFederationProviderEntity entity = new UserFederationProviderEntity();
            if (model.getId() != null) {
                entity.setId(model.getId());
            } else {
                String id = KeycloakModelUtils.generateId();
                entity.setId(id);
                model.setId(id);
            }
            entity.setProviderName(model.getProviderName());
            entity.setConfig(model.getConfig());
            entity.setPriority(model.getPriority());
            String displayName = model.getDisplayName();
            if (displayName == null) {
                displayName = entity.getId();
            }
            entity.setDisplayName(displayName);
            entity.setFullSyncPeriod(model.getFullSyncPeriod());
            entity.setChangedSyncPeriod(model.getChangedSyncPeriod());
            entity.setLastSync(model.getLastSync());
            realm.getUserFederationProviders().add(entity);

            session.getKeycloakSessionFactory().publish(new UserFederationProviderCreationEventImpl(this, model));
        }

        updateRealm();
    }

    @Override
    public boolean isEventsEnabled() {
        return realm.isEventsEnabled();
    }

    @Override
    public void setEventsEnabled(boolean enabled) {
        realm.setEventsEnabled(enabled);
        updateRealm();
    }

    @Override
    public long getEventsExpiration() {
        return realm.getEventsExpiration();
    }

    @Override
    public void setEventsExpiration(long expiration) {
        realm.setEventsExpiration(expiration);
        updateRealm();
    }

    @Override
    public Set<String> getEventsListeners() {
        return new HashSet<String>(realm.getEventsListeners());
    }

    @Override
    public void setEventsListeners(Set<String> listeners) {
        if (listeners != null) {
            realm.setEventsListeners(new ArrayList<String>(listeners));
        } else {
            realm.setEventsListeners(Collections.EMPTY_LIST);
        }
        updateRealm();
    }

    @Override
    public Set<String> getEnabledEventTypes() {
        return new HashSet<String>(realm.getEnabledEventTypes());
    }

    @Override
    public void setEnabledEventTypes(Set<String> enabledEventTypes) {
        if (enabledEventTypes != null) {
            realm.setEnabledEventTypes(new ArrayList<String>(enabledEventTypes));
        } else {
            realm.setEnabledEventTypes(Collections.EMPTY_LIST);
        }
        updateRealm();
    }
    
    @Override
    public boolean isAdminEventsEnabled() {
        return realm.isAdminEventsEnabled();
    }

    @Override
    public void setAdminEventsEnabled(boolean enabled) {
        realm.setAdminEventsEnabled(enabled);
        updateRealm();
        
    }

    @Override
    public boolean isAdminEventsDetailsEnabled() {
        return realm.isAdminEventsDetailsEnabled();
    }

    @Override
    public void setAdminEventsDetailsEnabled(boolean enabled) {
        realm.setAdminEventsDetailsEnabled(enabled);
        updateRealm();
    }
    
    @Override
    public ClientModel getMasterAdminClient() {
        MongoClientEntity appData = getMongoStore().loadEntity(MongoClientEntity.class, realm.getMasterAdminClient(), invocationContext);
        return appData != null ? new ClientAdapter(session, this, appData, invocationContext) : null;
    }

    @Override
    public void setMasterAdminClient(ClientModel client) {
        String adminAppId = client != null ? client.getId() : null;
        realm.setMasterAdminClient(adminAppId);
        updateRealm();
    }

    @Override
    public MongoRealmEntity getMongoEntity() {
        return realm;
    }

    @Override
    public boolean isIdentityFederationEnabled() {
        return this.realm.getIdentityProviders() != null && !this.realm.getIdentityProviders().isEmpty();
    }

    @Override
    public boolean equals(Object o) {
        if (this == o) return true;
        if (o == null || !(o instanceof RealmModel)) return false;

        RealmModel that = (RealmModel) o;
        return that.getId().equals(getId());
    }

    @Override
    public int hashCode() {
        return getId().hashCode();
    }

    @Override
    public boolean isInternationalizationEnabled() {
        return realm.isInternationalizationEnabled();
    }

    @Override
    public void setInternationalizationEnabled(boolean enabled) {
        realm.setInternationalizationEnabled(enabled);
        updateRealm();
    }

    @Override
    public Set<String> getSupportedLocales() {
        return new HashSet<String>(realm.getSupportedLocales());
    }

    @Override
    public void setSupportedLocales(Set<String> locales) {
        if (locales != null) {
            realm.setSupportedLocales(new ArrayList<String>(locales));
        } else {
            realm.setSupportedLocales(Collections.EMPTY_LIST);
        }
        updateRealm();
    }

    @Override
    public String getDefaultLocale() {
        return realm.getDefaultLocale();
    }

    @Override
    public void setDefaultLocale(String locale) {
        realm.setDefaultLocale(locale);
        updateRealm();
    }

    @Override
    public Set<IdentityProviderMapperModel> getIdentityProviderMappers() {
        Set<IdentityProviderMapperModel> mappings = new HashSet<IdentityProviderMapperModel>();
        for (IdentityProviderMapperEntity entity : getMongoEntity().getIdentityProviderMappers()) {
            IdentityProviderMapperModel mapping = entityToModel(entity);
            mappings.add(mapping);
        }
        return mappings;
    }

    @Override
    public Set<IdentityProviderMapperModel> getIdentityProviderMappersByAlias(String brokerAlias) {
        Set<IdentityProviderMapperModel> mappings = new HashSet<IdentityProviderMapperModel>();
        for (IdentityProviderMapperEntity entity : getMongoEntity().getIdentityProviderMappers()) {
            if (!entity.getIdentityProviderAlias().equals(brokerAlias)) {
                continue;
            }
            IdentityProviderMapperModel mapping = entityToModel(entity);
            mappings.add(mapping);
        }
        return mappings;
    }

    @Override
    public IdentityProviderMapperModel addIdentityProviderMapper(IdentityProviderMapperModel model) {
        if (getIdentityProviderMapperByName(model.getIdentityProviderAlias(), model.getIdentityProviderMapper()) != null) {
            throw new RuntimeException("identity provider mapper name must be unique per identity provider");
        }
        String id = KeycloakModelUtils.generateId();
        IdentityProviderMapperEntity entity = new IdentityProviderMapperEntity();
        entity.setId(id);
        entity.setName(model.getName());
        entity.setIdentityProviderAlias(model.getIdentityProviderAlias());
        entity.setIdentityProviderMapper(model.getIdentityProviderMapper());
        entity.setConfig(model.getConfig());

        getMongoEntity().getIdentityProviderMappers().add(entity);
        updateMongoEntity();
        return entityToModel(entity);
    }

    protected IdentityProviderMapperEntity getIdentityProviderMapperEntity(String id) {
        for (IdentityProviderMapperEntity entity : getMongoEntity().getIdentityProviderMappers()) {
            if (entity.getId().equals(id)) {
                return entity;
            }
        }
        return null;

    }

    protected IdentityProviderMapperEntity getIdentityProviderMapperEntityByName(String alias, String name) {
        for (IdentityProviderMapperEntity entity : getMongoEntity().getIdentityProviderMappers()) {
            if (entity.getIdentityProviderAlias().equals(alias) && entity.getName().equals(name)) {
                return entity;
            }
        }
        return null;

    }

    @Override
    public void removeIdentityProviderMapper(IdentityProviderMapperModel mapping) {
        IdentityProviderMapperEntity toDelete = getIdentityProviderMapperEntity(mapping.getId());
        if (toDelete != null) {
            this.realm.getIdentityProviderMappers().remove(toDelete);
            updateMongoEntity();
        }
    }

    @Override
    public void updateIdentityProviderMapper(IdentityProviderMapperModel mapping) {
        IdentityProviderMapperEntity entity = getIdentityProviderMapperEntity(mapping.getId());
        entity.setIdentityProviderAlias(mapping.getIdentityProviderAlias());
        entity.setIdentityProviderMapper(mapping.getIdentityProviderMapper());
        if (entity.getConfig() == null) {
            entity.setConfig(mapping.getConfig());
        } else {
            entity.getConfig().clear();
            entity.getConfig().putAll(mapping.getConfig());
        }
        updateMongoEntity();

    }

    @Override
    public IdentityProviderMapperModel getIdentityProviderMapperById(String id) {
        IdentityProviderMapperEntity entity = getIdentityProviderMapperEntity(id);
        if (entity == null) return null;
        return entityToModel(entity);
    }

    @Override
    public IdentityProviderMapperModel getIdentityProviderMapperByName(String alias, String name) {
        IdentityProviderMapperEntity entity = getIdentityProviderMapperEntityByName(alias, name);
        if (entity == null) return null;
        return entityToModel(entity);
    }

    protected IdentityProviderMapperModel entityToModel(IdentityProviderMapperEntity entity) {
        IdentityProviderMapperModel mapping = new IdentityProviderMapperModel();
        mapping.setId(entity.getId());
        mapping.setName(entity.getName());
        mapping.setIdentityProviderAlias(entity.getIdentityProviderAlias());
        mapping.setIdentityProviderMapper(entity.getIdentityProviderMapper());
        Map<String, String> config = new HashMap<String, String>();
        if (entity.getConfig() != null) config.putAll(entity.getConfig());
        mapping.setConfig(config);
        return mapping;
    }

    @Override
    public List<AuthenticationFlowModel> getAuthenticationFlows() {
        List<AuthenticationFlowEntity> flows = getMongoEntity().getAuthenticationFlows();
        List<AuthenticationFlowModel> models = new LinkedList<>();
        for (AuthenticationFlowEntity entity : flows) {
            AuthenticationFlowModel model = entityToModel(entity);
            models.add(model);
        }
        return models;
    }

    @Override
    public AuthenticationFlowModel getFlowByAlias(String alias) {
        for (AuthenticationFlowModel flow : getAuthenticationFlows()) {
            if (flow.getAlias().equals(alias)) {
                return flow;
            }
        }
        return null;
    }


    protected AuthenticationFlowModel entityToModel(AuthenticationFlowEntity entity) {
        AuthenticationFlowModel model = new AuthenticationFlowModel();
        model.setId(entity.getId());
        model.setAlias(entity.getAlias());
        model.setDescription(entity.getDescription());
        model.setBuiltIn(entity.isBuiltIn());
        model.setTopLevel(entity.isTopLevel());
        return model;
    }

    @Override
    public AuthenticationFlowModel getAuthenticationFlowById(String id) {
        AuthenticationFlowEntity entity = getFlowEntity(id);
        if (entity == null) return null;
        return entityToModel(entity);
    }

    protected AuthenticationFlowEntity getFlowEntity(String id) {
        List<AuthenticationFlowEntity> flows = getMongoEntity().getAuthenticationFlows();
        for (AuthenticationFlowEntity entity : flows) {
            if (id.equals(entity.getId())) return entity;
        }
        return null;

    }

    @Override
    public void removeAuthenticationFlow(AuthenticationFlowModel model) {
        AuthenticationFlowEntity toDelete = getFlowEntity(model.getId());
        if (toDelete == null) return;
        getMongoEntity().getAuthenticationFlows().remove(toDelete);
        updateMongoEntity();
    }

    @Override
    public void updateAuthenticationFlow(AuthenticationFlowModel model) {
        AuthenticationFlowEntity toUpdate = getFlowEntity(model.getId());;
        if (toUpdate == null) return;
        toUpdate.setAlias(model.getAlias());
        toUpdate.setDescription(model.getDescription());
        toUpdate.setProviderId(model.getProviderId());
        toUpdate.setBuiltIn(model.isBuiltIn());
        toUpdate.setTopLevel(model.isTopLevel());
        updateMongoEntity();
    }

    @Override
    public AuthenticationFlowModel addAuthenticationFlow(AuthenticationFlowModel model) {
        AuthenticationFlowEntity entity = new AuthenticationFlowEntity();
        String id = (model.getId() == null) ? KeycloakModelUtils.generateId(): model.getId();
        entity.setId(id);
        entity.setAlias(model.getAlias());
        entity.setDescription(model.getDescription());
        entity.setProviderId(model.getProviderId());
        entity.setBuiltIn(model.isBuiltIn());
        entity.setTopLevel(model.isTopLevel());
        getMongoEntity().getAuthenticationFlows().add(entity);
        model.setId(entity.getId());
        updateMongoEntity();
        return model;
    }

    @Override
    public List<AuthenticationExecutionModel> getAuthenticationExecutions(String flowId) {
        AuthenticationFlowEntity flow = getFlowEntity(flowId);
        if (flow == null) return Collections.EMPTY_LIST;

        List<AuthenticationExecutionEntity> queryResult = flow.getExecutions();
        List<AuthenticationExecutionModel> executions = new LinkedList<>();
        for (AuthenticationExecutionEntity entity : queryResult) {
            AuthenticationExecutionModel model = entityToModel(entity);
            executions.add(model);
        }
        Collections.sort(executions, AuthenticationExecutionModel.ExecutionComparator.SINGLETON);
        return executions;
    }

    public AuthenticationExecutionModel entityToModel(AuthenticationExecutionEntity entity) {
        AuthenticationExecutionModel model = new AuthenticationExecutionModel();
        model.setId(entity.getId());
        model.setUserSetupAllowed(entity.isUserSetupAllowed());
        model.setRequirement(entity.getRequirement());
        model.setPriority(entity.getPriority());
        model.setAuthenticator(entity.getAuthenticator());
        model.setFlowId(entity.getFlowId());
        model.setParentFlow(entity.getParentFlow());
        model.setAutheticatorFlow(entity.isAuthenticatorFlow());
        model.setAuthenticatorConfig(entity.getAuthenticatorConfig());
        return model;
    }

    @Override
    public AuthenticationExecutionModel getAuthenticationExecutionById(String id) {
        AuthenticationExecutionEntity execution = getAuthenticationExecutionEntity(id);
        return entityToModel(execution);
    }

    public AuthenticationExecutionEntity getAuthenticationExecutionEntity(String id) {
        List<AuthenticationFlowEntity> flows = getMongoEntity().getAuthenticationFlows();
        for (AuthenticationFlowEntity entity : flows) {
            for (AuthenticationExecutionEntity exe : entity.getExecutions()) {
                if (exe.getId().equals(id)) {
                   return exe;
                }
            }
        }
        return null;
    }

    @Override
    public AuthenticationExecutionModel addAuthenticatorExecution(AuthenticationExecutionModel model) {
        AuthenticationExecutionEntity entity = new AuthenticationExecutionEntity();
        String id = (model.getId() == null) ? KeycloakModelUtils.generateId(): model.getId();
        entity.setId(id);
        entity.setAuthenticator(model.getAuthenticator());
        entity.setPriority(model.getPriority());
        entity.setRequirement(model.getRequirement());
        entity.setUserSetupAllowed(model.isUserSetupAllowed());
        entity.setAuthenticatorFlow(model.isAutheticatorFlow());
        entity.setFlowId(model.getFlowId());
        entity.setParentFlow(model.getParentFlow());
        entity.setAuthenticatorConfig(model.getAuthenticatorConfig());
        AuthenticationFlowEntity flow = getFlowEntity(model.getParentFlow());
        flow.getExecutions().add(entity);
        updateMongoEntity();
        model.setId(entity.getId());
        return model;

    }

    @Override
    public void updateAuthenticatorExecution(AuthenticationExecutionModel model) {
        AuthenticationExecutionEntity entity = null;
        AuthenticationFlowEntity flow = getFlowEntity(model.getParentFlow());
        for (AuthenticationExecutionEntity exe : flow.getExecutions()) {
            if (exe.getId().equals(model.getId())) {
                entity = exe;
            }
        }
        if (entity == null) return;
        entity.setAuthenticatorFlow(model.isAutheticatorFlow());
        entity.setAuthenticator(model.getAuthenticator());
        entity.setPriority(model.getPriority());
        entity.setRequirement(model.getRequirement());
        entity.setFlowId(model.getFlowId());
        entity.setUserSetupAllowed(model.isUserSetupAllowed());
        entity.setAuthenticatorConfig(model.getAuthenticatorConfig());
        updateMongoEntity();
    }

    @Override
    public void removeAuthenticatorExecution(AuthenticationExecutionModel model) {
        AuthenticationExecutionEntity entity = null;
        AuthenticationFlowEntity flow = getFlowEntity(model.getParentFlow());
        for (AuthenticationExecutionEntity exe : flow.getExecutions()) {
            if (exe.getId().equals(model.getId())) {
                entity = exe;
            }
        }
        if (entity == null) return;
        flow.getExecutions().remove(entity);
        updateMongoEntity();

    }

    @Override
    public List<AuthenticatorConfigModel> getAuthenticatorConfigs() {
        List<AuthenticatorConfigModel> authenticators = new LinkedList<>();
        for (AuthenticatorConfigEntity entity : getMongoEntity().getAuthenticatorConfigs()) {
            authenticators.add(entityToModel(entity));
        }
        return authenticators;
    }

    @Override
    public AuthenticatorConfigModel getAuthenticatorConfigByAlias(String alias) {
        for (AuthenticatorConfigModel config : getAuthenticatorConfigs()) {
            if (config.getAlias().equals(alias)) {
                return config;
            }
        }
        return null;
    }


    @Override
    public AuthenticatorConfigModel addAuthenticatorConfig(AuthenticatorConfigModel model) {
        AuthenticatorConfigEntity auth = new AuthenticatorConfigEntity();
        String id = (model.getId() == null) ? KeycloakModelUtils.generateId(): model.getId();
        auth.setId(id);
        auth.setAlias(model.getAlias());
        auth.setConfig(model.getConfig());
        realm.getAuthenticatorConfigs().add(auth);
        model.setId(auth.getId());
        updateMongoEntity();
        return model;
    }

    @Override
    public void removeAuthenticatorConfig(AuthenticatorConfigModel model) {
        AuthenticatorConfigEntity entity = getAuthenticatorConfigEntity(model.getId());
        if (entity == null) return;
        getMongoEntity().getAuthenticatorConfigs().remove(entity);
        updateMongoEntity();

    }

    @Override
    public AuthenticatorConfigModel getAuthenticatorConfigById(String id) {
        AuthenticatorConfigEntity entity = getAuthenticatorConfigEntity(id);
        if (entity == null) return null;
        return entityToModel(entity);
    }

    public AuthenticatorConfigEntity getAuthenticatorConfigEntity(String id) {
        AuthenticatorConfigEntity entity = null;
        for (AuthenticatorConfigEntity auth : getMongoEntity().getAuthenticatorConfigs()) {
            if (auth.getId().equals(id)) {
                entity = auth;
                break;
            }
        }
        return entity;
    }

    public AuthenticatorConfigModel entityToModel(AuthenticatorConfigEntity entity) {
        AuthenticatorConfigModel model = new AuthenticatorConfigModel();
        model.setId(entity.getId());
        model.setAlias(entity.getAlias());
        Map<String, String> config = new HashMap<>();
        if (entity.getConfig() != null) config.putAll(entity.getConfig());
        model.setConfig(config);
        return model;
    }

    @Override
    public void updateAuthenticatorConfig(AuthenticatorConfigModel model) {
        AuthenticatorConfigEntity entity = getAuthenticatorConfigEntity(model.getId());
        if (entity == null) return;
        entity.setAlias(model.getAlias());
        if (entity.getConfig() == null) {
            entity.setConfig(model.getConfig());
        } else {
            entity.getConfig().clear();
            entity.getConfig().putAll(model.getConfig());
        }
        updateMongoEntity();
    }

    @Override
    public RequiredActionProviderModel addRequiredActionProvider(RequiredActionProviderModel model) {
        RequiredActionProviderEntity auth = new RequiredActionProviderEntity();
        auth.setId(KeycloakModelUtils.generateId());
        auth.setAlias(model.getAlias());
        auth.setProviderId(model.getProviderId());
        auth.setConfig(model.getConfig());
        auth.setEnabled(model.isEnabled());
        auth.setDefaultAction(model.isDefaultAction());
        realm.getRequiredActionProviders().add(auth);
        model.setId(auth.getId());
        updateMongoEntity();
        return model;
    }

    @Override
    public void removeRequiredActionProvider(RequiredActionProviderModel model) {
        RequiredActionProviderEntity entity = getRequiredActionProviderEntity(model.getId());
        if (entity == null) return;
        getMongoEntity().getRequiredActionProviders().remove(entity);
        updateMongoEntity();
    }

    @Override
    public RequiredActionProviderModel getRequiredActionProviderById(String id) {
        RequiredActionProviderEntity entity = getRequiredActionProviderEntity(id);
        if (entity == null) return null;
        return entityToModel(entity);
    }

    public RequiredActionProviderModel entityToModel(RequiredActionProviderEntity entity) {
        RequiredActionProviderModel model = new RequiredActionProviderModel();
        model.setId(entity.getId());
        model.setProviderId(entity.getProviderId());
        model.setAlias(entity.getAlias());
        model.setEnabled(entity.isEnabled());
        model.setDefaultAction(entity.isDefaultAction());
        Map<String, String> config = new HashMap<>();
        if (entity.getConfig() != null) config.putAll(entity.getConfig());
        model.setConfig(config);
        return model;
    }

    @Override
    public void updateRequiredActionProvider(RequiredActionProviderModel model) {
        RequiredActionProviderEntity entity = getRequiredActionProviderEntity(model.getId());
        if (entity == null) return;
        entity.setAlias(model.getAlias());
        entity.setProviderId(model.getProviderId());
        entity.setEnabled(model.isEnabled());
        entity.setDefaultAction(model.isDefaultAction());
        if (entity.getConfig() == null) {
            entity.setConfig(model.getConfig());
        } else {
            entity.getConfig().clear();
            entity.getConfig().putAll(model.getConfig());
        }
        updateMongoEntity();
    }

    @Override
    public List<RequiredActionProviderModel> getRequiredActionProviders() {
        List<RequiredActionProviderModel> actions = new LinkedList<>();
        for (RequiredActionProviderEntity entity : realm.getRequiredActionProviders()) {
            actions.add(entityToModel(entity));
        }
        return actions;
    }

    public RequiredActionProviderEntity getRequiredActionProviderEntity(String id) {
        RequiredActionProviderEntity entity = null;
        for (RequiredActionProviderEntity auth : getMongoEntity().getRequiredActionProviders()) {
            if (auth.getId().equals(id)) {
                entity = auth;
                break;
            }
        }
        return entity;
    }

    @Override
    public RequiredActionProviderModel getRequiredActionProviderByAlias(String alias) {
        for (RequiredActionProviderModel action : getRequiredActionProviders()) {
            if (action.getAlias().equals(alias)) return action;
        }
        return null;
    }





    @Override
    public Set<UserFederationMapperModel> getUserFederationMappers() {
        Set<UserFederationMapperModel> mappers = new HashSet<UserFederationMapperModel>();
        for (UserFederationMapperEntity entity : getMongoEntity().getUserFederationMappers()) {
            UserFederationMapperModel mapper = entityToModel(entity);
            mappers.add(mapper);
        }
        return mappers;
    }

    @Override
    public Set<UserFederationMapperModel> getUserFederationMappersByFederationProvider(String federationProviderId) {
        Set<UserFederationMapperModel> mappers = new HashSet<UserFederationMapperModel>();
        Set<UserFederationMapperEntity> mapperEntities = getUserFederationMapperEntitiesByFederationProvider(federationProviderId);
        for (UserFederationMapperEntity entity : mapperEntities) {
            mappers.add(entityToModel(entity));
        }
        return mappers;
    }

    @Override
    public UserFederationMapperModel addUserFederationMapper(UserFederationMapperModel model) {
        if (getUserFederationMapperByName(model.getFederationProviderId(), model.getName()) != null) {
            throw new ModelDuplicateException("User federation mapper must be unique per federation provider. There is already: " + model.getName());
        }
        String id = KeycloakModelUtils.generateId();
        UserFederationMapperEntity entity = new UserFederationMapperEntity();
        entity.setId(id);
        entity.setName(model.getName());
        entity.setFederationProviderId(model.getFederationProviderId());
        entity.setFederationMapperType(model.getFederationMapperType());
        entity.setConfig(model.getConfig());

        getMongoEntity().getUserFederationMappers().add(entity);
        updateMongoEntity();
        UserFederationMapperModel mapperModel = entityToModel(entity);

        session.getKeycloakSessionFactory().publish(new UserFederationMapperEventImpl(mapperModel, this, session));

        return mapperModel;
    }

    protected UserFederationMapperEntity getUserFederationMapperEntity(String id) {
        for (UserFederationMapperEntity entity : getMongoEntity().getUserFederationMappers()) {
            if (entity.getId().equals(id)) {
                return entity;
            }
        }
        return null;

    }

    protected UserFederationMapperEntity getUserFederationMapperEntityByName(String federationProviderId, String name) {
        for (UserFederationMapperEntity entity : getMongoEntity().getUserFederationMappers()) {
            if (entity.getFederationProviderId().equals(federationProviderId) && entity.getName().equals(name)) {
                return entity;
            }
        }
        return null;

    }

    protected Set<UserFederationMapperEntity> getUserFederationMapperEntitiesByFederationProvider(String federationProviderId) {
        Set<UserFederationMapperEntity> mappers = new HashSet<UserFederationMapperEntity>();
        for (UserFederationMapperEntity entity : getMongoEntity().getUserFederationMappers()) {
            if (federationProviderId.equals(entity.getFederationProviderId())) {
                mappers.add(entity);
            }
        }
        return mappers;
    }

    @Override
    public void removeUserFederationMapper(UserFederationMapperModel mapper) {
        UserFederationMapperEntity toDelete = getUserFederationMapperEntity(mapper.getId());
        if (toDelete != null) {
            this.realm.getUserFederationMappers().remove(toDelete);
            updateMongoEntity();
        }
    }

    @Override
    public void updateUserFederationMapper(UserFederationMapperModel mapper) {
        UserFederationMapperEntity entity = getUserFederationMapperEntity(mapper.getId());
        entity.setFederationProviderId(mapper.getFederationProviderId());
        entity.setFederationMapperType(mapper.getFederationMapperType());
        if (entity.getConfig() == null) {
            entity.setConfig(mapper.getConfig());
        } else {
            entity.getConfig().clear();
            entity.getConfig().putAll(mapper.getConfig());
        }
        updateMongoEntity();

        session.getKeycloakSessionFactory().publish(new UserFederationMapperEventImpl(mapper, this, session));
    }

    @Override
    public UserFederationMapperModel getUserFederationMapperById(String id) {
        UserFederationMapperEntity entity = getUserFederationMapperEntity(id);
        if (entity == null) return null;
        return entityToModel(entity);
    }

    @Override
    public UserFederationMapperModel getUserFederationMapperByName(String federationProviderId, String name) {
        UserFederationMapperEntity entity = getUserFederationMapperEntityByName(federationProviderId, name);
        if (entity == null) return null;
        return entityToModel(entity);
    }

    protected UserFederationMapperModel entityToModel(UserFederationMapperEntity entity) {
        UserFederationMapperModel mapper = new UserFederationMapperModel();
        mapper.setId(entity.getId());
        mapper.setName(entity.getName());
        mapper.setFederationProviderId(entity.getFederationProviderId());
        mapper.setFederationMapperType(entity.getFederationMapperType());
        Map<String, String> config = new HashMap<String, String>();
        if (entity.getConfig() != null) config.putAll(entity.getConfig());
        mapper.setConfig(config);
        return mapper;
    }
}
>>>>>>> af2e3de9
<|MERGE_RESOLUTION|>--- conflicted
+++ resolved
@@ -1,4 +1,3 @@
-<<<<<<< HEAD
 package org.keycloak.models.mongo.keycloak.adapters;
 
 import com.mongodb.DBObject;
@@ -1310,1753 +1309,6 @@
         model.setId(entity.getId());
         model.setAlias(entity.getAlias());
         model.setDescription(entity.getDescription());
-        return model;
-    }
-
-    @Override
-    public AuthenticationFlowModel getAuthenticationFlowById(String id) {
-        AuthenticationFlowEntity entity = getFlowEntity(id);
-        if (entity == null) return null;
-        return entityToModel(entity);
-    }
-
-    protected AuthenticationFlowEntity getFlowEntity(String id) {
-        List<AuthenticationFlowEntity> flows = getMongoEntity().getAuthenticationFlows();
-        for (AuthenticationFlowEntity entity : flows) {
-            if (id.equals(entity.getId())) return entity;
-        }
-        return null;
-
-    }
-
-    @Override
-    public void removeAuthenticationFlow(AuthenticationFlowModel model) {
-        AuthenticationFlowEntity toDelete = getFlowEntity(model.getId());
-        if (toDelete == null) return;
-        getMongoEntity().getAuthenticationFlows().remove(toDelete);
-        updateMongoEntity();
-    }
-
-    @Override
-    public void updateAuthenticationFlow(AuthenticationFlowModel model) {
-        AuthenticationFlowEntity toUpdate = getFlowEntity(model.getId());;
-        if (toUpdate == null) return;
-        toUpdate.setAlias(model.getAlias());
-        toUpdate.setDescription(model.getDescription());
-        toUpdate.setProviderId(model.getProviderId());
-        updateMongoEntity();
-    }
-
-    @Override
-    public AuthenticationFlowModel addAuthenticationFlow(AuthenticationFlowModel model) {
-        AuthenticationFlowEntity entity = new AuthenticationFlowEntity();
-        entity.setId(KeycloakModelUtils.generateId());
-        entity.setAlias(model.getAlias());
-        entity.setDescription(model.getDescription());
-        entity.setProviderId(model.getProviderId());
-        getMongoEntity().getAuthenticationFlows().add(entity);
-        model.setId(entity.getId());
-        updateMongoEntity();
-        return model;
-    }
-
-    @Override
-    public List<AuthenticationExecutionModel> getAuthenticationExecutions(String flowId) {
-        AuthenticationFlowEntity flow = getFlowEntity(flowId);
-        if (flow == null) return Collections.EMPTY_LIST;
-
-        List<AuthenticationExecutionEntity> queryResult = flow.getExecutions();
-        List<AuthenticationExecutionModel> executions = new LinkedList<>();
-        for (AuthenticationExecutionEntity entity : queryResult) {
-            AuthenticationExecutionModel model = entityToModel(entity);
-            executions.add(model);
-        }
-        Collections.sort(executions, AuthenticationExecutionModel.ExecutionComparator.SINGLETON);
-        return executions;
-    }
-
-    public AuthenticationExecutionModel entityToModel(AuthenticationExecutionEntity entity) {
-        AuthenticationExecutionModel model = new AuthenticationExecutionModel();
-        model.setId(entity.getId());
-        model.setUserSetupAllowed(entity.isUserSetupAllowed());
-        model.setRequirement(entity.getRequirement());
-        model.setPriority(entity.getPriority());
-        model.setAuthenticator(entity.getAuthenticator());
-        model.setFlowId(entity.getFlowId());
-        model.setParentFlow(entity.getParentFlow());
-        model.setAutheticatorFlow(entity.isAuthenticatorFlow());
-        return model;
-    }
-
-    @Override
-    public AuthenticationExecutionModel getAuthenticationExecutionById(String id) {
-        AuthenticationExecutionEntity execution = getAuthenticationExecutionEntity(id);
-        return entityToModel(execution);
-    }
-
-    public AuthenticationExecutionEntity getAuthenticationExecutionEntity(String id) {
-        List<AuthenticationFlowEntity> flows = getMongoEntity().getAuthenticationFlows();
-        for (AuthenticationFlowEntity entity : flows) {
-            for (AuthenticationExecutionEntity exe : entity.getExecutions()) {
-                if (exe.getId().equals(id)) {
-                   return exe;
-                }
-            }
-        }
-        return null;
-    }
-
-    @Override
-    public AuthenticationExecutionModel addAuthenticatorExecution(AuthenticationExecutionModel model) {
-        AuthenticationExecutionEntity entity = new AuthenticationExecutionEntity();
-        entity.setId(KeycloakModelUtils.generateId());
-        entity.setAuthenticator(model.getAuthenticator());
-        entity.setPriority(model.getPriority());
-        entity.setRequirement(model.getRequirement());
-        entity.setUserSetupAllowed(model.isUserSetupAllowed());
-        entity.setAuthenticatorFlow(model.isAutheticatorFlow());
-        entity.setFlowId(model.getFlowId());
-        entity.setParentFlow(model.getParentFlow());
-        AuthenticationFlowEntity flow = getFlowEntity(model.getParentFlow());
-        flow.getExecutions().add(entity);
-        updateMongoEntity();
-        model.setId(entity.getId());
-        return model;
-
-    }
-
-    @Override
-    public void updateAuthenticatorExecution(AuthenticationExecutionModel model) {
-        AuthenticationExecutionEntity entity = null;
-        AuthenticationFlowEntity flow = getFlowEntity(model.getParentFlow());
-        for (AuthenticationExecutionEntity exe : flow.getExecutions()) {
-            if (exe.getId().equals(model.getId())) {
-                entity = exe;
-            }
-        }
-        if (entity == null) return;
-        entity.setAuthenticatorFlow(model.isAutheticatorFlow());
-        entity.setAuthenticator(model.getAuthenticator());
-        entity.setPriority(model.getPriority());
-        entity.setRequirement(model.getRequirement());
-        entity.setFlowId(model.getFlowId());
-        entity.setUserSetupAllowed(model.isUserSetupAllowed());
-        updateMongoEntity();
-    }
-
-    @Override
-    public void removeAuthenticatorExecution(AuthenticationExecutionModel model) {
-        AuthenticationExecutionEntity entity = null;
-        AuthenticationFlowEntity flow = getFlowEntity(model.getParentFlow());
-        for (AuthenticationExecutionEntity exe : flow.getExecutions()) {
-            if (exe.getId().equals(model.getId())) {
-                entity = exe;
-            }
-        }
-        if (entity == null) return;
-        flow.getExecutions().remove(entity);
-        updateMongoEntity();
-
-    }
-
-    @Override
-    public List<AuthenticatorConfigModel> getAuthenticatorConfigs() {
-        List<AuthenticatorConfigModel> authenticators = new LinkedList<>();
-        for (AuthenticatorConfigEntity entity : getMongoEntity().getAuthenticatorConfigs()) {
-            authenticators.add(entityToModel(entity));
-        }
-        return authenticators;
-    }
-
-    @Override
-    public AuthenticatorConfigModel addAuthenticatorConfig(AuthenticatorConfigModel model) {
-        AuthenticatorConfigEntity auth = new AuthenticatorConfigEntity();
-        auth.setId(KeycloakModelUtils.generateId());
-        auth.setAlias(model.getAlias());
-        auth.setConfig(model.getConfig());
-        realm.getAuthenticatorConfigs().add(auth);
-        model.setId(auth.getId());
-        updateMongoEntity();
-        return model;
-    }
-
-    @Override
-    public void removeAuthenticatorConfig(AuthenticatorConfigModel model) {
-        AuthenticatorConfigEntity entity = getAuthenticatorConfigEntity(model.getId());
-        if (entity == null) return;
-        getMongoEntity().getAuthenticatorConfigs().remove(entity);
-        updateMongoEntity();
-
-    }
-
-    @Override
-    public AuthenticatorConfigModel getAuthenticatorConfigById(String id) {
-        AuthenticatorConfigEntity entity = getAuthenticatorConfigEntity(id);
-        if (entity == null) return null;
-        return entityToModel(entity);
-    }
-
-    public AuthenticatorConfigEntity getAuthenticatorConfigEntity(String id) {
-        AuthenticatorConfigEntity entity = null;
-        for (AuthenticatorConfigEntity auth : getMongoEntity().getAuthenticatorConfigs()) {
-            if (auth.getId().equals(id)) {
-                entity = auth;
-                break;
-            }
-        }
-        return entity;
-    }
-
-    public AuthenticatorConfigModel entityToModel(AuthenticatorConfigEntity entity) {
-        AuthenticatorConfigModel model = new AuthenticatorConfigModel();
-        model.setId(entity.getId());
-        model.setAlias(entity.getAlias());
-        Map<String, String> config = new HashMap<>();
-        if (entity.getConfig() != null) config.putAll(entity.getConfig());
-        model.setConfig(config);
-        return model;
-    }
-
-    @Override
-    public void updateAuthenticatorConfig(AuthenticatorConfigModel model) {
-        AuthenticatorConfigEntity entity = getAuthenticatorConfigEntity(model.getId());
-        if (entity == null) return;
-        entity.setAlias(model.getAlias());
-        if (entity.getConfig() == null) {
-            entity.setConfig(model.getConfig());
-        } else {
-            entity.getConfig().clear();
-            entity.getConfig().putAll(model.getConfig());
-        }
-        updateMongoEntity();
-    }
-
-    @Override
-    public RequiredActionProviderModel addRequiredActionProvider(RequiredActionProviderModel model) {
-        RequiredActionProviderEntity auth = new RequiredActionProviderEntity();
-        auth.setId(KeycloakModelUtils.generateId());
-        auth.setAlias(model.getAlias());
-        auth.setProviderId(model.getProviderId());
-        auth.setConfig(model.getConfig());
-        auth.setEnabled(model.isEnabled());
-        auth.setDefaultAction(model.isDefaultAction());
-        realm.getRequiredActionProviders().add(auth);
-        model.setId(auth.getId());
-        updateMongoEntity();
-        return model;
-    }
-
-    @Override
-    public void removeRequiredActionProvider(RequiredActionProviderModel model) {
-        RequiredActionProviderEntity entity = getRequiredActionProviderEntity(model.getId());
-        if (entity == null) return;
-        getMongoEntity().getRequiredActionProviders().remove(entity);
-        updateMongoEntity();
-    }
-
-    @Override
-    public RequiredActionProviderModel getRequiredActionProviderById(String id) {
-        RequiredActionProviderEntity entity = getRequiredActionProviderEntity(id);
-        if (entity == null) return null;
-        return entityToModel(entity);
-    }
-
-    public RequiredActionProviderModel entityToModel(RequiredActionProviderEntity entity) {
-        RequiredActionProviderModel model = new RequiredActionProviderModel();
-        model.setId(entity.getId());
-        model.setProviderId(entity.getProviderId());
-        model.setAlias(entity.getAlias());
-        model.setEnabled(entity.isEnabled());
-        model.setDefaultAction(entity.isDefaultAction());
-        Map<String, String> config = new HashMap<>();
-        if (entity.getConfig() != null) config.putAll(entity.getConfig());
-        model.setConfig(config);
-        return model;
-    }
-
-    @Override
-    public void updateRequiredActionProvider(RequiredActionProviderModel model) {
-        RequiredActionProviderEntity entity = getRequiredActionProviderEntity(model.getId());
-        if (entity == null) return;
-        entity.setAlias(model.getAlias());
-        entity.setProviderId(model.getProviderId());
-        entity.setEnabled(model.isEnabled());
-        entity.setDefaultAction(model.isDefaultAction());
-        if (entity.getConfig() == null) {
-            entity.setConfig(model.getConfig());
-        } else {
-            entity.getConfig().clear();
-            entity.getConfig().putAll(model.getConfig());
-        }
-        updateMongoEntity();
-    }
-
-    @Override
-    public List<RequiredActionProviderModel> getRequiredActionProviders() {
-        List<RequiredActionProviderModel> actions = new LinkedList<>();
-        for (RequiredActionProviderEntity entity : realm.getRequiredActionProviders()) {
-            actions.add(entityToModel(entity));
-        }
-        return actions;
-    }
-
-    public RequiredActionProviderEntity getRequiredActionProviderEntity(String id) {
-        RequiredActionProviderEntity entity = null;
-        for (RequiredActionProviderEntity auth : getMongoEntity().getRequiredActionProviders()) {
-            if (auth.getId().equals(id)) {
-                entity = auth;
-                break;
-            }
-        }
-        return entity;
-    }
-
-    @Override
-    public RequiredActionProviderModel getRequiredActionProviderByAlias(String alias) {
-        for (RequiredActionProviderModel action : getRequiredActionProviders()) {
-            if (action.getAlias().equals(alias)) return action;
-        }
-        return null;
-    }
-
-
-
-
-
-    @Override
-    public Set<UserFederationMapperModel> getUserFederationMappers() {
-        Set<UserFederationMapperModel> mappers = new HashSet<UserFederationMapperModel>();
-        for (UserFederationMapperEntity entity : getMongoEntity().getUserFederationMappers()) {
-            UserFederationMapperModel mapper = entityToModel(entity);
-            mappers.add(mapper);
-        }
-        return mappers;
-    }
-
-    @Override
-    public Set<UserFederationMapperModel> getUserFederationMappersByFederationProvider(String federationProviderId) {
-        Set<UserFederationMapperModel> mappers = new HashSet<UserFederationMapperModel>();
-        Set<UserFederationMapperEntity> mapperEntities = getUserFederationMapperEntitiesByFederationProvider(federationProviderId);
-        for (UserFederationMapperEntity entity : mapperEntities) {
-            mappers.add(entityToModel(entity));
-        }
-        return mappers;
-    }
-
-    @Override
-    public UserFederationMapperModel addUserFederationMapper(UserFederationMapperModel model) {
-        if (getUserFederationMapperByName(model.getFederationProviderId(), model.getName()) != null) {
-            throw new ModelDuplicateException("User federation mapper must be unique per federation provider. There is already: " + model.getName());
-        }
-        String id = KeycloakModelUtils.generateId();
-        UserFederationMapperEntity entity = new UserFederationMapperEntity();
-        entity.setId(id);
-        entity.setName(model.getName());
-        entity.setFederationProviderId(model.getFederationProviderId());
-        entity.setFederationMapperType(model.getFederationMapperType());
-        entity.setConfig(model.getConfig());
-
-        getMongoEntity().getUserFederationMappers().add(entity);
-        updateMongoEntity();
-        UserFederationMapperModel mapperModel = entityToModel(entity);
-
-        session.getKeycloakSessionFactory().publish(new UserFederationMapperEventImpl(mapperModel, this, session));
-
-        return mapperModel;
-    }
-
-    protected UserFederationMapperEntity getUserFederationMapperEntity(String id) {
-        for (UserFederationMapperEntity entity : getMongoEntity().getUserFederationMappers()) {
-            if (entity.getId().equals(id)) {
-                return entity;
-            }
-        }
-        return null;
-
-    }
-
-    protected UserFederationMapperEntity getUserFederationMapperEntityByName(String federationProviderId, String name) {
-        for (UserFederationMapperEntity entity : getMongoEntity().getUserFederationMappers()) {
-            if (entity.getFederationProviderId().equals(federationProviderId) && entity.getName().equals(name)) {
-                return entity;
-            }
-        }
-        return null;
-
-    }
-
-    protected Set<UserFederationMapperEntity> getUserFederationMapperEntitiesByFederationProvider(String federationProviderId) {
-        Set<UserFederationMapperEntity> mappers = new HashSet<UserFederationMapperEntity>();
-        for (UserFederationMapperEntity entity : getMongoEntity().getUserFederationMappers()) {
-            if (federationProviderId.equals(entity.getFederationProviderId())) {
-                mappers.add(entity);
-            }
-        }
-        return mappers;
-    }
-
-    @Override
-    public void removeUserFederationMapper(UserFederationMapperModel mapper) {
-        UserFederationMapperEntity toDelete = getUserFederationMapperEntity(mapper.getId());
-        if (toDelete != null) {
-            this.realm.getUserFederationMappers().remove(toDelete);
-            updateMongoEntity();
-        }
-    }
-
-    @Override
-    public void updateUserFederationMapper(UserFederationMapperModel mapper) {
-        UserFederationMapperEntity entity = getUserFederationMapperEntity(mapper.getId());
-        entity.setFederationProviderId(mapper.getFederationProviderId());
-        entity.setFederationMapperType(mapper.getFederationMapperType());
-        if (entity.getConfig() == null) {
-            entity.setConfig(mapper.getConfig());
-        } else {
-            entity.getConfig().clear();
-            entity.getConfig().putAll(mapper.getConfig());
-        }
-        updateMongoEntity();
-
-        session.getKeycloakSessionFactory().publish(new UserFederationMapperEventImpl(mapper, this, session));
-    }
-
-    @Override
-    public UserFederationMapperModel getUserFederationMapperById(String id) {
-        UserFederationMapperEntity entity = getUserFederationMapperEntity(id);
-        if (entity == null) return null;
-        return entityToModel(entity);
-    }
-
-    @Override
-    public UserFederationMapperModel getUserFederationMapperByName(String federationProviderId, String name) {
-        UserFederationMapperEntity entity = getUserFederationMapperEntityByName(federationProviderId, name);
-        if (entity == null) return null;
-        return entityToModel(entity);
-    }
-
-    protected UserFederationMapperModel entityToModel(UserFederationMapperEntity entity) {
-        UserFederationMapperModel mapper = new UserFederationMapperModel();
-        mapper.setId(entity.getId());
-        mapper.setName(entity.getName());
-        mapper.setFederationProviderId(entity.getFederationProviderId());
-        mapper.setFederationMapperType(entity.getFederationMapperType());
-        Map<String, String> config = new HashMap<String, String>();
-        if (entity.getConfig() != null) config.putAll(entity.getConfig());
-        mapper.setConfig(config);
-        return mapper;
-    }
-}
-=======
-package org.keycloak.models.mongo.keycloak.adapters;
-
-import com.mongodb.DBObject;
-import com.mongodb.QueryBuilder;
-
-import org.keycloak.connections.mongo.api.context.MongoStoreInvocationContext;
-import org.keycloak.enums.SslRequired;
-import org.keycloak.models.AuthenticationExecutionModel;
-import org.keycloak.models.AuthenticationFlowModel;
-import org.keycloak.models.AuthenticatorConfigModel;
-import org.keycloak.models.ClientModel;
-import org.keycloak.models.IdentityProviderMapperModel;
-import org.keycloak.models.IdentityProviderModel;
-import org.keycloak.models.KeycloakSession;
-import org.keycloak.models.ModelDuplicateException;
-import org.keycloak.models.PasswordPolicy;
-import org.keycloak.models.RealmModel;
-import org.keycloak.models.RealmProvider;
-import org.keycloak.models.RequiredActionProviderModel;
-import org.keycloak.models.RequiredCredentialModel;
-import org.keycloak.models.RoleModel;
-import org.keycloak.models.UserFederationMapperEventImpl;
-import org.keycloak.models.UserFederationMapperModel;
-import org.keycloak.models.UserFederationProviderCreationEventImpl;
-import org.keycloak.models.UserFederationProviderModel;
-import org.keycloak.models.entities.AuthenticationExecutionEntity;
-import org.keycloak.models.entities.AuthenticationFlowEntity;
-import org.keycloak.models.entities.AuthenticatorConfigEntity;
-import org.keycloak.models.entities.IdentityProviderEntity;
-import org.keycloak.models.entities.IdentityProviderMapperEntity;
-import org.keycloak.models.entities.RequiredActionProviderEntity;
-import org.keycloak.models.entities.RequiredCredentialEntity;
-import org.keycloak.models.entities.UserFederationMapperEntity;
-import org.keycloak.models.entities.UserFederationProviderEntity;
-import org.keycloak.models.mongo.keycloak.entities.MongoClientEntity;
-import org.keycloak.models.mongo.keycloak.entities.MongoRealmEntity;
-import org.keycloak.models.mongo.keycloak.entities.MongoRoleEntity;
-import org.keycloak.models.utils.KeycloakModelUtils;
-
-import java.security.Key;
-import java.security.PrivateKey;
-import java.security.PublicKey;
-import java.security.cert.X509Certificate;
-import java.util.ArrayList;
-import java.util.Collection;
-import java.util.Collections;
-import java.util.Comparator;
-import java.util.HashMap;
-import java.util.HashSet;
-import java.util.Iterator;
-import java.util.LinkedList;
-import java.util.List;
-import java.util.Map;
-import java.util.Set;
-
-/**
- * @author <a href="mailto:mposolda@redhat.com">Marek Posolda</a>
- */
-public class RealmAdapter extends AbstractMongoAdapter<MongoRealmEntity> implements RealmModel {
-
-    private final MongoRealmEntity realm;
-    private final RealmProvider model;
-
-    protected volatile transient PublicKey publicKey;
-    protected volatile transient PrivateKey privateKey;
-    protected volatile transient X509Certificate certificate;
-    protected volatile transient Key codeSecretKey;
-
-    private volatile transient PasswordPolicy passwordPolicy;
-    private volatile transient KeycloakSession session;
-
-    public RealmAdapter(KeycloakSession session, MongoRealmEntity realmEntity, MongoStoreInvocationContext invocationContext) {
-        super(invocationContext);
-        this.realm = realmEntity;
-        this.session = session;
-        this.model = session.realms();
-    }
-
-    @Override
-    public String getId() {
-        return realm.getId();
-    }
-
-    @Override
-    public String getName() {
-        return realm.getName();
-    }
-
-    @Override
-    public void setName(String name) {
-        realm.setName(name);
-        updateRealm();
-    }
-
-    @Override
-    public boolean isEnabled() {
-        return realm.isEnabled();
-    }
-
-    @Override
-    public void setEnabled(boolean enabled) {
-        realm.setEnabled(enabled);
-        updateRealm();
-    }
-
-    @Override
-    public SslRequired getSslRequired() {
-        return realm.getSslRequired() != null ? SslRequired.valueOf(realm.getSslRequired()) : null;
-    }
-
-    @Override
-    public void setSslRequired(SslRequired sslRequired) {
-        realm.setSslRequired(sslRequired.name());
-        updateRealm();
-    }
-
-    @Override
-    public boolean isRegistrationAllowed() {
-        return realm.isRegistrationAllowed();
-    }
-
-    @Override
-    public void setRegistrationAllowed(boolean registrationAllowed) {
-        realm.setRegistrationAllowed(registrationAllowed);
-        updateRealm();
-    }
-
-    public boolean isRegistrationEmailAsUsername() {
-        return realm.isRegistrationEmailAsUsername();
-    }
-
-    public void setRegistrationEmailAsUsername(boolean registrationEmailAsUsername) {
-        realm.setRegistrationEmailAsUsername(registrationEmailAsUsername);
-        updateRealm();
-    }
-
-    @Override
-    public boolean isRememberMe() {
-        return realm.isRememberMe();
-    }
-
-    @Override
-    public void setRememberMe(boolean rememberMe) {
-        realm.setRememberMe(rememberMe);
-        updateRealm();
-    }
-
-    @Override
-    public boolean isBruteForceProtected() {
-        return realm.isBruteForceProtected();
-    }
-
-    @Override
-    public void setBruteForceProtected(boolean value) {
-        realm.setBruteForceProtected(value);
-        updateRealm();
-    }
-
-    @Override
-    public int getMaxFailureWaitSeconds() {
-        return realm.getMaxFailureWaitSeconds();
-    }
-
-    @Override
-    public void setMaxFailureWaitSeconds(int val) {
-        realm.setMaxFailureWaitSeconds(val);
-        updateRealm();
-    }
-
-    @Override
-    public int getWaitIncrementSeconds() {
-        return realm.getWaitIncrementSeconds();
-    }
-
-    @Override
-    public void setWaitIncrementSeconds(int val) {
-        realm.setWaitIncrementSeconds(val);
-        updateRealm();
-    }
-
-    @Override
-    public long getQuickLoginCheckMilliSeconds() {
-        return realm.getQuickLoginCheckMilliSeconds();
-    }
-
-    @Override
-    public void setQuickLoginCheckMilliSeconds(long val) {
-        realm.setQuickLoginCheckMilliSeconds(val);
-        updateRealm();
-    }
-
-    @Override
-    public int getMinimumQuickLoginWaitSeconds() {
-        return realm.getMinimumQuickLoginWaitSeconds();
-    }
-
-    @Override
-    public void setMinimumQuickLoginWaitSeconds(int val) {
-        realm.setMinimumQuickLoginWaitSeconds(val);
-        updateRealm();
-    }
-
-
-    @Override
-    public int getMaxDeltaTimeSeconds() {
-        return realm.getMaxDeltaTimeSeconds();
-    }
-
-    @Override
-    public void setMaxDeltaTimeSeconds(int val) {
-        realm.setMaxDeltaTimeSeconds(val);
-        updateRealm();
-    }
-
-    @Override
-    public int getFailureFactor() {
-        return realm.getFailureFactor();
-    }
-
-    @Override
-    public void setFailureFactor(int failureFactor) {
-        realm.setFailureFactor(failureFactor);
-        updateRealm();
-    }
-
-
-    @Override
-    public boolean isVerifyEmail() {
-        return realm.isVerifyEmail();
-    }
-
-    @Override
-    public void setVerifyEmail(boolean verifyEmail) {
-        realm.setVerifyEmail(verifyEmail);
-        updateRealm();
-    }
-
-    @Override
-    public boolean isResetPasswordAllowed() {
-        return realm.isResetPasswordAllowed();
-    }
-
-    @Override
-    public void setResetPasswordAllowed(boolean resetPassword) {
-        realm.setResetPasswordAllowed(resetPassword);
-        updateRealm();
-    }
-
-    @Override
-    public boolean isEditUsernameAllowed() {
-        return realm.isEditUsernameAllowed();
-    }
-
-    @Override
-    public void setEditUsernameAllowed(boolean editUsernameAllowed) {
-        realm.setEditUsernameAllowed(editUsernameAllowed);
-        updateRealm();
-    }
-
-    @Override
-    public PasswordPolicy getPasswordPolicy() {
-        if (passwordPolicy == null) {
-            passwordPolicy = new PasswordPolicy(realm.getPasswordPolicy());
-        }
-        return passwordPolicy;
-    }
-
-    @Override
-    public void setPasswordPolicy(PasswordPolicy policy) {
-        this.passwordPolicy = policy;
-        realm.setPasswordPolicy(policy.toString());
-        updateRealm();
-    }
-
-    @Override
-    public int getNotBefore() {
-        return realm.getNotBefore();
-    }
-
-    @Override
-    public void setNotBefore(int notBefore) {
-        realm.setNotBefore(notBefore);
-        updateRealm();
-    }
-
-
-    @Override
-    public int getSsoSessionIdleTimeout() {
-        return realm.getSsoSessionIdleTimeout();
-    }
-
-    @Override
-    public void setSsoSessionIdleTimeout(int seconds) {
-        realm.setSsoSessionIdleTimeout(seconds);
-        updateRealm();
-    }
-
-    @Override
-    public int getSsoSessionMaxLifespan() {
-        return realm.getSsoSessionMaxLifespan();
-    }
-
-    @Override
-    public void setSsoSessionMaxLifespan(int seconds) {
-        realm.setSsoSessionMaxLifespan(seconds);
-        updateRealm();
-    }
-
-    @Override
-    public int getAccessTokenLifespan() {
-        return realm.getAccessTokenLifespan();
-    }
-
-    @Override
-    public void setAccessTokenLifespan(int tokenLifespan) {
-        realm.setAccessTokenLifespan(tokenLifespan);
-        updateRealm();
-    }
-
-    @Override
-    public int getAccessCodeLifespan() {
-        return realm.getAccessCodeLifespan();
-    }
-
-    @Override
-    public void setAccessCodeLifespan(int accessCodeLifespan) {
-        realm.setAccessCodeLifespan(accessCodeLifespan);
-        updateRealm();
-    }
-
-    @Override
-    public int getAccessCodeLifespanUserAction() {
-        return realm.getAccessCodeLifespanUserAction();
-    }
-
-    @Override
-    public void setAccessCodeLifespanUserAction(int accessCodeLifespanUserAction) {
-        realm.setAccessCodeLifespanUserAction(accessCodeLifespanUserAction);
-        updateRealm();
-    }
-
-    @Override
-    public void setAccessCodeLifespanLogin(int accessCodeLifespanLogin) {
-        realm.setAccessCodeLifespanLogin(accessCodeLifespanLogin);
-        updateRealm();
-    }
-
-    @Override
-    public int getAccessCodeLifespanLogin() {
-        return realm.getAccessCodeLifespanLogin();
-    }
-
-    @Override
-    public String getPublicKeyPem() {
-        return realm.getPublicKeyPem();
-    }
-
-    @Override
-    public void setPublicKeyPem(String publicKeyPem) {
-        realm.setPublicKeyPem(publicKeyPem);
-        this.publicKey = null;
-        updateRealm();
-    }
-
-    @Override
-    public X509Certificate getCertificate() {
-        if (certificate != null) return certificate;
-        certificate = KeycloakModelUtils.getCertificate(getCertificatePem());
-        return certificate;
-    }
-
-    @Override
-    public void setCertificate(X509Certificate certificate) {
-        this.certificate = certificate;
-        String certificatePem = KeycloakModelUtils.getPemFromCertificate(certificate);
-        setCertificatePem(certificatePem);
-
-    }
-
-    @Override
-    public String getCertificatePem() {
-        return realm.getCertificatePem();
-    }
-
-    @Override
-    public void setCertificatePem(String certificate) {
-        realm.setCertificatePem(certificate);
-
-    }
-
-
-    @Override
-    public String getPrivateKeyPem() {
-        return realm.getPrivateKeyPem();
-    }
-
-    @Override
-    public void setPrivateKeyPem(String privateKeyPem) {
-        realm.setPrivateKeyPem(privateKeyPem);
-        this.privateKey = null;
-        updateRealm();
-    }
-
-    @Override
-    public PublicKey getPublicKey() {
-        if (publicKey != null) return publicKey;
-        publicKey = KeycloakModelUtils.getPublicKey(getPublicKeyPem());
-        return publicKey;
-    }
-
-    @Override
-    public void setPublicKey(PublicKey publicKey) {
-        this.publicKey = publicKey;
-        String publicKeyPem = KeycloakModelUtils.getPemFromKey(publicKey);
-        setPublicKeyPem(publicKeyPem);
-    }
-
-    @Override
-    public PrivateKey getPrivateKey() {
-        if (privateKey != null) return privateKey;
-        privateKey = KeycloakModelUtils.getPrivateKey(getPrivateKeyPem());
-        return privateKey;
-    }
-
-    @Override
-    public void setPrivateKey(PrivateKey privateKey) {
-        this.privateKey = privateKey;
-        String privateKeyPem = KeycloakModelUtils.getPemFromKey(privateKey);
-        setPrivateKeyPem(privateKeyPem);
-    }
-
-    @Override
-    public String getCodeSecret() {
-        return realm.getCodeSecret();
-    }
-
-    @Override
-    public Key getCodeSecretKey() {
-        if (codeSecretKey == null) {
-            codeSecretKey = KeycloakModelUtils.getSecretKey(getCodeSecret());
-        }
-        return codeSecretKey;
-    }
-
-    @Override
-    public void setCodeSecret(String codeSecret) {
-        realm.setCodeSecret(codeSecret);
-        updateRealm();
-    }
-
-    @Override
-    public String getLoginTheme() {
-        return realm.getLoginTheme();
-    }
-
-    @Override
-    public void setLoginTheme(String name) {
-        realm.setLoginTheme(name);
-        updateRealm();
-    }
-
-    @Override
-    public String getAccountTheme() {
-        return realm.getAccountTheme();
-    }
-
-    @Override
-    public void setAccountTheme(String name) {
-        realm.setAccountTheme(name);
-        updateRealm();
-    }
-
-    @Override
-    public String getAdminTheme() {
-        return realm.getAdminTheme();
-    }
-
-    @Override
-    public void setAdminTheme(String name) {
-        realm.setAdminTheme(name);
-        updateRealm();
-    }
-
-    @Override
-    public String getEmailTheme() {
-        return realm.getEmailTheme();
-    }
-
-    @Override
-    public void setEmailTheme(String name) {
-        realm.setEmailTheme(name);
-        updateRealm();
-    }
-
-    @Override
-    public RoleAdapter getRole(String name) {
-        DBObject query = new QueryBuilder()
-                .and("name").is(name)
-                .and("realmId").is(getId())
-                .get();
-        MongoRoleEntity role = getMongoStore().loadSingleEntity(MongoRoleEntity.class, query, invocationContext);
-        if (role == null) {
-            return null;
-        } else {
-            return new RoleAdapter(session, this, role, this, invocationContext);
-        }
-    }
-
-    @Override
-    public RoleModel addRole(String name) {
-        return this.addRole(null, name);
-    }
-
-    @Override
-    public RoleModel addRole(String id, String name) {
-        MongoRoleEntity roleEntity = new MongoRoleEntity();
-        roleEntity.setId(id);
-        roleEntity.setName(name);
-        roleEntity.setRealmId(getId());
-
-        getMongoStore().insertEntity(roleEntity, invocationContext);
-
-        return new RoleAdapter(session, this, roleEntity, this, invocationContext);
-    }
-
-    @Override
-    public boolean removeRole(RoleModel role) {
-        return removeRoleById(role.getId());
-    }
-
-    @Override
-    public boolean removeRoleById(String id) {
-        RoleModel role = getRoleById(id);
-        if (role == null) return false;
-        session.users().preRemove(this, role);
-        return getMongoStore().removeEntity(MongoRoleEntity.class, id, invocationContext);
-    }
-
-    @Override
-    public Set<RoleModel> getRoles() {
-        DBObject query = new QueryBuilder()
-                .and("realmId").is(getId())
-                .get();
-        List<MongoRoleEntity> roles = getMongoStore().loadEntities(MongoRoleEntity.class, query, invocationContext);
-
-        Set<RoleModel> result = new HashSet<RoleModel>();
-
-        if (roles == null) return result;
-        for (MongoRoleEntity role : roles) {
-            result.add(new RoleAdapter(session, this, role, this, invocationContext));
-        }
-
-        return result;
-    }
-
-    @Override
-    public RoleModel getRoleById(String id) {
-        return model.getRoleById(id, this);
-    }
-
-    @Override
-    public List<String> getDefaultRoles() {
-        return realm.getDefaultRoles();
-    }
-
-    @Override
-    public void addDefaultRole(String name) {
-        RoleModel role = getRole(name);
-        if (role == null) {
-            addRole(name);
-        }
-
-        getMongoStore().pushItemToList(realm, "defaultRoles", name, true, invocationContext);
-    }
-
-    @Override
-    public void updateDefaultRoles(String[] defaultRoles) {
-        List<String> roleNames = new ArrayList<String>();
-        for (String roleName : defaultRoles) {
-            RoleModel role = getRole(roleName);
-            if (role == null) {
-                addRole(roleName);
-            }
-
-            roleNames.add(roleName);
-        }
-
-        realm.setDefaultRoles(roleNames);
-        updateRealm();
-    }
-
-    @Override
-    public ClientModel getClientById(String id) {
-        return model.getClientById(id, this);
-    }
-
-    @Override
-    public ClientModel getClientByClientId(String clientId) {
-        DBObject query = new QueryBuilder()
-                .and("realmId").is(getId())
-                .and("clientId").is(clientId)
-                .get();
-        MongoClientEntity appEntity = getMongoStore().loadSingleEntity(MongoClientEntity.class, query, invocationContext);
-        return appEntity == null ? null : new ClientAdapter(session, this, appEntity, invocationContext);
-    }
-
-    @Override
-    public Map<String, ClientModel> getClientNameMap() {
-        Map<String, ClientModel> resourceMap = new HashMap<String, ClientModel>();
-        for (ClientModel resource : getClients()) {
-            resourceMap.put(resource.getClientId(), resource);
-        }
-        return resourceMap;
-    }
-
-    @Override
-    public List<ClientModel> getClients() {
-        DBObject query = new QueryBuilder()
-                .and("realmId").is(getId())
-                .get();
-        List<MongoClientEntity> clientEntities = getMongoStore().loadEntities(MongoClientEntity.class, query, invocationContext);
-
-        List<ClientModel> result = new ArrayList<ClientModel>();
-        for (MongoClientEntity clientEntity : clientEntities) {
-            result.add(new ClientAdapter(session, this, clientEntity, invocationContext));
-        }
-        return result;
-    }
-
-    @Override
-    public ClientModel addClient(String name) {
-        return this.addClient(null, name);
-    }
-
-    @Override
-    public ClientModel addClient(String id, String clientId) {
-        MongoClientEntity clientEntity = new MongoClientEntity();
-        clientEntity.setId(id);
-        clientEntity.setClientId(clientId);
-        clientEntity.setRealmId(getId());
-        clientEntity.setEnabled(true);
-        getMongoStore().insertEntity(clientEntity, invocationContext);
-
-        final ClientModel model = new ClientAdapter(session, this, clientEntity, invocationContext);
-        session.getKeycloakSessionFactory().publish(new ClientCreationEvent() {
-            @Override
-            public ClientModel getCreatedClient() {
-                return model;
-            }
-        });
-        return model;
-    }
-
-    @Override
-    public boolean removeClient(String id) {
-        if (id == null) return false;
-        ClientModel client = getClientById(id);
-        if (client == null) return false;
-
-        session.users().preRemove(this, client);
-
-        return getMongoStore().removeEntity(MongoClientEntity.class, id, invocationContext);
-    }
-
-    @Override
-    public void addRequiredCredential(String type) {
-        RequiredCredentialModel credentialModel = initRequiredCredentialModel(type);
-        addRequiredCredential(credentialModel, realm.getRequiredCredentials());
-    }
-
-    protected void addRequiredCredential(RequiredCredentialModel credentialModel, List<RequiredCredentialEntity> persistentCollection) {
-        RequiredCredentialEntity credEntity = new RequiredCredentialEntity();
-        credEntity.setType(credentialModel.getType());
-        credEntity.setFormLabel(credentialModel.getFormLabel());
-        credEntity.setInput(credentialModel.isInput());
-        credEntity.setSecret(credentialModel.isSecret());
-
-        persistentCollection.add(credEntity);
-
-        updateRealm();
-    }
-
-    @Override
-    public void updateRequiredCredentials(Set<String> creds) {
-        updateRequiredCredentials(creds, realm.getRequiredCredentials());
-    }
-
-    protected void updateRequiredCredentials(Set<String> creds, List<RequiredCredentialEntity> credsEntities) {
-        Set<String> already = new HashSet<String>();
-        Set<RequiredCredentialEntity> toRemove = new HashSet<RequiredCredentialEntity>();
-        for (RequiredCredentialEntity entity : credsEntities) {
-            if (!creds.contains(entity.getType())) {
-                toRemove.add(entity);
-            } else {
-                already.add(entity.getType());
-            }
-        }
-        for (RequiredCredentialEntity entity : toRemove) {
-            credsEntities.remove(entity);
-        }
-        for (String cred : creds) {
-            if (!already.contains(cred)) {
-                RequiredCredentialModel credentialModel = initRequiredCredentialModel(cred);
-                addRequiredCredential(credentialModel, credsEntities);
-            }
-        }
-        updateRealm();
-    }
-
-    @Override
-    public List<RequiredCredentialModel> getRequiredCredentials() {
-        return convertRequiredCredentialEntities(realm.getRequiredCredentials());
-    }
-
-    protected List<RequiredCredentialModel> convertRequiredCredentialEntities(Collection<RequiredCredentialEntity> credEntities) {
-
-        List<RequiredCredentialModel> result = new ArrayList<RequiredCredentialModel>();
-        for (RequiredCredentialEntity entity : credEntities) {
-            RequiredCredentialModel model = new RequiredCredentialModel();
-            model.setFormLabel(entity.getFormLabel());
-            model.setInput(entity.isInput());
-            model.setSecret(entity.isSecret());
-            model.setType(entity.getType());
-
-            result.add(model);
-        }
-        return result;
-    }
-
-    protected void updateRealm() {
-        super.updateMongoEntity();
-    }
-
-    protected RequiredCredentialModel initRequiredCredentialModel(String type) {
-        RequiredCredentialModel model = RequiredCredentialModel.BUILT_IN.get(type);
-        if (model == null) {
-            throw new RuntimeException("Unknown credential type " + type);
-        }
-        return model;
-    }
-
-    @Override
-    public Map<String, String> getBrowserSecurityHeaders() {
-        return realm.getBrowserSecurityHeaders();
-    }
-
-    @Override
-    public void setBrowserSecurityHeaders(Map<String, String> headers) {
-        realm.setBrowserSecurityHeaders(headers);
-        updateRealm();
-    }
-
-    @Override
-    public Map<String, String> getSmtpConfig() {
-        return realm.getSmtpConfig();
-    }
-
-    @Override
-    public void setSmtpConfig(Map<String, String> smtpConfig) {
-        realm.setSmtpConfig(smtpConfig);
-        updateRealm();
-    }
-
-
-    @Override
-    public List<IdentityProviderModel> getIdentityProviders() {
-        List<IdentityProviderModel> identityProviders = new ArrayList<IdentityProviderModel>();
-
-        for (IdentityProviderEntity entity: realm.getIdentityProviders()) {
-            IdentityProviderModel identityProviderModel = new IdentityProviderModel();
-
-            identityProviderModel.setProviderId(entity.getProviderId());
-            identityProviderModel.setAlias(entity.getAlias());
-            identityProviderModel.setInternalId(entity.getInternalId());
-            identityProviderModel.setConfig(entity.getConfig());
-            identityProviderModel.setEnabled(entity.isEnabled());
-            identityProviderModel.setUpdateProfileFirstLoginMode(entity.getUpdateProfileFirstLoginMode());
-            identityProviderModel.setTrustEmail(entity.isTrustEmail());
-            identityProviderModel.setAuthenticateByDefault(entity.isAuthenticateByDefault());
-            identityProviderModel.setStoreToken(entity.isStoreToken());
-            identityProviderModel.setAddReadTokenRoleOnCreate(entity.isAddReadTokenRoleOnCreate());
-
-            identityProviders.add(identityProviderModel);
-        }
-
-        return identityProviders;
-    }
-
-    @Override
-    public IdentityProviderModel getIdentityProviderByAlias(String alias) {
-        for (IdentityProviderModel identityProviderModel : getIdentityProviders()) {
-            if (identityProviderModel.getAlias().equals(alias)) {
-                return identityProviderModel;
-            }
-        }
-
-        return null;
-    }
-
-    @Override
-    public void addIdentityProvider(IdentityProviderModel identityProvider) {
-        IdentityProviderEntity entity = new IdentityProviderEntity();
-
-        entity.setInternalId(KeycloakModelUtils.generateId());
-        entity.setAlias(identityProvider.getAlias());
-        entity.setProviderId(identityProvider.getProviderId());
-        entity.setEnabled(identityProvider.isEnabled());
-        entity.setUpdateProfileFirstLoginMode(identityProvider.getUpdateProfileFirstLoginMode());
-        entity.setTrustEmail(identityProvider.isTrustEmail());
-        entity.setAddReadTokenRoleOnCreate(identityProvider.isAddReadTokenRoleOnCreate());
-        entity.setStoreToken(identityProvider.isStoreToken());
-        entity.setAuthenticateByDefault(identityProvider.isAuthenticateByDefault());
-        entity.setConfig(identityProvider.getConfig());
-
-        realm.getIdentityProviders().add(entity);
-        updateRealm();
-    }
-
-    @Override
-    public void removeIdentityProviderByAlias(String alias) {
-        for (IdentityProviderEntity entity : realm.getIdentityProviders()) {
-            if (entity.getAlias().equals(alias)) {
-                realm.getIdentityProviders().remove(entity);
-                updateRealm();
-                break;
-            }
-        }
-    }
-
-    @Override
-    public void updateIdentityProvider(IdentityProviderModel identityProvider) {
-        for (IdentityProviderEntity entity : this.realm.getIdentityProviders()) {
-            if (entity.getInternalId().equals(identityProvider.getInternalId())) {
-                entity.setAlias(identityProvider.getAlias());
-                entity.setEnabled(identityProvider.isEnabled());
-                entity.setUpdateProfileFirstLoginMode(identityProvider.getUpdateProfileFirstLoginMode());
-                entity.setTrustEmail(identityProvider.isTrustEmail());
-                entity.setAuthenticateByDefault(identityProvider.isAuthenticateByDefault());
-                entity.setAddReadTokenRoleOnCreate(identityProvider.isAddReadTokenRoleOnCreate());
-                entity.setStoreToken(identityProvider.isStoreToken());
-                entity.setConfig(identityProvider.getConfig());
-            }
-        }
-
-        updateRealm();
-    }
-
-    @Override
-    public UserFederationProviderModel addUserFederationProvider(String providerName, Map<String, String> config, int priority, String displayName, int fullSyncPeriod, int changedSyncPeriod, int lastSync) {
-        KeycloakModelUtils.ensureUniqueDisplayName(displayName, null, getUserFederationProviders());
-
-        UserFederationProviderEntity entity = new UserFederationProviderEntity();
-        entity.setId(KeycloakModelUtils.generateId());
-        entity.setPriority(priority);
-        entity.setProviderName(providerName);
-        entity.setConfig(config);
-        if (displayName == null) {
-            displayName = entity.getId();
-        }
-        entity.setDisplayName(displayName);
-        entity.setFullSyncPeriod(fullSyncPeriod);
-        entity.setChangedSyncPeriod(changedSyncPeriod);
-        entity.setLastSync(lastSync);
-        realm.getUserFederationProviders().add(entity);
-        updateRealm();
-
-        UserFederationProviderModel providerModel = new UserFederationProviderModel(entity.getId(), providerName, config, priority, displayName, fullSyncPeriod, changedSyncPeriod, lastSync);
-
-        session.getKeycloakSessionFactory().publish(new UserFederationProviderCreationEventImpl(this, providerModel));
-
-        return providerModel;
-    }
-
-    @Override
-    public void removeUserFederationProvider(UserFederationProviderModel provider) {
-        Iterator<UserFederationProviderEntity> it = realm.getUserFederationProviders().iterator();
-        while (it.hasNext()) {
-            UserFederationProviderEntity entity = it.next();
-            if (entity.getId().equals(provider.getId())) {
-                session.users().preRemove(this, new UserFederationProviderModel(entity.getId(), entity.getProviderName(), entity.getConfig(), entity.getPriority(), entity.getDisplayName(),
-                        entity.getFullSyncPeriod(), entity.getChangedSyncPeriod(), entity.getLastSync()));
-                removeFederationMappersForProvider(provider.getId());
-
-                it.remove();
-            }
-        }
-        updateRealm();
-    }
-
-    private void removeFederationMappersForProvider(String federationProviderId) {
-        Set<UserFederationMapperEntity> mappers = getUserFederationMapperEntitiesByFederationProvider(federationProviderId);
-        for (UserFederationMapperEntity mapper : mappers) {
-            getMongoEntity().getUserFederationMappers().remove(mapper);
-        }
-    }
-
-    @Override
-    public void updateUserFederationProvider(UserFederationProviderModel model) {
-        KeycloakModelUtils.ensureUniqueDisplayName(model.getDisplayName(), model, getUserFederationProviders());
-
-        Iterator<UserFederationProviderEntity> it = realm.getUserFederationProviders().iterator();
-        while (it.hasNext()) {
-            UserFederationProviderEntity entity = it.next();
-            if (entity.getId().equals(model.getId())) {
-                entity.setProviderName(model.getProviderName());
-                entity.setConfig(model.getConfig());
-                entity.setPriority(model.getPriority());
-                String displayName = model.getDisplayName();
-                if (displayName != null) {
-                    entity.setDisplayName(model.getDisplayName());
-                }
-                entity.setFullSyncPeriod(model.getFullSyncPeriod());
-                entity.setChangedSyncPeriod(model.getChangedSyncPeriod());
-                entity.setLastSync(model.getLastSync());
-            }
-        }
-        updateRealm();
-    }
-
-    @Override
-    public List<UserFederationProviderModel> getUserFederationProviders() {
-        List<UserFederationProviderEntity> entities = realm.getUserFederationProviders();
-        List<UserFederationProviderEntity> copy = new LinkedList<UserFederationProviderEntity>();
-        for (UserFederationProviderEntity entity : entities) {
-            copy.add(entity);
-
-        }
-        Collections.sort(copy, new Comparator<UserFederationProviderEntity>() {
-
-            @Override
-            public int compare(UserFederationProviderEntity o1, UserFederationProviderEntity o2) {
-                return o1.getPriority() - o2.getPriority();
-            }
-
-        });
-        List<UserFederationProviderModel> result = new LinkedList<UserFederationProviderModel>();
-        for (UserFederationProviderEntity entity : copy) {
-            result.add(new UserFederationProviderModel(entity.getId(), entity.getProviderName(), entity.getConfig(), entity.getPriority(), entity.getDisplayName(),
-                    entity.getFullSyncPeriod(), entity.getChangedSyncPeriod(), entity.getLastSync()));
-        }
-
-        return result;
-    }
-
-    @Override
-    public void setUserFederationProviders(List<UserFederationProviderModel> providers) {
-        for (UserFederationProviderModel currentProvider : providers) {
-            KeycloakModelUtils.ensureUniqueDisplayName(currentProvider.getDisplayName(), currentProvider, providers);
-        }
-
-        List<UserFederationProviderEntity> existingProviders = realm.getUserFederationProviders();
-        List<UserFederationProviderEntity> toRemove = new LinkedList<>();
-        for (UserFederationProviderEntity entity : existingProviders) {
-            boolean found = false;
-            for (UserFederationProviderModel model : providers) {
-                if (entity.getId().equals(model.getId())) {
-                    entity.setConfig(model.getConfig());
-                    entity.setPriority(model.getPriority());
-                    entity.setProviderName(model.getProviderName());
-                    String displayName = model.getDisplayName();
-                    if (displayName != null) {
-                        entity.setDisplayName(displayName);
-                    }
-                    entity.setFullSyncPeriod(model.getFullSyncPeriod());
-                    entity.setChangedSyncPeriod(model.getChangedSyncPeriod());
-                    entity.setLastSync(model.getLastSync());
-                    found = true;
-                    break;
-                }
-
-            }
-            if (found) continue;
-            session.users().preRemove(this, new UserFederationProviderModel(entity.getId(), entity.getProviderName(), entity.getConfig(), entity.getPriority(), entity.getDisplayName(),
-                    entity.getFullSyncPeriod(), entity.getChangedSyncPeriod(), entity.getLastSync()));
-            removeFederationMappersForProvider(entity.getId());
-
-            toRemove.add(entity);
-        }
-
-        for (UserFederationProviderEntity entity : toRemove) {
-            realm.getUserFederationProviders().remove(entity);
-        }
-
-        List<UserFederationProviderModel> add = new LinkedList<UserFederationProviderModel>();
-        for (UserFederationProviderModel model : providers) {
-            boolean found = false;
-            for (UserFederationProviderEntity entity : realm.getUserFederationProviders()) {
-                if (entity.getId().equals(model.getId())) {
-                    found = true;
-                    break;
-                }
-            }
-            if (!found) add.add(model);
-        }
-
-        for (UserFederationProviderModel model : add) {
-            UserFederationProviderEntity entity = new UserFederationProviderEntity();
-            if (model.getId() != null) {
-                entity.setId(model.getId());
-            } else {
-                String id = KeycloakModelUtils.generateId();
-                entity.setId(id);
-                model.setId(id);
-            }
-            entity.setProviderName(model.getProviderName());
-            entity.setConfig(model.getConfig());
-            entity.setPriority(model.getPriority());
-            String displayName = model.getDisplayName();
-            if (displayName == null) {
-                displayName = entity.getId();
-            }
-            entity.setDisplayName(displayName);
-            entity.setFullSyncPeriod(model.getFullSyncPeriod());
-            entity.setChangedSyncPeriod(model.getChangedSyncPeriod());
-            entity.setLastSync(model.getLastSync());
-            realm.getUserFederationProviders().add(entity);
-
-            session.getKeycloakSessionFactory().publish(new UserFederationProviderCreationEventImpl(this, model));
-        }
-
-        updateRealm();
-    }
-
-    @Override
-    public boolean isEventsEnabled() {
-        return realm.isEventsEnabled();
-    }
-
-    @Override
-    public void setEventsEnabled(boolean enabled) {
-        realm.setEventsEnabled(enabled);
-        updateRealm();
-    }
-
-    @Override
-    public long getEventsExpiration() {
-        return realm.getEventsExpiration();
-    }
-
-    @Override
-    public void setEventsExpiration(long expiration) {
-        realm.setEventsExpiration(expiration);
-        updateRealm();
-    }
-
-    @Override
-    public Set<String> getEventsListeners() {
-        return new HashSet<String>(realm.getEventsListeners());
-    }
-
-    @Override
-    public void setEventsListeners(Set<String> listeners) {
-        if (listeners != null) {
-            realm.setEventsListeners(new ArrayList<String>(listeners));
-        } else {
-            realm.setEventsListeners(Collections.EMPTY_LIST);
-        }
-        updateRealm();
-    }
-
-    @Override
-    public Set<String> getEnabledEventTypes() {
-        return new HashSet<String>(realm.getEnabledEventTypes());
-    }
-
-    @Override
-    public void setEnabledEventTypes(Set<String> enabledEventTypes) {
-        if (enabledEventTypes != null) {
-            realm.setEnabledEventTypes(new ArrayList<String>(enabledEventTypes));
-        } else {
-            realm.setEnabledEventTypes(Collections.EMPTY_LIST);
-        }
-        updateRealm();
-    }
-    
-    @Override
-    public boolean isAdminEventsEnabled() {
-        return realm.isAdminEventsEnabled();
-    }
-
-    @Override
-    public void setAdminEventsEnabled(boolean enabled) {
-        realm.setAdminEventsEnabled(enabled);
-        updateRealm();
-        
-    }
-
-    @Override
-    public boolean isAdminEventsDetailsEnabled() {
-        return realm.isAdminEventsDetailsEnabled();
-    }
-
-    @Override
-    public void setAdminEventsDetailsEnabled(boolean enabled) {
-        realm.setAdminEventsDetailsEnabled(enabled);
-        updateRealm();
-    }
-    
-    @Override
-    public ClientModel getMasterAdminClient() {
-        MongoClientEntity appData = getMongoStore().loadEntity(MongoClientEntity.class, realm.getMasterAdminClient(), invocationContext);
-        return appData != null ? new ClientAdapter(session, this, appData, invocationContext) : null;
-    }
-
-    @Override
-    public void setMasterAdminClient(ClientModel client) {
-        String adminAppId = client != null ? client.getId() : null;
-        realm.setMasterAdminClient(adminAppId);
-        updateRealm();
-    }
-
-    @Override
-    public MongoRealmEntity getMongoEntity() {
-        return realm;
-    }
-
-    @Override
-    public boolean isIdentityFederationEnabled() {
-        return this.realm.getIdentityProviders() != null && !this.realm.getIdentityProviders().isEmpty();
-    }
-
-    @Override
-    public boolean equals(Object o) {
-        if (this == o) return true;
-        if (o == null || !(o instanceof RealmModel)) return false;
-
-        RealmModel that = (RealmModel) o;
-        return that.getId().equals(getId());
-    }
-
-    @Override
-    public int hashCode() {
-        return getId().hashCode();
-    }
-
-    @Override
-    public boolean isInternationalizationEnabled() {
-        return realm.isInternationalizationEnabled();
-    }
-
-    @Override
-    public void setInternationalizationEnabled(boolean enabled) {
-        realm.setInternationalizationEnabled(enabled);
-        updateRealm();
-    }
-
-    @Override
-    public Set<String> getSupportedLocales() {
-        return new HashSet<String>(realm.getSupportedLocales());
-    }
-
-    @Override
-    public void setSupportedLocales(Set<String> locales) {
-        if (locales != null) {
-            realm.setSupportedLocales(new ArrayList<String>(locales));
-        } else {
-            realm.setSupportedLocales(Collections.EMPTY_LIST);
-        }
-        updateRealm();
-    }
-
-    @Override
-    public String getDefaultLocale() {
-        return realm.getDefaultLocale();
-    }
-
-    @Override
-    public void setDefaultLocale(String locale) {
-        realm.setDefaultLocale(locale);
-        updateRealm();
-    }
-
-    @Override
-    public Set<IdentityProviderMapperModel> getIdentityProviderMappers() {
-        Set<IdentityProviderMapperModel> mappings = new HashSet<IdentityProviderMapperModel>();
-        for (IdentityProviderMapperEntity entity : getMongoEntity().getIdentityProviderMappers()) {
-            IdentityProviderMapperModel mapping = entityToModel(entity);
-            mappings.add(mapping);
-        }
-        return mappings;
-    }
-
-    @Override
-    public Set<IdentityProviderMapperModel> getIdentityProviderMappersByAlias(String brokerAlias) {
-        Set<IdentityProviderMapperModel> mappings = new HashSet<IdentityProviderMapperModel>();
-        for (IdentityProviderMapperEntity entity : getMongoEntity().getIdentityProviderMappers()) {
-            if (!entity.getIdentityProviderAlias().equals(brokerAlias)) {
-                continue;
-            }
-            IdentityProviderMapperModel mapping = entityToModel(entity);
-            mappings.add(mapping);
-        }
-        return mappings;
-    }
-
-    @Override
-    public IdentityProviderMapperModel addIdentityProviderMapper(IdentityProviderMapperModel model) {
-        if (getIdentityProviderMapperByName(model.getIdentityProviderAlias(), model.getIdentityProviderMapper()) != null) {
-            throw new RuntimeException("identity provider mapper name must be unique per identity provider");
-        }
-        String id = KeycloakModelUtils.generateId();
-        IdentityProviderMapperEntity entity = new IdentityProviderMapperEntity();
-        entity.setId(id);
-        entity.setName(model.getName());
-        entity.setIdentityProviderAlias(model.getIdentityProviderAlias());
-        entity.setIdentityProviderMapper(model.getIdentityProviderMapper());
-        entity.setConfig(model.getConfig());
-
-        getMongoEntity().getIdentityProviderMappers().add(entity);
-        updateMongoEntity();
-        return entityToModel(entity);
-    }
-
-    protected IdentityProviderMapperEntity getIdentityProviderMapperEntity(String id) {
-        for (IdentityProviderMapperEntity entity : getMongoEntity().getIdentityProviderMappers()) {
-            if (entity.getId().equals(id)) {
-                return entity;
-            }
-        }
-        return null;
-
-    }
-
-    protected IdentityProviderMapperEntity getIdentityProviderMapperEntityByName(String alias, String name) {
-        for (IdentityProviderMapperEntity entity : getMongoEntity().getIdentityProviderMappers()) {
-            if (entity.getIdentityProviderAlias().equals(alias) && entity.getName().equals(name)) {
-                return entity;
-            }
-        }
-        return null;
-
-    }
-
-    @Override
-    public void removeIdentityProviderMapper(IdentityProviderMapperModel mapping) {
-        IdentityProviderMapperEntity toDelete = getIdentityProviderMapperEntity(mapping.getId());
-        if (toDelete != null) {
-            this.realm.getIdentityProviderMappers().remove(toDelete);
-            updateMongoEntity();
-        }
-    }
-
-    @Override
-    public void updateIdentityProviderMapper(IdentityProviderMapperModel mapping) {
-        IdentityProviderMapperEntity entity = getIdentityProviderMapperEntity(mapping.getId());
-        entity.setIdentityProviderAlias(mapping.getIdentityProviderAlias());
-        entity.setIdentityProviderMapper(mapping.getIdentityProviderMapper());
-        if (entity.getConfig() == null) {
-            entity.setConfig(mapping.getConfig());
-        } else {
-            entity.getConfig().clear();
-            entity.getConfig().putAll(mapping.getConfig());
-        }
-        updateMongoEntity();
-
-    }
-
-    @Override
-    public IdentityProviderMapperModel getIdentityProviderMapperById(String id) {
-        IdentityProviderMapperEntity entity = getIdentityProviderMapperEntity(id);
-        if (entity == null) return null;
-        return entityToModel(entity);
-    }
-
-    @Override
-    public IdentityProviderMapperModel getIdentityProviderMapperByName(String alias, String name) {
-        IdentityProviderMapperEntity entity = getIdentityProviderMapperEntityByName(alias, name);
-        if (entity == null) return null;
-        return entityToModel(entity);
-    }
-
-    protected IdentityProviderMapperModel entityToModel(IdentityProviderMapperEntity entity) {
-        IdentityProviderMapperModel mapping = new IdentityProviderMapperModel();
-        mapping.setId(entity.getId());
-        mapping.setName(entity.getName());
-        mapping.setIdentityProviderAlias(entity.getIdentityProviderAlias());
-        mapping.setIdentityProviderMapper(entity.getIdentityProviderMapper());
-        Map<String, String> config = new HashMap<String, String>();
-        if (entity.getConfig() != null) config.putAll(entity.getConfig());
-        mapping.setConfig(config);
-        return mapping;
-    }
-
-    @Override
-    public List<AuthenticationFlowModel> getAuthenticationFlows() {
-        List<AuthenticationFlowEntity> flows = getMongoEntity().getAuthenticationFlows();
-        List<AuthenticationFlowModel> models = new LinkedList<>();
-        for (AuthenticationFlowEntity entity : flows) {
-            AuthenticationFlowModel model = entityToModel(entity);
-            models.add(model);
-        }
-        return models;
-    }
-
-    @Override
-    public AuthenticationFlowModel getFlowByAlias(String alias) {
-        for (AuthenticationFlowModel flow : getAuthenticationFlows()) {
-            if (flow.getAlias().equals(alias)) {
-                return flow;
-            }
-        }
-        return null;
-    }
-
-
-    protected AuthenticationFlowModel entityToModel(AuthenticationFlowEntity entity) {
-        AuthenticationFlowModel model = new AuthenticationFlowModel();
-        model.setId(entity.getId());
-        model.setAlias(entity.getAlias());
-        model.setDescription(entity.getDescription());
         model.setBuiltIn(entity.isBuiltIn());
         model.setTopLevel(entity.isTopLevel());
         return model;
@@ -3515,5 +1767,4 @@
         mapper.setConfig(config);
         return mapper;
     }
-}
->>>>>>> af2e3de9
+}