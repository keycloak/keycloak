package org.keycloak.models.cache;

import org.keycloak.models.ClientModel;
import org.keycloak.models.CredentialValidationOutput;
import org.keycloak.models.FederatedIdentityModel;
import org.keycloak.models.KeycloakSession;
import org.keycloak.models.KeycloakTransaction;
import org.keycloak.models.ProtocolMapperModel;
import org.keycloak.models.RealmModel;
import org.keycloak.models.RoleModel;
import org.keycloak.models.UserCredentialModel;
import org.keycloak.models.UserFederationProviderModel;
import org.keycloak.models.UserModel;
import org.keycloak.models.UserProvider;
import org.keycloak.models.cache.entities.CachedUser;

import java.util.HashMap;
import java.util.HashSet;
import java.util.List;
import java.util.Map;
import java.util.Set;

/**
 * @author <a href="mailto:bill@burkecentral.com">Bill Burke</a>
 * @version $Revision: 1 $
 */
public class DefaultCacheUserProvider implements CacheUserProvider {
    protected UserCache cache;
    protected KeycloakSession session;
    protected UserProvider delegate;
    protected boolean transactionActive;
    protected boolean setRollbackOnly;

    protected Map<String, String> userInvalidations = new HashMap<>();
    protected Set<String> realmInvalidations = new HashSet<>();
    protected Map<String, UserModel> managedUsers = new HashMap<>();

    protected boolean clearAll;

    public DefaultCacheUserProvider(UserCache cache, KeycloakSession session) {
        this.cache = cache;
        this.session = session;

        session.getTransaction().enlistAfterCompletion(getTransaction());
    }

    @Override
    public boolean isEnabled() {
        return cache.isEnabled();
    }

    @Override
    public void setEnabled(boolean enabled) {
        cache.setEnabled(enabled);
    }

    @Override
    public UserProvider getDelegate() {
        if (!transactionActive) throw new IllegalStateException("Cannot access delegate without a transaction");
        if (delegate != null) return delegate;
        delegate = session.getProvider(UserProvider.class);
        return delegate;
    }

    @Override
    public void registerUserInvalidation(RealmModel realm, String id) {
        userInvalidations.put(id, realm.getId());
    }

    protected void runInvalidations() {
        for (Map.Entry<String, String> invalidation : userInvalidations.entrySet()) {
            cache.invalidateCachedUserById(invalidation.getValue(), invalidation.getKey());
        }
        for (String realmId : realmInvalidations) {
            cache.invalidateRealmUsers(realmId);
        }
    }

    private KeycloakTransaction getTransaction() {
        return new KeycloakTransaction() {
            @Override
            public void begin() {
                transactionActive = true;
            }

            @Override
            public void commit() {
                if (delegate == null) return;
                if (clearAll) {
                    cache.clear();
                }
                runInvalidations();
                transactionActive = false;
            }

            @Override
            public void rollback() {
                setRollbackOnly = true;
                runInvalidations();
                transactionActive = false;
            }

            @Override
            public void setRollbackOnly() {
                setRollbackOnly = true;
            }

            @Override
            public boolean getRollbackOnly() {
                return setRollbackOnly;
            }

            @Override
            public boolean isActive() {
                return transactionActive;
            }
        };
    }

    @Override
    public UserModel getUserById(String id, RealmModel realm) {
        if (!cache.isEnabled()) return getDelegate().getUserById(id, realm);
        if (realmInvalidations.contains(realm.getId())) {
            return getDelegate().getUserById(id, realm);
        }
        if (userInvalidations.containsKey(id)) {
            return getDelegate().getUserById(id, realm);
        }

        CachedUser cached = cache.getCachedUser(realm.getId(), id);
        if (cached == null) {
            UserModel model = getDelegate().getUserById(id, realm);
            if (model == null) return null;
            if (managedUsers.containsKey(id)) return managedUsers.get(id);
            if (userInvalidations.containsKey(id)) return model;
            cached = new CachedUser(realm, model);
            cache.addCachedUser(realm.getId(), cached);
        } else if (managedUsers.containsKey(id)) {
            return managedUsers.get(id);
        }
        UserAdapter adapter = new UserAdapter(cached, this, session, realm);
        managedUsers.put(id, adapter);
        return adapter;
    }

    @Override
    public UserModel getUserByUsername(String username, RealmModel realm) {
        
        username = username.toLowerCase();
        
        if (!cache.isEnabled()) return getDelegate().getUserByUsername(username, realm);
        if (realmInvalidations.contains(realm.getId())) {
            return getDelegate().getUserByUsername(username, realm);
        }
        CachedUser cached = cache.getCachedUserByUsername(realm.getId(), username);
        if (cached == null) {
            UserModel model = getDelegate().getUserByUsername(username, realm);
            if (model == null) return null;
            if (managedUsers.containsKey(model.getId())) return managedUsers.get(model.getId());
            if (userInvalidations.containsKey(model.getId())) return model;
            cached = new CachedUser(realm, model);
            cache.addCachedUser(realm.getId(), cached);
        } else if (userInvalidations.containsKey(cached.getId())) {
            return getDelegate().getUserById(cached.getId(), realm);
        } else if (managedUsers.containsKey(cached.getId())) {
            return managedUsers.get(cached.getId());
        }
        UserAdapter adapter = new UserAdapter(cached, this, session, realm);
        managedUsers.put(cached.getId(), adapter);
        return adapter;
    }

    @Override
    public UserModel getUserByEmail(String email, RealmModel realm) {
        
        email = email.toLowerCase();
        
        if (!cache.isEnabled()) return getDelegate().getUserByEmail(email, realm);
        if (realmInvalidations.contains(realm.getId())) {
            return getDelegate().getUserByEmail(email, realm);
        }
        CachedUser cached = cache.getCachedUserByEmail(realm.getId(), email);
        if (cached == null) {
            UserModel model = getDelegate().getUserByEmail(email, realm);
            if (model == null) return null;
<<<<<<< HEAD
            if (managedUsers.containsKey(model.getId())) return managedUsers.get(model.getId());
=======
>>>>>>> 44e29838
            if (userInvalidations.containsKey(model.getId())) return model;
            cached = new CachedUser(realm, model);
            cache.addCachedUser(realm.getId(), cached);
        } else if (userInvalidations.containsKey(cached.getId())) {
            return getDelegate().getUserByEmail(email, realm);
        } else if (managedUsers.containsKey(cached.getId())) {
            return managedUsers.get(cached.getId());
        }
        UserAdapter adapter = new UserAdapter(cached, this, session, realm);
        managedUsers.put(cached.getId(), adapter);
        return adapter;
    }

    @Override
    public void close() {
        if (delegate != null) delegate.close();
    }

    @Override
    public UserModel getUserByFederatedIdentity(FederatedIdentityModel socialLink, RealmModel realm) {
        return getDelegate().getUserByFederatedIdentity(socialLink, realm);
    }

    @Override
    public List<UserModel> getUsers(RealmModel realm) {
        return getDelegate().getUsers(realm);
    }

    @Override
    public int getUsersCount(RealmModel realm) {
        return getDelegate().getUsersCount(realm);
    }

    @Override
    public List<UserModel> getUsers(RealmModel realm, int firstResult, int maxResults) {
        return getDelegate().getUsers(realm, firstResult, maxResults);
    }

    @Override
    public List<UserModel> searchForUser(String search, RealmModel realm) {
        return getDelegate().searchForUser(search, realm);
    }

    @Override
    public List<UserModel> searchForUser(String search, RealmModel realm, int firstResult, int maxResults) {
        return getDelegate().searchForUser(search, realm, firstResult, maxResults);
    }

    @Override
    public List<UserModel> searchForUserByAttributes(Map<String, String> attributes, RealmModel realm) {
        return getDelegate().searchForUserByAttributes(attributes, realm);
    }

    @Override
    public List<UserModel> searchForUserByAttributes(Map<String, String> attributes, RealmModel realm, int firstResult, int maxResults) {
        return getDelegate().searchForUserByAttributes(attributes, realm, firstResult, maxResults);
    }

    @Override
    public Set<FederatedIdentityModel> getFederatedIdentities(UserModel user, RealmModel realm) {
        return getDelegate().getFederatedIdentities(user, realm);
    }

    @Override
    public FederatedIdentityModel getFederatedIdentity(UserModel user, String socialProvider, RealmModel realm) {
        return getDelegate().getFederatedIdentity(user, socialProvider, realm);
    }

    @Override
    public UserModel addUser(RealmModel realm, String id, String username, boolean addDefaultRoles, boolean addDefaultRequiredActions) {
        UserModel user = getDelegate().addUser(realm, id, username, addDefaultRoles, addDefaultRoles);
        managedUsers.put(user.getId(), user);
        return user;
    }

    @Override
    public UserModel addUser(RealmModel realm, String username) {
        UserModel user = getDelegate().addUser(realm, username);
        managedUsers.put(user.getId(), user);
        return user;
    }

    @Override
    public boolean removeUser(RealmModel realm, UserModel user) {
        if (!cache.isEnabled()) return getDelegate().removeUser(realm, user);
        registerUserInvalidation(realm, user.getId());
        return getDelegate().removeUser(realm, user);
    }

    @Override
    public void addFederatedIdentity(RealmModel realm, UserModel user, FederatedIdentityModel socialLink) {
        getDelegate().addFederatedIdentity(realm, user, socialLink);
    }

    @Override
    public void updateFederatedIdentity(RealmModel realm, UserModel federatedUser, FederatedIdentityModel federatedIdentityModel) {
        getDelegate().updateFederatedIdentity(realm, federatedUser, federatedIdentityModel);
    }

    @Override
    public boolean removeFederatedIdentity(RealmModel realm, UserModel user, String socialProvider) {
        return getDelegate().removeFederatedIdentity(realm, user, socialProvider);
    }

    @Override
    public boolean validCredentials(RealmModel realm, UserModel user, List<UserCredentialModel> input) {
        return getDelegate().validCredentials(realm, user, input);
    }

    @Override
    public boolean validCredentials(RealmModel realm, UserModel user, UserCredentialModel... input) {
        return getDelegate().validCredentials(realm, user, input);
    }

    @Override
    public CredentialValidationOutput validCredentials(RealmModel realm, UserCredentialModel... input) {
        return getDelegate().validCredentials(realm, input);
    }

    @Override
    public void preRemove(RealmModel realm) {
        realmInvalidations.add(realm.getId());
        getDelegate().preRemove(realm);
    }

    @Override
    public void preRemove(RealmModel realm, RoleModel role) {
        getDelegate().preRemove(realm, role);
    }

    @Override
    public void preRemove(RealmModel realm, UserFederationProviderModel link) {
        realmInvalidations.add(realm.getId()); // easier to just invalidate whole realm
        getDelegate().preRemove(realm, link);
    }

    @Override
    public void preRemove(RealmModel realm, ClientModel client) {
        getDelegate().preRemove(realm, client);
    }

    @Override
    public void preRemove(ClientModel client, ProtocolMapperModel protocolMapper) {
        getDelegate().preRemove(client, protocolMapper);
    }
}<|MERGE_RESOLUTION|>--- conflicted
+++ resolved
@@ -183,10 +183,6 @@
         if (cached == null) {
             UserModel model = getDelegate().getUserByEmail(email, realm);
             if (model == null) return null;
-<<<<<<< HEAD
-            if (managedUsers.containsKey(model.getId())) return managedUsers.get(model.getId());
-=======
->>>>>>> 44e29838
             if (userInvalidations.containsKey(model.getId())) return model;
             cached = new CachedUser(realm, model);
             cache.addCachedUser(realm.getId(), cached);
