package org.keycloak.models.cache.entities;

import org.keycloak.enums.SslRequired;
import org.keycloak.models.ApplicationModel;
import org.keycloak.models.ClaimTypeModel;
import org.keycloak.models.IdentityProviderModel;
import org.keycloak.models.OAuthClientModel;
import org.keycloak.models.PasswordPolicy;
import org.keycloak.models.ProtocolMapperModel;
import org.keycloak.models.RealmModel;
import org.keycloak.models.RealmProvider;
import org.keycloak.models.RequiredCredentialModel;
import org.keycloak.models.RoleModel;
import org.keycloak.models.UserFederationProviderModel;
import org.keycloak.models.cache.RealmCache;

import java.util.ArrayList;
import java.util.HashMap;
import java.util.HashSet;
import java.util.LinkedList;
import java.util.List;
import java.util.Map;
import java.util.Set;

/**
 * @author <a href="mailto:bill@burkecentral.com">Bill Burke</a>
 * @version $Revision: 1 $
 */
public class CachedRealm {

    private String id;
    private String name;
    private boolean enabled;
    private SslRequired sslRequired;
    private boolean registrationAllowed;
    private boolean rememberMe;
    private boolean verifyEmail;
    private boolean passwordCredentialGrantAllowed;
    private boolean resetPasswordAllowed;
    private boolean identityFederationEnabled;
    //--- brute force settings
    private boolean bruteForceProtected;
    private int maxFailureWaitSeconds;
    private int minimumQuickLoginWaitSeconds;
    private int waitIncrementSeconds;
    private long quickLoginCheckMilliSeconds;
    private int maxDeltaTimeSeconds;
    private int failureFactor;
    //--- end brute force settings

    private int ssoSessionIdleTimeout;
    private int ssoSessionMaxLifespan;
    private int accessTokenLifespan;
    private int accessCodeLifespan;
    private int accessCodeLifespanUserAction;
    private int accessCodeLifespanLogin;
    private int notBefore;
    private PasswordPolicy passwordPolicy;

    private String publicKeyPem;
    private String privateKeyPem;
    private String certificatePem;
    private String codeSecret;

    private String loginTheme;
    private String accountTheme;
    private String adminTheme;
    private String emailTheme;
    private String masterAdminApp;

    private List<RequiredCredentialModel> requiredCredentials = new ArrayList<RequiredCredentialModel>();
    private List<UserFederationProviderModel> userFederationProviders = new ArrayList<UserFederationProviderModel>();
    private List<IdentityProviderModel> identityProviders = new ArrayList<IdentityProviderModel>();

    private Map<String, String> browserSecurityHeaders = new HashMap<String, String>();
    private Map<String, String> smtpConfig = new HashMap<String, String>();

    private boolean eventsEnabled;
    private long eventsExpiration;
    private Set<String> eventsListeners = new HashSet<String>();
    private List<String> defaultRoles = new LinkedList<String>();
    private Map<String, String> realmRoles = new HashMap<String, String>();
    private Map<String, String> applications = new HashMap<String, String>();
    private Map<String, String> clients = new HashMap<String, String>();
    private boolean internationalizationEnabled;
    private Set<String> supportedLocales = new HashSet<String>();
    private String defaultLocale;

    public CachedRealm() {
    }

    public CachedRealm(RealmCache cache, RealmProvider delegate, RealmModel model) {
        id = model.getId();
        name = model.getName();
        enabled = model.isEnabled();
        sslRequired = model.getSslRequired();
        registrationAllowed = model.isRegistrationAllowed();
        rememberMe = model.isRememberMe();
        verifyEmail = model.isVerifyEmail();
        passwordCredentialGrantAllowed = model.isPasswordCredentialGrantAllowed();
        resetPasswordAllowed = model.isResetPasswordAllowed();
        identityFederationEnabled = model.isIdentityFederationEnabled();
        //--- brute force settings
        bruteForceProtected = model.isBruteForceProtected();
        maxFailureWaitSeconds = model.getMaxFailureWaitSeconds();
        minimumQuickLoginWaitSeconds = model.getMinimumQuickLoginWaitSeconds();
        waitIncrementSeconds = model.getWaitIncrementSeconds();
        quickLoginCheckMilliSeconds = model.getQuickLoginCheckMilliSeconds();
        maxDeltaTimeSeconds = model.getMaxDeltaTimeSeconds();
        failureFactor = model.getFailureFactor();
        //--- end brute force settings

        ssoSessionIdleTimeout = model.getSsoSessionIdleTimeout();
        ssoSessionMaxLifespan = model.getSsoSessionMaxLifespan();
        accessTokenLifespan = model.getAccessTokenLifespan();
        accessCodeLifespan = model.getAccessCodeLifespan();
        accessCodeLifespanUserAction = model.getAccessCodeLifespanUserAction();
        accessCodeLifespanLogin = model.getAccessCodeLifespanLogin();
        notBefore = model.getNotBefore();
        passwordPolicy = model.getPasswordPolicy();

        publicKeyPem = model.getPublicKeyPem();
        privateKeyPem = model.getPrivateKeyPem();
        certificatePem = model.getCertificatePem();
        codeSecret = model.getCodeSecret();

        loginTheme = model.getLoginTheme();
        accountTheme = model.getAccountTheme();
        adminTheme = model.getAdminTheme();
        emailTheme = model.getEmailTheme();

        requiredCredentials = model.getRequiredCredentials();
        userFederationProviders = model.getUserFederationProviders();

        this.identityProviders = new ArrayList<IdentityProviderModel>();

        for (IdentityProviderModel identityProviderModel : model.getIdentityProviders()) {
            this.identityProviders.add(new IdentityProviderModel(identityProviderModel));
        }

        smtpConfig.putAll(model.getSmtpConfig());
        browserSecurityHeaders.putAll(model.getBrowserSecurityHeaders());

        eventsEnabled = model.isEventsEnabled();
        eventsExpiration = model.getEventsExpiration();
        eventsListeners.addAll(model.getEventsListeners());
        defaultRoles.addAll(model.getDefaultRoles());
        masterAdminApp = model.getMasterAdminApp().getId();

        for (RoleModel role : model.getRoles()) {
            realmRoles.put(role.getName(), role.getId());
            CachedRole cachedRole = new CachedRealmRole(role, model);
            cache.addCachedRole(cachedRole);
        }

        for (ApplicationModel app : model.getApplications()) {
            applications.put(app.getName(), app.getId());
            CachedApplication cachedApp = new CachedApplication(cache, delegate, model, app);
            cache.addCachedApplication(cachedApp);
        }

        for (OAuthClientModel client : model.getOAuthClients()) {
            clients.put(client.getClientId(), client.getId());
            CachedOAuthClient cachedApp = new CachedOAuthClient(cache, delegate, model, client);
            cache.addCachedOAuthClient(cachedApp);
        }

        internationalizationEnabled = model.isInternationalizationEnabled();
        supportedLocales.addAll(model.getSupportedLocales());
        defaultLocale = model.getDefaultLocale();

    }


    public String getId() {
        return id;
    }

    public String getMasterAdminApp() {
        return masterAdminApp;
    }

    public String getName() {
        return name;
    }

    public List<String> getDefaultRoles() {
        return defaultRoles;
    }

    public Map<String, String> getRealmRoles() {
        return realmRoles;
    }

    public Map<String, String> getApplications() {
        return applications;
    }

    public Map<String, String> getClients() {
        return clients;
    }

    public boolean isEnabled() {
        return enabled;
    }

    public SslRequired getSslRequired() {
        return sslRequired;
    }

    public boolean isRegistrationAllowed() {
        return registrationAllowed;
    }

    public boolean isPasswordCredentialGrantAllowed() {
        return passwordCredentialGrantAllowed;
    }

    public boolean isRememberMe() {
        return this.rememberMe;
    }

    public boolean isBruteForceProtected() {
        return bruteForceProtected;
    }

    public int getMaxFailureWaitSeconds() {
        return this.maxFailureWaitSeconds;
    }

    public int getWaitIncrementSeconds() {
        return this.waitIncrementSeconds;
    }

    public int getMinimumQuickLoginWaitSeconds() {
        return this.minimumQuickLoginWaitSeconds;
    }

    public long getQuickLoginCheckMilliSeconds() {
        return quickLoginCheckMilliSeconds;
    }

    public int getMaxDeltaTimeSeconds() {
        return maxDeltaTimeSeconds;
    }

    public int getFailureFactor() {
        return failureFactor;
    }

    public boolean isVerifyEmail() {
        return verifyEmail;
    }

    public boolean isResetPasswordAllowed() {
        return resetPasswordAllowed;
    }

    public int getSsoSessionIdleTimeout() {
        return ssoSessionIdleTimeout;
    }

    public int getSsoSessionMaxLifespan() {
        return ssoSessionMaxLifespan;
    }

    public int getAccessTokenLifespan() {
        return accessTokenLifespan;
    }

    public int getAccessCodeLifespan() {
        return accessCodeLifespan;
    }

    public int getAccessCodeLifespanUserAction() {
        return accessCodeLifespanUserAction;
    }
    public int getAccessCodeLifespanLogin() {
        return accessCodeLifespanLogin;
    }

    public String getPublicKeyPem() {
        return publicKeyPem;
    }

    public String getPrivateKeyPem() {
        return privateKeyPem;
    }

    public String getCodeSecret() {
        return codeSecret;
    }

    public List<RequiredCredentialModel> getRequiredCredentials() {
        return requiredCredentials;
    }

    public PasswordPolicy getPasswordPolicy() {
        return passwordPolicy;
    }

    public boolean isIdentityFederationEnabled() {
        return identityFederationEnabled;
    }

    public Map<String, String> getSmtpConfig() {
        return smtpConfig;
    }

    public Map<String, String> getBrowserSecurityHeaders() {
        return browserSecurityHeaders;
    }

    public String getLoginTheme() {
        return loginTheme;
    }

    public String getAccountTheme() {
        return accountTheme;
    }

    public String getAdminTheme() {
        return this.adminTheme;
    }

    public String getEmailTheme() {
        return emailTheme;
    }

    public int getNotBefore() {
        return notBefore;
    }

    public boolean isEventsEnabled() {
        return eventsEnabled;
    }

    public long getEventsExpiration() {
        return eventsExpiration;
    }

    public Set<String> getEventsListeners() {
        return eventsListeners;
    }

    public List<UserFederationProviderModel> getUserFederationProviders() {
        return userFederationProviders;
    }

    public String getCertificatePem() {
        return certificatePem;
    }

    public List<IdentityProviderModel> getIdentityProviders() {
        return identityProviders;
    }
<<<<<<< HEAD

    public Set<ClaimTypeModel> getClaimTypes() {
        return claimTypes;
    }

    public Set<ProtocolMapperModel> getProtocolMappers() {
        return protocolMappers;
    }

    public boolean isInternationalizationEnabled() {
        return internationalizationEnabled;
    }

    public Set<String> getSupportedLocales() {
        return supportedLocales;
    }

    public String getDefaultLocale() {
        return defaultLocale;
    }
=======
>>>>>>> 4cb3d517
}
<|MERGE_RESOLUTION|>--- conflicted
+++ resolved
@@ -1,380 +1,369 @@
-package org.keycloak.models.cache.entities;
-
-import org.keycloak.enums.SslRequired;
-import org.keycloak.models.ApplicationModel;
-import org.keycloak.models.ClaimTypeModel;
-import org.keycloak.models.IdentityProviderModel;
-import org.keycloak.models.OAuthClientModel;
-import org.keycloak.models.PasswordPolicy;
-import org.keycloak.models.ProtocolMapperModel;
-import org.keycloak.models.RealmModel;
-import org.keycloak.models.RealmProvider;
-import org.keycloak.models.RequiredCredentialModel;
-import org.keycloak.models.RoleModel;
-import org.keycloak.models.UserFederationProviderModel;
-import org.keycloak.models.cache.RealmCache;
-
-import java.util.ArrayList;
-import java.util.HashMap;
-import java.util.HashSet;
-import java.util.LinkedList;
-import java.util.List;
-import java.util.Map;
-import java.util.Set;
-
-/**
- * @author <a href="mailto:bill@burkecentral.com">Bill Burke</a>
- * @version $Revision: 1 $
- */
-public class CachedRealm {
-
-    private String id;
-    private String name;
-    private boolean enabled;
-    private SslRequired sslRequired;
-    private boolean registrationAllowed;
-    private boolean rememberMe;
-    private boolean verifyEmail;
-    private boolean passwordCredentialGrantAllowed;
-    private boolean resetPasswordAllowed;
-    private boolean identityFederationEnabled;
-    //--- brute force settings
-    private boolean bruteForceProtected;
-    private int maxFailureWaitSeconds;
-    private int minimumQuickLoginWaitSeconds;
-    private int waitIncrementSeconds;
-    private long quickLoginCheckMilliSeconds;
-    private int maxDeltaTimeSeconds;
-    private int failureFactor;
-    //--- end brute force settings
-
-    private int ssoSessionIdleTimeout;
-    private int ssoSessionMaxLifespan;
-    private int accessTokenLifespan;
-    private int accessCodeLifespan;
-    private int accessCodeLifespanUserAction;
-    private int accessCodeLifespanLogin;
-    private int notBefore;
-    private PasswordPolicy passwordPolicy;
-
-    private String publicKeyPem;
-    private String privateKeyPem;
-    private String certificatePem;
-    private String codeSecret;
-
-    private String loginTheme;
-    private String accountTheme;
-    private String adminTheme;
-    private String emailTheme;
-    private String masterAdminApp;
-
-    private List<RequiredCredentialModel> requiredCredentials = new ArrayList<RequiredCredentialModel>();
-    private List<UserFederationProviderModel> userFederationProviders = new ArrayList<UserFederationProviderModel>();
-    private List<IdentityProviderModel> identityProviders = new ArrayList<IdentityProviderModel>();
-
-    private Map<String, String> browserSecurityHeaders = new HashMap<String, String>();
-    private Map<String, String> smtpConfig = new HashMap<String, String>();
-
-    private boolean eventsEnabled;
-    private long eventsExpiration;
-    private Set<String> eventsListeners = new HashSet<String>();
-    private List<String> defaultRoles = new LinkedList<String>();
-    private Map<String, String> realmRoles = new HashMap<String, String>();
-    private Map<String, String> applications = new HashMap<String, String>();
-    private Map<String, String> clients = new HashMap<String, String>();
-    private boolean internationalizationEnabled;
-    private Set<String> supportedLocales = new HashSet<String>();
-    private String defaultLocale;
-
-    public CachedRealm() {
-    }
-
-    public CachedRealm(RealmCache cache, RealmProvider delegate, RealmModel model) {
-        id = model.getId();
-        name = model.getName();
-        enabled = model.isEnabled();
-        sslRequired = model.getSslRequired();
-        registrationAllowed = model.isRegistrationAllowed();
-        rememberMe = model.isRememberMe();
-        verifyEmail = model.isVerifyEmail();
-        passwordCredentialGrantAllowed = model.isPasswordCredentialGrantAllowed();
-        resetPasswordAllowed = model.isResetPasswordAllowed();
-        identityFederationEnabled = model.isIdentityFederationEnabled();
-        //--- brute force settings
-        bruteForceProtected = model.isBruteForceProtected();
-        maxFailureWaitSeconds = model.getMaxFailureWaitSeconds();
-        minimumQuickLoginWaitSeconds = model.getMinimumQuickLoginWaitSeconds();
-        waitIncrementSeconds = model.getWaitIncrementSeconds();
-        quickLoginCheckMilliSeconds = model.getQuickLoginCheckMilliSeconds();
-        maxDeltaTimeSeconds = model.getMaxDeltaTimeSeconds();
-        failureFactor = model.getFailureFactor();
-        //--- end brute force settings
-
-        ssoSessionIdleTimeout = model.getSsoSessionIdleTimeout();
-        ssoSessionMaxLifespan = model.getSsoSessionMaxLifespan();
-        accessTokenLifespan = model.getAccessTokenLifespan();
-        accessCodeLifespan = model.getAccessCodeLifespan();
-        accessCodeLifespanUserAction = model.getAccessCodeLifespanUserAction();
-        accessCodeLifespanLogin = model.getAccessCodeLifespanLogin();
-        notBefore = model.getNotBefore();
-        passwordPolicy = model.getPasswordPolicy();
-
-        publicKeyPem = model.getPublicKeyPem();
-        privateKeyPem = model.getPrivateKeyPem();
-        certificatePem = model.getCertificatePem();
-        codeSecret = model.getCodeSecret();
-
-        loginTheme = model.getLoginTheme();
-        accountTheme = model.getAccountTheme();
-        adminTheme = model.getAdminTheme();
-        emailTheme = model.getEmailTheme();
-
-        requiredCredentials = model.getRequiredCredentials();
-        userFederationProviders = model.getUserFederationProviders();
-
-        this.identityProviders = new ArrayList<IdentityProviderModel>();
-
-        for (IdentityProviderModel identityProviderModel : model.getIdentityProviders()) {
-            this.identityProviders.add(new IdentityProviderModel(identityProviderModel));
-        }
-
-        smtpConfig.putAll(model.getSmtpConfig());
-        browserSecurityHeaders.putAll(model.getBrowserSecurityHeaders());
-
-        eventsEnabled = model.isEventsEnabled();
-        eventsExpiration = model.getEventsExpiration();
-        eventsListeners.addAll(model.getEventsListeners());
-        defaultRoles.addAll(model.getDefaultRoles());
-        masterAdminApp = model.getMasterAdminApp().getId();
-
-        for (RoleModel role : model.getRoles()) {
-            realmRoles.put(role.getName(), role.getId());
-            CachedRole cachedRole = new CachedRealmRole(role, model);
-            cache.addCachedRole(cachedRole);
-        }
-
-        for (ApplicationModel app : model.getApplications()) {
-            applications.put(app.getName(), app.getId());
-            CachedApplication cachedApp = new CachedApplication(cache, delegate, model, app);
-            cache.addCachedApplication(cachedApp);
-        }
-
-        for (OAuthClientModel client : model.getOAuthClients()) {
-            clients.put(client.getClientId(), client.getId());
-            CachedOAuthClient cachedApp = new CachedOAuthClient(cache, delegate, model, client);
-            cache.addCachedOAuthClient(cachedApp);
-        }
-
-        internationalizationEnabled = model.isInternationalizationEnabled();
-        supportedLocales.addAll(model.getSupportedLocales());
-        defaultLocale = model.getDefaultLocale();
-
-    }
-
-
-    public String getId() {
-        return id;
-    }
-
-    public String getMasterAdminApp() {
-        return masterAdminApp;
-    }
-
-    public String getName() {
-        return name;
-    }
-
-    public List<String> getDefaultRoles() {
-        return defaultRoles;
-    }
-
-    public Map<String, String> getRealmRoles() {
-        return realmRoles;
-    }
-
-    public Map<String, String> getApplications() {
-        return applications;
-    }
-
-    public Map<String, String> getClients() {
-        return clients;
-    }
-
-    public boolean isEnabled() {
-        return enabled;
-    }
-
-    public SslRequired getSslRequired() {
-        return sslRequired;
-    }
-
-    public boolean isRegistrationAllowed() {
-        return registrationAllowed;
-    }
-
-    public boolean isPasswordCredentialGrantAllowed() {
-        return passwordCredentialGrantAllowed;
-    }
-
-    public boolean isRememberMe() {
-        return this.rememberMe;
-    }
-
-    public boolean isBruteForceProtected() {
-        return bruteForceProtected;
-    }
-
-    public int getMaxFailureWaitSeconds() {
-        return this.maxFailureWaitSeconds;
-    }
-
-    public int getWaitIncrementSeconds() {
-        return this.waitIncrementSeconds;
-    }
-
-    public int getMinimumQuickLoginWaitSeconds() {
-        return this.minimumQuickLoginWaitSeconds;
-    }
-
-    public long getQuickLoginCheckMilliSeconds() {
-        return quickLoginCheckMilliSeconds;
-    }
-
-    public int getMaxDeltaTimeSeconds() {
-        return maxDeltaTimeSeconds;
-    }
-
-    public int getFailureFactor() {
-        return failureFactor;
-    }
-
-    public boolean isVerifyEmail() {
-        return verifyEmail;
-    }
-
-    public boolean isResetPasswordAllowed() {
-        return resetPasswordAllowed;
-    }
-
-    public int getSsoSessionIdleTimeout() {
-        return ssoSessionIdleTimeout;
-    }
-
-    public int getSsoSessionMaxLifespan() {
-        return ssoSessionMaxLifespan;
-    }
-
-    public int getAccessTokenLifespan() {
-        return accessTokenLifespan;
-    }
-
-    public int getAccessCodeLifespan() {
-        return accessCodeLifespan;
-    }
-
-    public int getAccessCodeLifespanUserAction() {
-        return accessCodeLifespanUserAction;
-    }
-    public int getAccessCodeLifespanLogin() {
-        return accessCodeLifespanLogin;
-    }
-
-    public String getPublicKeyPem() {
-        return publicKeyPem;
-    }
-
-    public String getPrivateKeyPem() {
-        return privateKeyPem;
-    }
-
-    public String getCodeSecret() {
-        return codeSecret;
-    }
-
-    public List<RequiredCredentialModel> getRequiredCredentials() {
-        return requiredCredentials;
-    }
-
-    public PasswordPolicy getPasswordPolicy() {
-        return passwordPolicy;
-    }
-
-    public boolean isIdentityFederationEnabled() {
-        return identityFederationEnabled;
-    }
-
-    public Map<String, String> getSmtpConfig() {
-        return smtpConfig;
-    }
-
-    public Map<String, String> getBrowserSecurityHeaders() {
-        return browserSecurityHeaders;
-    }
-
-    public String getLoginTheme() {
-        return loginTheme;
-    }
-
-    public String getAccountTheme() {
-        return accountTheme;
-    }
-
-    public String getAdminTheme() {
-        return this.adminTheme;
-    }
-
-    public String getEmailTheme() {
-        return emailTheme;
-    }
-
-    public int getNotBefore() {
-        return notBefore;
-    }
-
-    public boolean isEventsEnabled() {
-        return eventsEnabled;
-    }
-
-    public long getEventsExpiration() {
-        return eventsExpiration;
-    }
-
-    public Set<String> getEventsListeners() {
-        return eventsListeners;
-    }
-
-    public List<UserFederationProviderModel> getUserFederationProviders() {
-        return userFederationProviders;
-    }
-
-    public String getCertificatePem() {
-        return certificatePem;
-    }
-
-    public List<IdentityProviderModel> getIdentityProviders() {
-        return identityProviders;
-    }
-<<<<<<< HEAD
-
-    public Set<ClaimTypeModel> getClaimTypes() {
-        return claimTypes;
-    }
-
-    public Set<ProtocolMapperModel> getProtocolMappers() {
-        return protocolMappers;
-    }
-
-    public boolean isInternationalizationEnabled() {
-        return internationalizationEnabled;
-    }
-
-    public Set<String> getSupportedLocales() {
-        return supportedLocales;
-    }
-
-    public String getDefaultLocale() {
-        return defaultLocale;
-    }
-=======
->>>>>>> 4cb3d517
-}
+package org.keycloak.models.cache.entities;
+
+import org.keycloak.enums.SslRequired;
+import org.keycloak.models.ApplicationModel;
+import org.keycloak.models.ClaimTypeModel;
+import org.keycloak.models.IdentityProviderModel;
+import org.keycloak.models.OAuthClientModel;
+import org.keycloak.models.PasswordPolicy;
+import org.keycloak.models.ProtocolMapperModel;
+import org.keycloak.models.RealmModel;
+import org.keycloak.models.RealmProvider;
+import org.keycloak.models.RequiredCredentialModel;
+import org.keycloak.models.RoleModel;
+import org.keycloak.models.UserFederationProviderModel;
+import org.keycloak.models.cache.RealmCache;
+
+import java.util.ArrayList;
+import java.util.HashMap;
+import java.util.HashSet;
+import java.util.LinkedList;
+import java.util.List;
+import java.util.Map;
+import java.util.Set;
+
+/**
+ * @author <a href="mailto:bill@burkecentral.com">Bill Burke</a>
+ * @version $Revision: 1 $
+ */
+public class CachedRealm {
+
+    private String id;
+    private String name;
+    private boolean enabled;
+    private SslRequired sslRequired;
+    private boolean registrationAllowed;
+    private boolean rememberMe;
+    private boolean verifyEmail;
+    private boolean passwordCredentialGrantAllowed;
+    private boolean resetPasswordAllowed;
+    private boolean identityFederationEnabled;
+    //--- brute force settings
+    private boolean bruteForceProtected;
+    private int maxFailureWaitSeconds;
+    private int minimumQuickLoginWaitSeconds;
+    private int waitIncrementSeconds;
+    private long quickLoginCheckMilliSeconds;
+    private int maxDeltaTimeSeconds;
+    private int failureFactor;
+    //--- end brute force settings
+
+    private int ssoSessionIdleTimeout;
+    private int ssoSessionMaxLifespan;
+    private int accessTokenLifespan;
+    private int accessCodeLifespan;
+    private int accessCodeLifespanUserAction;
+    private int accessCodeLifespanLogin;
+    private int notBefore;
+    private PasswordPolicy passwordPolicy;
+
+    private String publicKeyPem;
+    private String privateKeyPem;
+    private String certificatePem;
+    private String codeSecret;
+
+    private String loginTheme;
+    private String accountTheme;
+    private String adminTheme;
+    private String emailTheme;
+    private String masterAdminApp;
+
+    private List<RequiredCredentialModel> requiredCredentials = new ArrayList<RequiredCredentialModel>();
+    private List<UserFederationProviderModel> userFederationProviders = new ArrayList<UserFederationProviderModel>();
+    private List<IdentityProviderModel> identityProviders = new ArrayList<IdentityProviderModel>();
+
+    private Map<String, String> browserSecurityHeaders = new HashMap<String, String>();
+    private Map<String, String> smtpConfig = new HashMap<String, String>();
+
+    private boolean eventsEnabled;
+    private long eventsExpiration;
+    private Set<String> eventsListeners = new HashSet<String>();
+    private List<String> defaultRoles = new LinkedList<String>();
+    private Map<String, String> realmRoles = new HashMap<String, String>();
+    private Map<String, String> applications = new HashMap<String, String>();
+    private Map<String, String> clients = new HashMap<String, String>();
+    private boolean internationalizationEnabled;
+    private Set<String> supportedLocales = new HashSet<String>();
+    private String defaultLocale;
+
+    public CachedRealm() {
+    }
+
+    public CachedRealm(RealmCache cache, RealmProvider delegate, RealmModel model) {
+        id = model.getId();
+        name = model.getName();
+        enabled = model.isEnabled();
+        sslRequired = model.getSslRequired();
+        registrationAllowed = model.isRegistrationAllowed();
+        rememberMe = model.isRememberMe();
+        verifyEmail = model.isVerifyEmail();
+        passwordCredentialGrantAllowed = model.isPasswordCredentialGrantAllowed();
+        resetPasswordAllowed = model.isResetPasswordAllowed();
+        identityFederationEnabled = model.isIdentityFederationEnabled();
+        //--- brute force settings
+        bruteForceProtected = model.isBruteForceProtected();
+        maxFailureWaitSeconds = model.getMaxFailureWaitSeconds();
+        minimumQuickLoginWaitSeconds = model.getMinimumQuickLoginWaitSeconds();
+        waitIncrementSeconds = model.getWaitIncrementSeconds();
+        quickLoginCheckMilliSeconds = model.getQuickLoginCheckMilliSeconds();
+        maxDeltaTimeSeconds = model.getMaxDeltaTimeSeconds();
+        failureFactor = model.getFailureFactor();
+        //--- end brute force settings
+
+        ssoSessionIdleTimeout = model.getSsoSessionIdleTimeout();
+        ssoSessionMaxLifespan = model.getSsoSessionMaxLifespan();
+        accessTokenLifespan = model.getAccessTokenLifespan();
+        accessCodeLifespan = model.getAccessCodeLifespan();
+        accessCodeLifespanUserAction = model.getAccessCodeLifespanUserAction();
+        accessCodeLifespanLogin = model.getAccessCodeLifespanLogin();
+        notBefore = model.getNotBefore();
+        passwordPolicy = model.getPasswordPolicy();
+
+        publicKeyPem = model.getPublicKeyPem();
+        privateKeyPem = model.getPrivateKeyPem();
+        certificatePem = model.getCertificatePem();
+        codeSecret = model.getCodeSecret();
+
+        loginTheme = model.getLoginTheme();
+        accountTheme = model.getAccountTheme();
+        adminTheme = model.getAdminTheme();
+        emailTheme = model.getEmailTheme();
+
+        requiredCredentials = model.getRequiredCredentials();
+        userFederationProviders = model.getUserFederationProviders();
+
+        this.identityProviders = new ArrayList<IdentityProviderModel>();
+
+        for (IdentityProviderModel identityProviderModel : model.getIdentityProviders()) {
+            this.identityProviders.add(new IdentityProviderModel(identityProviderModel));
+        }
+
+        smtpConfig.putAll(model.getSmtpConfig());
+        browserSecurityHeaders.putAll(model.getBrowserSecurityHeaders());
+
+        eventsEnabled = model.isEventsEnabled();
+        eventsExpiration = model.getEventsExpiration();
+        eventsListeners.addAll(model.getEventsListeners());
+        defaultRoles.addAll(model.getDefaultRoles());
+        masterAdminApp = model.getMasterAdminApp().getId();
+
+        for (RoleModel role : model.getRoles()) {
+            realmRoles.put(role.getName(), role.getId());
+            CachedRole cachedRole = new CachedRealmRole(role, model);
+            cache.addCachedRole(cachedRole);
+        }
+
+        for (ApplicationModel app : model.getApplications()) {
+            applications.put(app.getName(), app.getId());
+            CachedApplication cachedApp = new CachedApplication(cache, delegate, model, app);
+            cache.addCachedApplication(cachedApp);
+        }
+
+        for (OAuthClientModel client : model.getOAuthClients()) {
+            clients.put(client.getClientId(), client.getId());
+            CachedOAuthClient cachedApp = new CachedOAuthClient(cache, delegate, model, client);
+            cache.addCachedOAuthClient(cachedApp);
+        }
+
+        internationalizationEnabled = model.isInternationalizationEnabled();
+        supportedLocales.addAll(model.getSupportedLocales());
+        defaultLocale = model.getDefaultLocale();
+
+    }
+
+
+    public String getId() {
+        return id;
+    }
+
+    public String getMasterAdminApp() {
+        return masterAdminApp;
+    }
+
+    public String getName() {
+        return name;
+    }
+
+    public List<String> getDefaultRoles() {
+        return defaultRoles;
+    }
+
+    public Map<String, String> getRealmRoles() {
+        return realmRoles;
+    }
+
+    public Map<String, String> getApplications() {
+        return applications;
+    }
+
+    public Map<String, String> getClients() {
+        return clients;
+    }
+
+    public boolean isEnabled() {
+        return enabled;
+    }
+
+    public SslRequired getSslRequired() {
+        return sslRequired;
+    }
+
+    public boolean isRegistrationAllowed() {
+        return registrationAllowed;
+    }
+
+    public boolean isPasswordCredentialGrantAllowed() {
+        return passwordCredentialGrantAllowed;
+    }
+
+    public boolean isRememberMe() {
+        return this.rememberMe;
+    }
+
+    public boolean isBruteForceProtected() {
+        return bruteForceProtected;
+    }
+
+    public int getMaxFailureWaitSeconds() {
+        return this.maxFailureWaitSeconds;
+    }
+
+    public int getWaitIncrementSeconds() {
+        return this.waitIncrementSeconds;
+    }
+
+    public int getMinimumQuickLoginWaitSeconds() {
+        return this.minimumQuickLoginWaitSeconds;
+    }
+
+    public long getQuickLoginCheckMilliSeconds() {
+        return quickLoginCheckMilliSeconds;
+    }
+
+    public int getMaxDeltaTimeSeconds() {
+        return maxDeltaTimeSeconds;
+    }
+
+    public int getFailureFactor() {
+        return failureFactor;
+    }
+
+    public boolean isVerifyEmail() {
+        return verifyEmail;
+    }
+
+    public boolean isResetPasswordAllowed() {
+        return resetPasswordAllowed;
+    }
+
+    public int getSsoSessionIdleTimeout() {
+        return ssoSessionIdleTimeout;
+    }
+
+    public int getSsoSessionMaxLifespan() {
+        return ssoSessionMaxLifespan;
+    }
+
+    public int getAccessTokenLifespan() {
+        return accessTokenLifespan;
+    }
+
+    public int getAccessCodeLifespan() {
+        return accessCodeLifespan;
+    }
+
+    public int getAccessCodeLifespanUserAction() {
+        return accessCodeLifespanUserAction;
+    }
+    public int getAccessCodeLifespanLogin() {
+        return accessCodeLifespanLogin;
+    }
+
+    public String getPublicKeyPem() {
+        return publicKeyPem;
+    }
+
+    public String getPrivateKeyPem() {
+        return privateKeyPem;
+    }
+
+    public String getCodeSecret() {
+        return codeSecret;
+    }
+
+    public List<RequiredCredentialModel> getRequiredCredentials() {
+        return requiredCredentials;
+    }
+
+    public PasswordPolicy getPasswordPolicy() {
+        return passwordPolicy;
+    }
+
+    public boolean isIdentityFederationEnabled() {
+        return identityFederationEnabled;
+    }
+
+    public Map<String, String> getSmtpConfig() {
+        return smtpConfig;
+    }
+
+    public Map<String, String> getBrowserSecurityHeaders() {
+        return browserSecurityHeaders;
+    }
+
+    public String getLoginTheme() {
+        return loginTheme;
+    }
+
+    public String getAccountTheme() {
+        return accountTheme;
+    }
+
+    public String getAdminTheme() {
+        return this.adminTheme;
+    }
+
+    public String getEmailTheme() {
+        return emailTheme;
+    }
+
+    public int getNotBefore() {
+        return notBefore;
+    }
+
+    public boolean isEventsEnabled() {
+        return eventsEnabled;
+    }
+
+    public long getEventsExpiration() {
+        return eventsExpiration;
+    }
+
+    public Set<String> getEventsListeners() {
+        return eventsListeners;
+    }
+
+    public List<UserFederationProviderModel> getUserFederationProviders() {
+        return userFederationProviders;
+    }
+
+    public String getCertificatePem() {
+        return certificatePem;
+    }
+
+    public List<IdentityProviderModel> getIdentityProviders() {
+        return identityProviders;
+    }
+
+    public boolean isInternationalizationEnabled() {
+        return internationalizationEnabled;
+    }
+
+    public Set<String> getSupportedLocales() {
+        return supportedLocales;
+    }
+
+    public String getDefaultLocale() {
+        return defaultLocale;
+    }
+}