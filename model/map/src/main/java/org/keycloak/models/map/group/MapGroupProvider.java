--- conflicted
+++ resolved
@@ -154,11 +154,7 @@
         mcb = mcb.compare(SearchableFields.REALM_ID, Operator.EQ, realm.getId())
                     .compare(SearchableFields.NAME, Operator.ILIKE, "%" + search + "%");
 
-<<<<<<< HEAD
-        return storeWithRealm(realm).read(withCriteria(mcb)).count();
-=======
         return storeWithRealm(realm).read(withCriteria(mcb).orderBy(SearchableFields.NAME, ASCENDING)).count();
->>>>>>> a8a863e3
     }
 
     @Override
@@ -238,23 +234,6 @@
 
         return storeWithRealm(realm).read(withCriteria(mcb).pagination(firstResult, maxResults, SearchableFields.NAME))
             .map(entityToAdapterFunc(realm));
-    }
-
-    @Override
-    public Stream<GroupModel> searchForGroupByNameNoAncestryStream(RealmModel realm, String search, Boolean exact, Integer firstResult, Integer maxResults) {
-        LOG.tracef("searchForGroupByNameNoAncestryStream(%s, %s, %s, %b, %d, %d)%s", realm, session, search, exact, firstResult, maxResults, getShortStackTrace());
-
-        DefaultModelCriteria<GroupModel> mcb = criteria();
-        if (exact != null && exact.equals(Boolean.TRUE)) {
-            mcb = mcb.compare(SearchableFields.REALM_ID, Operator.EQ, realm.getId())
-                    .compare(SearchableFields.NAME, Operator.EQ, search);
-        } else {
-            mcb = mcb.compare(SearchableFields.REALM_ID, Operator.EQ, realm.getId())
-                    .compare(SearchableFields.NAME, Operator.ILIKE, "%" + search + "%");
-        }
-
-        return storeWithRealm(realm).read(withCriteria(mcb).pagination(firstResult, maxResults, SearchableFields.NAME))
-                .map(groupEntity -> session.groups().getGroupById(realm, groupEntity.getId())).sorted(GroupModel.COMPARE_BY_NAME);
     }
 
     @Override
