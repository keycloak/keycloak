--- conflicted
+++ resolved
@@ -200,289 +200,6 @@
     }
 
     @Override
-<<<<<<< HEAD
-    @Deprecated
-    public ClientModel addClient(RealmModel realm, String id, String clientId) {
-        return session.clients().addClient(realm, id, clientId);
-    }
-
-    @Override
-    @Deprecated
-    public long getClientsCount(RealmModel realm) {
-        return session.clients().getClientsCount(realm);
-    }
-
-    @Override
-    @Deprecated
-    public Stream<ClientModel> getClientsStream(RealmModel realm, Integer firstResult, Integer maxResults) {
-        return session.clients().getClientsStream(realm, firstResult, maxResults);
-    }
-
-    @Override
-    @Deprecated
-    public Stream<ClientModel> getAlwaysDisplayInConsoleClientsStream(RealmModel realm) {
-        return session.clients().getAlwaysDisplayInConsoleClientsStream(realm);
-    }
-
-    @Override
-    @Deprecated
-    public boolean removeClient(RealmModel realm, String id) {
-        return session.clients().removeClient(realm, id);
-    }
-
-    @Override
-    @Deprecated
-    public void removeClients(RealmModel realm) {
-        session.clients().removeClients(realm);
-    }
-
-    @Override
-    @Deprecated
-    public ClientModel getClientById(RealmModel realm, String id) {
-        return session.clients().getClientById(realm, id);
-    }
-
-    @Override
-    @Deprecated
-    public ClientModel getClientByClientId(RealmModel realm, String clientId) {
-        return session.clients().getClientByClientId(realm, clientId);
-    }
-
-    @Override
-    @Deprecated
-    public Stream<ClientModel> searchClientsByClientIdStream(RealmModel realm, String clientId, Integer firstResult, Integer maxResults) {
-        return session.clients().searchClientsByClientIdStream(realm, clientId, firstResult, maxResults);
-    }
-
-    @Override
-    @Deprecated
-    public Stream<ClientModel> searchClientsByAttributes(RealmModel realm, Map<String, String> attributes, Integer firstResult, Integer maxResults) {
-        return session.clients().searchClientsByAttributes(realm, attributes, firstResult, maxResults);
-    }
-
-    @Override
-    @Deprecated
-    public void addClientScopes(RealmModel realm, ClientModel client, Set<ClientScopeModel> clientScopes, boolean defaultScope) {
-        session.clients().addClientScopes(realm, client, clientScopes, defaultScope);
-    }
-
-    @Override
-    @Deprecated
-    public void removeClientScope(RealmModel realm, ClientModel client, ClientScopeModel clientScope) {
-        session.clients().removeClientScope(realm, client, clientScope);
-    }
-
-    @Override
-    @Deprecated
-    public Map<String, ClientScopeModel> getClientScopes(RealmModel realm, ClientModel client, boolean defaultScopes) {
-        return session.clients().getClientScopes(realm, client, defaultScopes);
-    }
-
-    @Override
-    @Deprecated
-    public ClientScopeModel getClientScopeById(RealmModel realm, String id) {
-        return session.clientScopes().getClientScopeById(realm, id);
-    }
-
-    @Override
-    @Deprecated
-    public Stream<ClientScopeModel> getClientScopesStream(RealmModel realm) {
-        return session.clientScopes().getClientScopesStream(realm);
-    }
-
-    @Override
-    @Deprecated
-    public ClientScopeModel addClientScope(RealmModel realm, String id, String name) {
-        return session.clientScopes().addClientScope(realm, id, name);
-    }
-
-    @Override
-    @Deprecated
-    public boolean removeClientScope(RealmModel realm, String id) {
-        return session.clientScopes().removeClientScope(realm, id);
-    }
-
-    @Override
-    @Deprecated
-    public void removeClientScopes(RealmModel realm) {
-        session.clientScopes().removeClientScopes(realm);
-    }
-
-    @Override
-    @Deprecated
-    public Map<ClientModel, Set<String>> getAllRedirectUrisOfEnabledClients(RealmModel realm) {
-        return session.clients().getAllRedirectUrisOfEnabledClients(realm);
-    }
-
-    @Override
-    @Deprecated
-    public void moveGroup(RealmModel realm, GroupModel group, GroupModel toParent) {
-        session.groups().moveGroup(realm, group, toParent);
-    }
-
-    @Override
-    @Deprecated
-    public GroupModel getGroupById(RealmModel realm, String id) {
-        return session.groups().getGroupById(realm, id);
-    }
-
-    @Override
-    @Deprecated
-    public GroupModel getGroupByName(RealmModel realm, String name, GroupModel parent) {
-        return session.groups().getGroupByName(realm, name, parent);
-    }
-
-    @Override
-    @Deprecated
-    public Long getGroupsCount(RealmModel realm, Boolean onlyTopGroups) {
-        return session.groups().getGroupsCount(realm, onlyTopGroups);
-    }
-
-    @Override
-    @Deprecated
-    public Long getGroupsCountByNameContaining(RealmModel realm, String search) {
-        return session.groups().getGroupsCountByNameContaining(realm, search);
-    }
-
-    @Override
-    @Deprecated
-    public boolean removeGroup(RealmModel realm, GroupModel group) {
-        return session.groups().removeGroup(realm, group);
-    }
-
-    @Override
-    @Deprecated
-    public GroupModel createGroup(RealmModel realm, String id, String name, GroupModel toParent) {
-        return session.groups().createGroup(realm, id, name, toParent);
-    }
-
-    @Override
-    @Deprecated
-    public void addTopLevelGroup(RealmModel realm, GroupModel subGroup) {
-        session.groups().addTopLevelGroup(realm, subGroup);
-    }
-
-    @Override
-    @Deprecated
-    public Stream<GroupModel> getGroupsStream(RealmModel realm) {
-        return session.groups().getGroupsStream(realm);
-    }
-
-    @Override
-    @Deprecated
-    public Stream<GroupModel> getGroupsStream(RealmModel realm, Stream<String> ids, String search, Integer first, Integer max) {
-        return session.groups().getGroupsStream(realm,ids, search, first, max);
-    }
-
-    @Override
-    @Deprecated
-    public Stream<GroupModel> getGroupsByRoleStream(RealmModel realm, RoleModel role, Integer firstResult, Integer maxResults) {
-        return session.groups().getGroupsByRoleStream(realm, role, firstResult, maxResults);
-    }
-
-    @Override
-    @Deprecated
-    public Stream<GroupModel> getTopLevelGroupsStream(RealmModel realm) {
-        return session.groups().getTopLevelGroupsStream(realm);
-    }
-
-    @Override
-    @Deprecated
-    public Stream<GroupModel> getTopLevelGroupsStream(RealmModel realm, Integer firstResult, Integer maxResults) {
-        return session.groups().getTopLevelGroupsStream(realm, firstResult, maxResults);
-    }
-
-    @Override
-    @Deprecated
-    public Stream<GroupModel> searchForGroupByNameStream(RealmModel realm, String search, Boolean exact, Integer firstResult, Integer maxResults) {
-        return session.groups().searchForGroupByNameStream(realm, search, exact, firstResult, maxResults);
-    }
-
-    @Override
-    public Stream<GroupModel> searchGroupsByAttributes(RealmModel realm, Map<String, String> attributes, Integer firstResult, Integer maxResults) {
-        return session.groups().searchGroupsByAttributes(realm, attributes, firstResult, maxResults);
-    }
-
-    @Override
-    @Deprecated
-    public RoleModel addRealmRole(RealmModel realm, String id, String name) {
-        return session.roles().addRealmRole(realm, id, name);
-    }
-
-    @Override
-    @Deprecated
-    public RoleModel getRealmRole(RealmModel realm, String name) {
-        return session.roles().getRealmRole(realm, name);
-    }
-
-    @Override
-    @Deprecated
-    public Stream<RoleModel> getRealmRolesStream(RealmModel realm, Integer first, Integer max) {
-        return session.roles().getRealmRolesStream(realm, first, max);
-    }
-
-    @Override
-    public Stream<RoleModel> getRolesStream(RealmModel realm, Stream<String> ids, String search, Integer first, Integer max) {
-        return session.roles().getRolesStream(realm, ids, search, first, max);
-    }
-
-    @Override
-    @Deprecated
-    public boolean removeRole(RoleModel role) {
-        return session.roles().removeRole(role);
-    }
-
-    @Override
-    @Deprecated
-    public void removeRoles(RealmModel realm) {
-        session.roles().removeRoles(realm);
-    }
-
-    @Override
-    @Deprecated
-    public RoleModel addClientRole(ClientModel client, String id, String name) {
-        return session.roles().addClientRole(client, name);
-    }
-
-    @Override
-    @Deprecated
-    public Stream<RoleModel> getClientRolesStream(ClientModel client, Integer first, Integer max) {
-        return session.roles().getClientRolesStream(client, first, max);
-    }
-
-    @Override
-    @Deprecated
-    public void removeRoles(ClientModel client) {
-        session.roles().removeRoles(client);
-    }
-
-    @Override
-    @Deprecated
-    public RoleModel getRoleById(RealmModel realm, String id) {
-        return session.roles().getRoleById(realm, id);
-    }
-
-    @Override
-    @Deprecated
-    public Stream<RoleModel> searchForRolesStream(RealmModel realm, String search, Integer first, Integer max) {
-        return session.roles().searchForRolesStream(realm, search, first, max);
-    }
-
-    @Override
-    @Deprecated
-    public RoleModel getClientRole(ClientModel client, String name) {
-        return session.roles().getClientRole(client, name);
-    }
-
-    @Override
-    @Deprecated
-    public Stream<RoleModel> searchForClientRolesStream(ClientModel client, String search, Integer first, Integer max) {
-        return session.roles().searchForClientRolesStream(client, search, first, max);
-    }
-
-    @Override
-=======
->>>>>>> b7767464
     public void close() {
     }
 }