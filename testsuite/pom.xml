<?xml version="1.0"?>
<project xmlns="http://maven.apache.org/POM/4.0.0" xmlns:xsi="http://www.w3.org/2001/XMLSchema-instance"
         xsi:schemaLocation="http://maven.apache.org/POM/4.0.0 http://maven.apache.org/maven-v4_0_0.xsd">
<<<<<<< HEAD
    <parent>
        <artifactId>keycloak-parent</artifactId>
        <groupId>org.keycloak</groupId>
        <version>1.4.0.Final-SNAPSHOT</version>
        <relativePath>../pom.xml</relativePath>
    </parent>
    <modelVersion>4.0.0</modelVersion>

    <artifactId>keycloak-testsuite-pom</artifactId>
    <packaging>pom</packaging>
    <name>Keycloak TestSuite</name>
    <description />
=======
	<parent>
		<artifactId>keycloak-parent</artifactId>
		<groupId>org.keycloak</groupId>
		<version>1.4.0.Final-SNAPSHOT</version>
		<relativePath>../pom.xml</relativePath>
	</parent>
	<modelVersion>4.0.0</modelVersion>

	<artifactId>keycloak-testsuite-pom</artifactId>
    <packaging>pom</packaging>
    <name>Keycloak TestSuite</name>
	<description />
>>>>>>> 44e29838

    <dependencyManagement>
        <dependencies>
            <dependency>
                <groupId>org.jboss.resteasy</groupId>
                <artifactId>jaxrs-api</artifactId>
                <version>${resteasy.latest.version}</version>
            </dependency>
            <dependency>
                <groupId>org.jboss.resteasy</groupId>
                <artifactId>resteasy-jaxrs</artifactId>
                <version>${resteasy.latest.version}</version>
            </dependency>
            <dependency>
                <groupId>org.jboss.resteasy</groupId>
                <artifactId>resteasy-multipart-provider</artifactId>
                <version>${resteasy.latest.version}</version>
            </dependency>
            <dependency>
                <groupId>org.jboss.resteasy</groupId>
                <artifactId>resteasy-jackson-provider</artifactId>
                <version>${resteasy.latest.version}</version>
            </dependency>
            <dependency>
                <groupId>org.jboss.resteasy</groupId>
                <artifactId>async-http-servlet-3.0</artifactId>
                <version>${resteasy.latest.version}</version>
                <scope>test</scope>
            </dependency>
        </dependencies>
    </dependencyManagement>

    <build>
        <plugins>
            <plugin>
                <groupId>org.apache.maven.plugins</groupId>
                <artifactId>maven-deploy-plugin</artifactId>
                <configuration>
                    <skip>true</skip>
                </configuration>
            </plugin>
            <plugin>
                <groupId>org.apache.maven.plugins</groupId>
                <artifactId>maven-javadoc-plugin</artifactId>
                <configuration>
                    <skip>true</skip>
                </configuration>
            </plugin>
        </plugins>
    </build>
    <modules>
        <module>integration</module>
        <module>proxy</module>
        <module>tomcat6</module>
        <module>tomcat7</module>
        <module>tomcat8</module>
        <module>jetty/jetty81</module>
        <module>jetty/jetty92</module>
        <module>jetty/jetty91</module>
        <module>performance</module>
        <!--<module>docker-cluster</module>-->
    </modules>

    <profiles>
        <profile>
            <id>jboss-release</id>
            <modules>
                <module>docker-cluster</module>
            </modules>
        </profile>
<<<<<<< HEAD
        <profile>
            <id>app-server-karaf</id>
            <modules>
                <module>karaf-example-dist</module>
            </modules>
        </profile>
=======
>>>>>>> 44e29838
    </profiles>
        
</project><|MERGE_RESOLUTION|>--- conflicted
+++ resolved
@@ -1,20 +1,6 @@
 <?xml version="1.0"?>
 <project xmlns="http://maven.apache.org/POM/4.0.0" xmlns:xsi="http://www.w3.org/2001/XMLSchema-instance"
          xsi:schemaLocation="http://maven.apache.org/POM/4.0.0 http://maven.apache.org/maven-v4_0_0.xsd">
-<<<<<<< HEAD
-    <parent>
-        <artifactId>keycloak-parent</artifactId>
-        <groupId>org.keycloak</groupId>
-        <version>1.4.0.Final-SNAPSHOT</version>
-        <relativePath>../pom.xml</relativePath>
-    </parent>
-    <modelVersion>4.0.0</modelVersion>
-
-    <artifactId>keycloak-testsuite-pom</artifactId>
-    <packaging>pom</packaging>
-    <name>Keycloak TestSuite</name>
-    <description />
-=======
 	<parent>
 		<artifactId>keycloak-parent</artifactId>
 		<groupId>org.keycloak</groupId>
@@ -27,7 +13,6 @@
     <packaging>pom</packaging>
     <name>Keycloak TestSuite</name>
 	<description />
->>>>>>> 44e29838
 
     <dependencyManagement>
         <dependencies>
@@ -98,15 +83,6 @@
                 <module>docker-cluster</module>
             </modules>
         </profile>
-<<<<<<< HEAD
-        <profile>
-            <id>app-server-karaf</id>
-            <modules>
-                <module>karaf-example-dist</module>
-            </modules>
-        </profile>
-=======
->>>>>>> 44e29838
     </profiles>
         
 </project>