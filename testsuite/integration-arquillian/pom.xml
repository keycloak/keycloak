<?xml version="1.0"?>
<project xsi:schemaLocation="http://maven.apache.org/POM/4.0.0 http://maven.apache.org/xsd/maven-4.0.0.xsd" xmlns="http://maven.apache.org/POM/4.0.0"
         xmlns:xsi="http://www.w3.org/2001/XMLSchema-instance">
    <parent>
        <groupId>org.keycloak</groupId>
<<<<<<< HEAD
        <artifactId>keycloak-testsuite-pom</artifactId>
        <version>1.4.0.Final-SNAPSHOT</version>
=======
        <version>1.5.0.Final-SNAPSHOT</version>
        <relativePath>../pom.xml</relativePath>
>>>>>>> ae94b300
    </parent>
    <modelVersion>4.0.0</modelVersion>
    
    <groupId>org.keycloak.testsuite</groupId>
    <artifactId>integration-arquillian</artifactId>
    <packaging>pom</packaging>
    <name>Keycloak Integration TestSuite with Arquillian</name>
    
    <modules>
        <module>servers</module>
        <module>tests</module>
    </modules>
    
    <build>
        <pluginManagement>
            <plugins>
                <plugin>
                    <groupId>org.apache.maven.plugins</groupId>
                    <artifactId>maven-surefire-plugin</artifactId>
                    <version>2.18.1</version>
                </plugin>
                <plugin>
                    <groupId>org.codehaus.mojo</groupId>
                    <artifactId>xml-maven-plugin</artifactId>
                    <version>1.0</version>
                </plugin>
                <plugin>
                    <groupId>org.apache.maven.plugins</groupId>
                    <artifactId>maven-dependency-plugin</artifactId>
                    <version>2.10</version>
                </plugin>
            </plugins>
        </pluginManagement>
    </build>
    
    
</project><|MERGE_RESOLUTION|>--- conflicted
+++ resolved
@@ -3,13 +3,8 @@
          xmlns:xsi="http://www.w3.org/2001/XMLSchema-instance">
     <parent>
         <groupId>org.keycloak</groupId>
-<<<<<<< HEAD
-        <artifactId>keycloak-testsuite-pom</artifactId>
-        <version>1.4.0.Final-SNAPSHOT</version>
-=======
         <version>1.5.0.Final-SNAPSHOT</version>
         <relativePath>../pom.xml</relativePath>
->>>>>>> ae94b300
     </parent>
     <modelVersion>4.0.0</modelVersion>
     
