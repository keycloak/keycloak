--- conflicted
+++ resolved
@@ -3,12 +3,7 @@
          xmlns:xsi="http://www.w3.org/2001/XMLSchema-instance">
     <parent>
         <groupId>org.keycloak</groupId>
-<<<<<<< HEAD
-        <artifactId>keycloak-testsuite-pom</artifactId>
-        <version>1.5.0.Final-SNAPSHOT</version>
-=======
         <version>1.6.0.Final-SNAPSHOT</version>
->>>>>>> f9af8ba1
         <relativePath>../pom.xml</relativePath>
     </parent>
     <modelVersion>4.0.0</modelVersion>
