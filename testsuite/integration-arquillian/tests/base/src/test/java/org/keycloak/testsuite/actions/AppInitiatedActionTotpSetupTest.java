--- conflicted
+++ resolved
@@ -94,12 +94,8 @@
         loginPage.clickRegister();
         registerPage.register("firstName", "lastName", "email@mail.com", "setupTotp", "password", "password");
 
-<<<<<<< HEAD
         String userId = events.expectRegister("setuptotp", "email@mail.com").assertEvent().getUserId();
-=======
-        String userId = events.expectRegister("setupTotp", "email@mail.com").assertEvent().getUserId();
         getCleanup().addUserId(userId);
->>>>>>> 76ab8bd2
 
         doAIA();
 
@@ -413,12 +409,8 @@
         loginPage.clickRegister();
         registerPage.register("firstName2", "lastName2", "email2@mail.com", "setupTotp2", "password2", "password2");
 
-<<<<<<< HEAD
         String userId = events.expectRegister("setuptotp2", "email2@mail.com").assertEvent().getUserId();
-=======
-        String userId = events.expectRegister("setupTotp2", "email2@mail.com").assertEvent().getUserId();
         getCleanup().addUserId(userId);
->>>>>>> 76ab8bd2
 
         doAIA();
 
