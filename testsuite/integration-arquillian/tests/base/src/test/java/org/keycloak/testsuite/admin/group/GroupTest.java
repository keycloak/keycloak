--- conflicted
+++ resolved
@@ -1159,16 +1159,6 @@
         assertNotNull(group0);
         assertEquals(2,group0.getSubGroups().size());
         assertThat(group0.getSubGroups().stream().map(GroupRepresentation::getName).collect(Collectors.toList()), Matchers.containsInAnyOrder("group1111", "group111111"));
-<<<<<<< HEAD
-        // This should match /group0/group1111, /group0/group111111 and /group11 since this is not an exact match query
-        // search = realm.groups().groups("group11",0,10) returns the top level groups with some matches in subgroups: it returns group0 and group11
-        // below we are counting matches individually
-        Long actualCount = realm.groups().count("group11").get("count");
-        Long expectedCount = search.size()
-                + search.stream().filter(t -> t.getSubGroups() != null).flatMap(t -> t.getSubGroups().stream()).filter(g -> g.getName().contains("group11")).count()
-                - search.stream().filter(g -> !g.getName().contains("group11") && g.getSubGroups().size() > 0).count();
-        assertEquals(expectedCount, actualCount);
-=======
         assertEquals(countLeafGroups(search), realm.groups().count("group11").get("count"));
     }
 
@@ -1182,7 +1172,6 @@
             counter += countLeafGroups(group.getSubGroups());
         }
         return counter;
->>>>>>> a8a863e3
     }
 
     @Test
