/*
 * Copyright 2024 Red Hat, Inc. and/or its affiliates
 * and other contributors as indicated by the @author tags.
 *
 * Licensed under the Apache License, Version 2.0 (the "License");
 * you may not use this file except in compliance with the License.
 * You may obtain a copy of the License at
 *
 * http://www.apache.org/licenses/LICENSE-2.0
 *
 * Unless required by applicable law or agreed to in writing, software
 * distributed under the License is distributed on an "AS IS" BASIS,
 * WITHOUT WARRANTIES OR CONDITIONS OF ANY KIND, either express or implied.
 * See the License for the specific language governing permissions and
 * limitations under the License.
 */

package org.keycloak.testsuite.oid4vc.issuance.signing;

import jakarta.ws.rs.client.Client;
import jakarta.ws.rs.client.WebTarget;
import jakarta.ws.rs.core.HttpHeaders;
import jakarta.ws.rs.core.Response;
import jakarta.ws.rs.core.UriBuilder;
import org.apache.commons.io.IOUtils;
import org.apache.http.HttpStatus;
import org.apache.http.client.methods.CloseableHttpResponse;
import org.apache.http.client.methods.HttpGet;
import org.apache.http.client.methods.HttpPost;
import org.apache.http.entity.ContentType;
import org.apache.http.entity.StringEntity;
import org.apache.http.impl.client.CloseableHttpClient;
import org.apache.http.impl.client.HttpClientBuilder;
import org.junit.Before;
import org.keycloak.TokenVerifier;
import org.keycloak.admin.client.resource.ClientResource;
import org.keycloak.admin.client.resource.RealmResource;
import org.keycloak.admin.client.resource.UserResource;
import org.keycloak.common.VerificationException;
import org.keycloak.common.crypto.CryptoIntegration;
import org.keycloak.common.util.Base64Url;
import org.keycloak.common.util.MultivaluedHashMap;
import org.keycloak.common.util.SecretGenerator;
import org.keycloak.common.util.Time;
import org.keycloak.constants.Oid4VciConstants;
import org.keycloak.jose.jwe.JWE;
import org.keycloak.jose.jwe.JWEException;
import org.keycloak.jose.jwk.JWK;
import org.keycloak.jose.jwk.RSAPublicJWK;
import org.keycloak.models.AuthenticatedClientSessionModel;
import org.keycloak.models.ClientScopeModel;
import org.keycloak.models.oid4vci.CredentialScopeModel;
import org.keycloak.models.KeycloakSession;
import org.keycloak.models.UserSessionModel;
import org.keycloak.protocol.oid4vc.issuance.OID4VCIssuerEndpoint;
import org.keycloak.protocol.oid4vc.issuance.OID4VCIssuerWellKnownProviderFactory;
import org.keycloak.protocol.oid4vc.issuance.TimeProvider;
import org.keycloak.protocol.oid4vc.issuance.credentialbuilder.CredentialBuilder;
import org.keycloak.protocol.oid4vc.issuance.credentialbuilder.JwtCredentialBuilder;
import org.keycloak.protocol.oid4vc.issuance.credentialbuilder.SdJwtCredentialBuilder;
import org.keycloak.protocol.oid4vc.model.CredentialIssuer;
import org.keycloak.protocol.oid4vc.model.CredentialRequest;
import org.keycloak.protocol.oid4vc.model.CredentialResponse;
import org.keycloak.protocol.oid4vc.model.DisplayObject;
import org.keycloak.protocol.oid4vc.model.Format;
import org.keycloak.protocol.oid4vc.model.SupportedCredentialConfiguration;
import org.keycloak.protocol.oid4vc.model.VerifiableCredential;
import org.keycloak.protocol.oidc.OIDCLoginProtocol;
import org.keycloak.protocol.oidc.utils.OAuth2Code;
import org.keycloak.protocol.oidc.utils.OAuth2CodeParser;
import org.keycloak.representations.JsonWebToken;
import org.keycloak.representations.idm.ClientRepresentation;
import org.keycloak.representations.idm.ClientScopeRepresentation;
import org.keycloak.representations.idm.ComponentExportRepresentation;
import org.keycloak.representations.idm.ProtocolMapperRepresentation;
import org.keycloak.representations.idm.RealmRepresentation;
import org.keycloak.representations.idm.RoleRepresentation;
import org.keycloak.representations.idm.UserRepresentation;
import org.keycloak.services.managers.AppAuthManager;
import org.keycloak.services.managers.AuthenticationManager;
import org.keycloak.services.resources.RealmsResource;
import org.keycloak.testsuite.Assert;
import org.keycloak.testsuite.admin.ApiUtil;
import org.keycloak.testsuite.runonserver.RunOnServerException;
import org.keycloak.testsuite.util.AdminClientUtil;
import org.keycloak.testsuite.util.oauth.AuthorizationEndpointResponse;
import org.keycloak.testsuite.util.oauth.OAuthClient;
import org.keycloak.util.JsonSerialization;
import org.testcontainers.shaded.org.apache.commons.lang3.tuple.Pair;

import java.io.IOException;
import java.io.InputStream;
import java.net.URI;
import java.nio.charset.StandardCharsets;
import java.security.KeyPair;
import java.security.KeyPairGenerator;
import java.security.NoSuchAlgorithmException;
import java.security.PrivateKey;
import java.security.interfaces.RSAPublicKey;
import java.util.ArrayList;
import java.util.HashMap;
import java.util.List;
import java.util.Map;
import java.util.Optional;
import java.util.function.BiConsumer;
import java.util.function.BiFunction;
import java.util.function.Consumer;

import static org.junit.Assert.assertEquals;
import static org.junit.Assert.assertFalse;
import static org.junit.Assert.assertNotNull;
import static org.junit.Assert.assertTrue;
import static org.keycloak.jose.jwe.JWEConstants.RSA_OAEP;
import static org.keycloak.jose.jwe.JWEConstants.RSA_OAEP_256;
import static org.keycloak.protocol.oid4vc.issuance.OID4VCIssuerEndpoint.CREDENTIAL_OFFER_URI_CODE_SCOPE;
import static org.keycloak.testsuite.forms.PassThroughClientAuthenticator.clientId;

/**
 * Moved test to subclass. so we can reuse initialization code.
 */
public abstract class OID4VCIssuerEndpointTest extends OID4VCTest {

    protected static final TimeProvider TIME_PROVIDER = new OID4VCTest.StaticTimeProvider(1000);
    protected static final String sdJwtCredentialVct = "https://credentials.example.com/SD-JWT-Credential";

    protected static ClientScopeRepresentation sdJwtTypeCredentialClientScope;
    protected static ClientScopeRepresentation jwtTypeCredentialClientScope;
    protected static ClientScopeRepresentation minimalJwtTypeCredentialClientScope;

    protected CloseableHttpClient httpClient;
    protected ClientRepresentation client;

    protected boolean shouldEnableOid4vci() {
        return true;
    }

    protected static String prepareSessionCode(KeycloakSession session, AppAuthManager.BearerTokenAuthenticator authenticator, String note) {
        AuthenticationManager.AuthResult authResult = authenticator.authenticate();
        UserSessionModel userSessionModel = authResult.getSession();
        AuthenticatedClientSessionModel authenticatedClientSessionModel = userSessionModel.getAuthenticatedClientSessionByClient(
                authResult.getClient().getId());
        String codeId = SecretGenerator.getInstance().randomString();
        String nonce = SecretGenerator.getInstance().randomString();
        OAuth2Code oAuth2Code = new OAuth2Code(codeId,
                Time.currentTime() + 6000,
                nonce,
                CREDENTIAL_OFFER_URI_CODE_SCOPE,
                null,
                null,
                null,
                null,
                authenticatedClientSessionModel.getUserSession().getId());

        String oauthCode = OAuth2CodeParser.persistCode(session, authenticatedClientSessionModel, oAuth2Code);

        authenticatedClientSessionModel.setNote(oauthCode, note);
        return oauthCode;
    }

    protected static OID4VCIssuerEndpoint prepareIssuerEndpoint(KeycloakSession session,
                                                                AppAuthManager.BearerTokenAuthenticator authenticator) {
        JwtCredentialBuilder jwtCredentialBuilder = new JwtCredentialBuilder(
                new StaticTimeProvider(1000));
        SdJwtCredentialBuilder sdJwtCredentialBuilder = new SdJwtCredentialBuilder();

        return prepareIssuerEndpoint(
                session,
                authenticator,
                Map.of(jwtCredentialBuilder.getSupportedFormat(), jwtCredentialBuilder,
                        sdJwtCredentialBuilder.getSupportedFormat(), sdJwtCredentialBuilder)
        );
    }

    protected static OID4VCIssuerEndpoint prepareIssuerEndpoint(
            KeycloakSession session,
            AppAuthManager.BearerTokenAuthenticator authenticator,
            Map<String, CredentialBuilder> credentialBuilders
    ) {
        return new OID4VCIssuerEndpoint(
                session,
                credentialBuilders,
                authenticator,
                TIME_PROVIDER,
                30);
    }

    @Before
    public void setup() {
        CryptoIntegration.init(this.getClass().getClassLoader());
        httpClient = HttpClientBuilder.create().build();
        client = testRealm().clients().findByClientId(clientId).get(0);

        // Register the optional client scopes
        sdJwtTypeCredentialClientScope = registerOptionalClientScope(sdJwtTypeCredentialScopeName,
                null,
                sdJwtTypeCredentialConfigurationIdName,
                sdJwtTypeCredentialScopeName,
                sdJwtCredentialVct,
                Format.SD_JWT_VC,
                null);
        jwtTypeCredentialClientScope = registerOptionalClientScope(jwtTypeCredentialScopeName,
                TEST_DID.toString(),
                jwtTypeCredentialConfigurationIdName,
                jwtTypeCredentialScopeName,
                null,
                Format.JWT_VC,
                TEST_CREDENTIAL_MAPPERS_FILE);
        minimalJwtTypeCredentialClientScope = registerOptionalClientScope("vc-with-minimal-config",
                null,
                null,
                null,
                null,
                null,
                null);

        // Assign the registered optional client scopes to the client
        assignOptionalClientScopeToClient(sdJwtTypeCredentialClientScope.getId(), client.getClientId());
        assignOptionalClientScopeToClient(jwtTypeCredentialClientScope.getId(), client.getClientId());
        assignOptionalClientScopeToClient(minimalJwtTypeCredentialClientScope.getId(), client.getClientId());

        // Enable OID4VCI for the client by default, but allow tests to override
        setClientOid4vciEnabled(clientId, shouldEnableOid4vci());
    }

    protected String getBearerToken(OAuthClient oAuthClient) {
        return getBearerToken(oAuthClient, null);
    }

    protected String getBearerToken(OAuthClient oAuthClient, ClientRepresentation client) {
        return getBearerToken(oAuthClient, client, null);
    }

    protected String getBearerToken(OAuthClient oAuthClient, ClientRepresentation client, String credentialScopeName) {
        if (client != null) {
            oAuthClient.client(client.getClientId(), client.getSecret());
        }
        if (credentialScopeName != null) {
            oAuthClient.scope(credentialScopeName);
        }
        AuthorizationEndpointResponse authorizationEndpointResponse = oAuthClient.doLogin("john",
                "password");
        return oAuthClient.doAccessTokenRequest(authorizationEndpointResponse.getCode()).getAccessToken();
    }

    private ClientResource findClientByClientId(RealmResource realm, String clientId) {
        for (ClientRepresentation c : realm.clients().findAll()) {
            if (clientId.equals(c.getClientId())) {
                return realm.clients().get(c.getId());
            }
        }
        return null;
    }

    private ClientScopeRepresentation registerOptionalClientScope(String scopeName,
                                                                  String issuerDid,
                                                                  String credentialConfigurationId,
                                                                  String credentialIdentifier,
                                                                  String vct,
                                                                  String format,
                                                                  String protocolMapperReferenceFile) {
        // Check if the client scope already exists
        List<ClientScopeRepresentation> existingScopes = testRealm().clientScopes().findAll();
        for (ClientScopeRepresentation existingScope : existingScopes) {
            if (existingScope.getName().equals(scopeName)) {
                return existingScope; // Reuse existing scope
            }
        }

        // Create a new ClientScope if not found
        ClientScopeRepresentation clientScope = new ClientScopeRepresentation();
        clientScope.setName(scopeName);
        clientScope.setProtocol(Oid4VciConstants.OID4VC_PROTOCOL);
        Map<String, String> attributes =
                new HashMap<>(Map.of(ClientScopeModel.INCLUDE_IN_TOKEN_SCOPE, "true",
                        CredentialScopeModel.EXPIRY_IN_SECONDS, "15"));
        BiConsumer<String, String> addAttribute = (attributeName, value) -> {
            if (value != null) {
                attributes.put(attributeName, value);
            }
        };
        addAttribute.accept(CredentialScopeModel.ISSUER_DID, issuerDid);
        addAttribute.accept(CredentialScopeModel.CONFIGURATION_ID, credentialConfigurationId);
        addAttribute.accept(CredentialScopeModel.CREDENTIAL_IDENTIFIER, credentialIdentifier);
        addAttribute.accept(CredentialScopeModel.FORMAT, format);
        addAttribute.accept(CredentialScopeModel.VCT, Optional.ofNullable(vct).orElse(credentialIdentifier));
        if (credentialConfigurationId != null) {
            String vcDisplay;
            try {
                vcDisplay = JsonSerialization.writeValueAsString(List.of(new DisplayObject().setName(credentialConfigurationId)
                                .setLocale("en-EN"),
                        new DisplayObject().setName(credentialConfigurationId)
                                .setLocale("de-DE")));
            } catch (IOException e) {
                throw new RuntimeException(e);
            }
            addAttribute.accept(CredentialScopeModel.VC_DISPLAY, vcDisplay);
        }
        clientScope.setAttributes(attributes);

        Response res = testRealm().clientScopes().create(clientScope);
        String scopeId = ApiUtil.getCreatedId(res);
        getCleanup().addClientScopeId(scopeId); // Automatically removed when a test method is finished.
        res.close();

        clientScope.setId(scopeId);

        // Add protocol mappers to the ClientScope
        List<ProtocolMapperRepresentation> protocolMappers;
        if (protocolMapperReferenceFile == null) {
            protocolMappers = getProtocolMappers(scopeName);
            addProtocolMappersToClientScope(clientScope, protocolMappers);
        } else {
            protocolMappers = resolveProtocolMappers(protocolMapperReferenceFile);
            protocolMappers.add(getStaticClaimMapper(scopeName));
            addProtocolMappersToClientScope(clientScope, protocolMappers);
        }
        clientScope.setProtocolMappers(protocolMappers);
        return clientScope;
    }

    private List<ProtocolMapperRepresentation> resolveProtocolMappers(String protocolMapperReferenceFile) {
        if (protocolMapperReferenceFile == null) {
            return null;
        }
        try (InputStream inputStream = getClass().getResourceAsStream(protocolMapperReferenceFile)) {
            return JsonSerialization.mapper.readValue(inputStream,
                    ClientScopeRepresentation.class).getProtocolMappers();
        } catch (IOException e) {
            throw new RuntimeException(e);
        }
    }

    private void assignOptionalClientScopeToClient(String scopeId, String clientId) {
        ClientResource clientResource = findClientByClientId(testRealm(), clientId);
        clientResource.addOptionalClientScope(scopeId);
    }

    private void logoutUser(String clientId, String username) {
        UserResource user = ApiUtil.findUserByUsernameId(adminClient.realm(TEST_REALM_NAME), username);
        user.logout();
    }

<<<<<<< HEAD
    public static JWK generateRsaJwk() throws NoSuchAlgorithmException {
        KeyPairGenerator keyGen = KeyPairGenerator.getInstance("RSA");
        keyGen.initialize(2048);
        KeyPair keyPair = keyGen.generateKeyPair();
        RSAPublicKey publicKey = (RSAPublicKey) keyPair.getPublic();

        String modulus = Base64Url.encode(publicKey.getModulus().toByteArray());
        String exponent = Base64Url.encode(publicKey.getPublicExponent().toByteArray());

        RSAPublicJWK jwk = new RSAPublicJWK();
        jwk.setKeyType("RSA");
        jwk.setPublicKeyUse("enc");
        jwk.setAlgorithm("RSA-OAEP");
        jwk.setModulus(modulus);
        jwk.setPublicExponent(exponent);

        return jwk;
    }

    public static Pair<JWK, PrivateKey> generateRsaJwkWithPrivateKey() throws NoSuchAlgorithmException {
        KeyPairGenerator keyGen = KeyPairGenerator.getInstance("RSA");
        keyGen.initialize(2048);
        KeyPair keyPair = keyGen.generateKeyPair();
        RSAPublicKey publicKey = (RSAPublicKey) keyPair.getPublic();
        PrivateKey privateKey = keyPair.getPrivate();

        String modulus = Base64Url.encode(publicKey.getModulus().toByteArray());
        String exponent = Base64Url.encode(publicKey.getPublicExponent().toByteArray());

        RSAPublicJWK jwk = new RSAPublicJWK();
        jwk.setKeyType("RSA");
        jwk.setPublicKeyUse("enc");
        jwk.setAlgorithm("RSA-OAEP");
        jwk.setModulus(modulus);
        jwk.setPublicExponent(exponent);

        return Pair.of(jwk, privateKey);
    }

    protected static CredentialResponse decryptJweResponse(String encryptedResponse, PrivateKey privateKey) throws IOException, JWEException {
        assertNotNull("Encrypted response should not be null", encryptedResponse);
        assertEquals("Response should be a JWE", 5, encryptedResponse.split("\\.").length);

        JWE jwe = new JWE(encryptedResponse);
        jwe.getKeyStorage().setDecryptionKey(privateKey);
        jwe.verifyAndDecodeJwe();
        byte[] decryptedContent = jwe.getContent();
        return JsonSerialization.readValue(decryptedContent, CredentialResponse.class);
=======
    void setClientOid4vciEnabled(String clientId, boolean enabled) {
        ClientRepresentation clientRepresentation = adminClient.realm(TEST_REALM_NAME).clients().findByClientId(clientId).get(0);
        ClientResource clientResource = adminClient.realm(TEST_REALM_NAME).clients().get(clientRepresentation.getId());

        Map<String, String> attributes = new HashMap<>(clientRepresentation.getAttributes() != null ? clientRepresentation.getAttributes() : Map.of());
        attributes.put("oid4vci.enabled", String.valueOf(enabled));
        clientRepresentation.setAttributes(attributes);

        clientResource.update(clientRepresentation);
>>>>>>> 2397ff9b
    }

    // Tests the AuthZCode complete flow without scope from
    // 1. Get authorization code without scope specified by wallet
    // 2. Using the code to get access token
    // 3. Get the credential configuration id from issuer metadata at .wellKnown
    // 4. With the access token, get the credential
    protected void testCredentialIssuanceWithAuthZCodeFlow(ClientScopeRepresentation clientScope,
                                                           BiFunction<String, String, String> f,
                                                           Consumer<Map<String, Object>> c) {
        String testClientId = client.getClientId();
        String testScope = clientScope.getName();
        String testFormat = clientScope.getAttributes().get(CredentialScopeModel.FORMAT);
        String testCredentialConfigurationId = clientScope.getAttributes().get(CredentialScopeModel.CONFIGURATION_ID);

        try (Client client = AdminClientUtil.createResteasyClient()) {
            UriBuilder builder = UriBuilder.fromUri(OAuthClient.AUTH_SERVER_ROOT);
            URI oid4vciDiscoveryUri = RealmsResource.wellKnownProviderUrl(builder)
                    .build(TEST_REALM_NAME,
                            OID4VCIssuerWellKnownProviderFactory.PROVIDER_ID);
            WebTarget oid4vciDiscoveryTarget = client.target(oid4vciDiscoveryUri);

            // 1. Get authoriZation code without scope specified by wallet
            // 2. Using the code to get accesstoken
            String token = f.apply(testClientId, testScope);

            // 3. Get the credential configuration id from issuer metadata at .wellKnown
            try (Response discoveryResponse = oid4vciDiscoveryTarget.request().get()) {
                CredentialIssuer oid4vciIssuerConfig = JsonSerialization.readValue(discoveryResponse.readEntity(String.class),
                        CredentialIssuer.class);
                assertEquals(200, discoveryResponse.getStatus());
                assertEquals(getRealmPath(TEST_REALM_NAME), oid4vciIssuerConfig.getCredentialIssuer());
                assertEquals(getBasePath(TEST_REALM_NAME) + "credential", oid4vciIssuerConfig.getCredentialEndpoint());

                // 4. With the access token, get the credential
                try (Client clientForCredentialRequest = AdminClientUtil.createResteasyClient()) {
                    UriBuilder credentialUriBuilder = UriBuilder.fromUri(oid4vciIssuerConfig.getCredentialEndpoint());
                    URI credentialUri = credentialUriBuilder.build();
                    WebTarget credentialTarget = clientForCredentialRequest.target(credentialUri);

                    CredentialRequest request = new CredentialRequest();
                    request.setCredentialConfigurationId(oid4vciIssuerConfig.getCredentialsSupported()
                            .get(testCredentialConfigurationId)
                            .getId());

                    assertEquals(testFormat,
                            oid4vciIssuerConfig.getCredentialsSupported()
                                    .get(testCredentialConfigurationId)
                                    .getFormat());
                    assertEquals(testCredentialConfigurationId,
                            oid4vciIssuerConfig.getCredentialsSupported()
                                    .get(testCredentialConfigurationId)
                                    .getId());

                    c.accept(Map.of(
                            "accessToken", token,
                            "credentialTarget", credentialTarget,
                            "credentialRequest", request
                    ));
                }
            }
        } catch (IOException e) {
            Assert.fail();
        }
    }

    protected String getBasePath(String realm) {
        return getRealmPath(realm) + "/protocol/oid4vc/";
    }

    protected String getRealmPath(String realm) {
        return suiteContext.getAuthServerInfo().getContextRoot().toString() + "/auth/realms/" + realm;
    }

    protected void requestCredential(String token,
                                     String credentialEndpoint,
                                     SupportedCredentialConfiguration offeredCredential,
                                     CredentialResponseHandler responseHandler,
                                     ClientScopeRepresentation expectedClientScope) throws IOException, VerificationException {
        CredentialRequest request = new CredentialRequest();
        request.setCredentialConfigurationId(offeredCredential.getId());

        StringEntity stringEntity = new StringEntity(JsonSerialization.writeValueAsString(request),
                ContentType.APPLICATION_JSON);

        HttpPost postCredential = new HttpPost(credentialEndpoint);
        postCredential.addHeader(HttpHeaders.AUTHORIZATION, "Bearer " + token);
        postCredential.setEntity(stringEntity);

        CredentialResponse credentialResponse;
        try (CloseableHttpResponse credentialRequestResponse = httpClient.execute(postCredential)) {
            assertEquals(HttpStatus.SC_OK, credentialRequestResponse.getStatusLine().getStatusCode());
            String s = IOUtils.toString(credentialRequestResponse.getEntity().getContent(), StandardCharsets.UTF_8);
            credentialResponse = JsonSerialization.readValue(s, CredentialResponse.class);
        }

        // Use response handler to customize checks based on formats.
        responseHandler.handleCredentialResponse(credentialResponse, expectedClientScope);
    }

    public CredentialIssuer getCredentialIssuerMetadata() {
        final String endpoint = getRealmPath(TEST_REALM_NAME) + "/.well-known/openid-credential-issuer";
        HttpGet getMetadataRequest = new HttpGet(endpoint);
        try (CloseableHttpResponse metadataResponse = httpClient.execute(getMetadataRequest)) {
            assertEquals(HttpStatus.SC_OK, metadataResponse.getStatusLine().getStatusCode());
            String s = IOUtils.toString(metadataResponse.getEntity().getContent(), StandardCharsets.UTF_8);
            return JsonSerialization.readValue(s, CredentialIssuer.class);
        } catch (Exception ex) {
            throw new RuntimeException(ex);
        }
    }

    @Override
    public void configureTestRealm(RealmRepresentation testRealm) {
        if (testRealm.getComponents() == null) {
            testRealm.setComponents(new MultivaluedHashMap<>());
        }

        testRealm.getComponents().add("org.keycloak.keys.KeyProvider", getKeyProvider());

        testRealm.getComponents().add("org.keycloak.keys.KeyProvider",
                getRsaEncKeyProvider(RSA_OAEP_256, "enc-key-oaep256"));
        testRealm.getComponents().add("org.keycloak.keys.KeyProvider",
                getRsaEncKeyProvider(RSA_OAEP, "enc-key-oaep"));

        // Find existing client representation
        ClientRepresentation existingClient = testRealm.getClients().stream()
                .filter(client -> client.getClientId().equals(clientId))
                .findFirst()
                .orElseThrow(() -> new IllegalStateException("Client with ID " + clientId + " not found in realm"));

        // Add role to existing client
        if (testRealm.getRoles() != null) {
            Map<String, List<RoleRepresentation>> clientRoles = testRealm.getRoles().getClient();
            clientRoles.merge(
                    existingClient.getClientId(),
                    List.of(getRoleRepresentation("testRole", existingClient.getClientId())),
                    (existingRoles, newRoles) -> {
                        List<RoleRepresentation> mergedRoles = new ArrayList<>(existingRoles);
                        mergedRoles.addAll(newRoles);
                        return mergedRoles;
                    }
            );
        } else {
            testRealm.getRoles()
                    .setClient(Map.of(existingClient.getClientId(),
                            List.of(getRoleRepresentation("testRole", existingClient.getClientId()))));
        }

        List<UserRepresentation> realmUsers = Optional.ofNullable(testRealm.getUsers()).map(ArrayList::new)
                .orElse(new ArrayList<>());
        realmUsers.add(getUserRepresentation(Map.of(existingClient.getClientId(), List.of("testRole"))));
        testRealm.setUsers(realmUsers);
    }

    protected void withCausePropagation(Runnable r) throws Throwable {
        try {
            r.run();
        } catch (Exception e) {
            if (e instanceof RunOnServerException) {
                throw e.getCause();
            }
            throw e;
        }
    }

    protected ComponentExportRepresentation getKeyProvider() {
        return getRsaKeyProvider(RSA_KEY);
    }

    protected static class CredentialResponseHandler {
        protected void handleCredentialResponse(CredentialResponse credentialResponse,
                                                ClientScopeRepresentation clientScope) throws VerificationException {
            assertNotNull("The credentials array should be present in the response.", credentialResponse.getCredentials());
            assertFalse("The credentials array should not be empty.", credentialResponse.getCredentials().isEmpty());

            // Get the first credential from the array (maintaining compatibility with single credential tests)
            CredentialResponse.Credential credentialObj = credentialResponse.getCredentials().get(0);
            assertNotNull("The first credential in the array should not be null.", credentialObj);

            JsonWebToken jsonWebToken = TokenVerifier.create((String) credentialObj.getCredential(),
                    JsonWebToken.class).getToken();
            assertEquals("did:web:test.org", jsonWebToken.getIssuer());
            VerifiableCredential credential = JsonSerialization.mapper.convertValue(jsonWebToken.getOtherClaims().get(
                    "vc"), VerifiableCredential.class);
            assertEquals(List.of(clientScope.getName()), credential.getType());
            assertEquals(URI.create("did:web:test.org"), credential.getIssuer());
            assertEquals("john@email.cz", credential.getCredentialSubject().getClaims().get("email"));
            assertTrue("The static claim should be set.",
                    credential.getCredentialSubject().getClaims().containsKey("scope-name"));
            assertEquals("The static claim should be set.",
                    clientScope.getName(),
                    credential.getCredentialSubject().getClaims().get("scope-name"));
            assertFalse("Only mappers supported for the requested type should have been evaluated.",
                    credential.getCredentialSubject().getClaims().containsKey("AnotherCredentialType"));
        }
    }
}<|MERGE_RESOLUTION|>--- conflicted
+++ resolved
@@ -65,7 +65,6 @@
 import org.keycloak.protocol.oid4vc.model.Format;
 import org.keycloak.protocol.oid4vc.model.SupportedCredentialConfiguration;
 import org.keycloak.protocol.oid4vc.model.VerifiableCredential;
-import org.keycloak.protocol.oidc.OIDCLoginProtocol;
 import org.keycloak.protocol.oidc.utils.OAuth2Code;
 import org.keycloak.protocol.oidc.utils.OAuth2CodeParser;
 import org.keycloak.representations.JsonWebToken;
@@ -340,7 +339,6 @@
         user.logout();
     }
 
-<<<<<<< HEAD
     public static JWK generateRsaJwk() throws NoSuchAlgorithmException {
         KeyPairGenerator keyGen = KeyPairGenerator.getInstance("RSA");
         keyGen.initialize(2048);
@@ -389,7 +387,8 @@
         jwe.verifyAndDecodeJwe();
         byte[] decryptedContent = jwe.getContent();
         return JsonSerialization.readValue(decryptedContent, CredentialResponse.class);
-=======
+    }
+
     void setClientOid4vciEnabled(String clientId, boolean enabled) {
         ClientRepresentation clientRepresentation = adminClient.realm(TEST_REALM_NAME).clients().findByClientId(clientId).get(0);
         ClientResource clientResource = adminClient.realm(TEST_REALM_NAME).clients().get(clientRepresentation.getId());
@@ -399,7 +398,6 @@
         clientRepresentation.setAttributes(attributes);
 
         clientResource.update(clientRepresentation);
->>>>>>> 2397ff9b
     }
 
     // Tests the AuthZCode complete flow without scope from
