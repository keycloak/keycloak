--- conflicted
+++ resolved
@@ -17,7 +17,6 @@
 
 package org.keycloak.testsuite.oid4vc.issuance.signing;
 
-import com.fasterxml.jackson.databind.ObjectMapper;
 import jakarta.ws.rs.client.Client;
 import jakarta.ws.rs.client.WebTarget;
 import jakarta.ws.rs.core.HttpHeaders;
@@ -87,7 +86,6 @@
  */
 public abstract class OID4VCIssuerEndpointTest extends OID4VCTest {
 
-    protected static final ObjectMapper OBJECT_MAPPER = new ObjectMapper();
     protected static final TimeProvider TIME_PROVIDER = new OID4VCTest.StaticTimeProvider(1000);
     protected CloseableHttpClient httpClient;
 
@@ -104,285 +102,6 @@
         return oAuthClient.doAccessTokenRequest(authorizationEndpointResponse.getCode(), "password").getAccessToken();
     }
 
-<<<<<<< HEAD
-=======
-    // ----- getCredentialOffer
-
-    @Test(expected = BadRequestException.class)
-    public void testGetCredentialOfferUnauthorized() throws Throwable {
-        withCausePropagation(() -> {
-            testingClient
-                    .server(TEST_REALM_NAME)
-                    .run((session) -> {
-                        AppAuthManager.BearerTokenAuthenticator authenticator = new AppAuthManager.BearerTokenAuthenticator(session);
-                        authenticator.setTokenString(null);
-                        OID4VCIssuerEndpoint issuerEndpoint = prepareIssuerEndpoint(session, authenticator);
-                        issuerEndpoint.getCredentialOffer("nonce");
-                    });
-        });
-    }
-
-    @Test(expected = BadRequestException.class)
-    public void testGetCredentialOfferWithoutNonce() throws Throwable {
-        String token = getBearerToken(oauth);
-        withCausePropagation(() -> {
-            testingClient
-                    .server(TEST_REALM_NAME)
-                    .run((session -> {
-                        AppAuthManager.BearerTokenAuthenticator authenticator = new AppAuthManager.BearerTokenAuthenticator(session);
-                        authenticator.setTokenString(token);
-                        OID4VCIssuerEndpoint issuerEndpoint = prepareIssuerEndpoint(session, authenticator);
-                        issuerEndpoint.getCredentialOffer(null);
-                    }));
-        });
-    }
-
-    @Test(expected = BadRequestException.class)
-    public void testGetCredentialOfferWithoutAPreparedOffer() throws Throwable {
-        String token = getBearerToken(oauth);
-        withCausePropagation(() -> {
-            testingClient
-                    .server(TEST_REALM_NAME)
-                    .run((session -> {
-                        AppAuthManager.BearerTokenAuthenticator authenticator = new AppAuthManager.BearerTokenAuthenticator(session);
-                        authenticator.setTokenString(token);
-                        OID4VCIssuerEndpoint issuerEndpoint = prepareIssuerEndpoint(session, authenticator);
-                        issuerEndpoint.getCredentialOffer("unpreparedNonce");
-                    }));
-        });
-    }
-
-    @Test(expected = BadRequestException.class)
-    public void testGetCredentialOfferWithABrokenNote() throws Throwable {
-        String token = getBearerToken(oauth);
-        withCausePropagation(() -> {
-            testingClient
-                    .server(TEST_REALM_NAME)
-                    .run((session -> {
-                        AppAuthManager.BearerTokenAuthenticator authenticator = new AppAuthManager.BearerTokenAuthenticator(session);
-                        authenticator.setTokenString(token);
-                        String nonce = prepareNonce(authenticator, "invalidNote");
-                        OID4VCIssuerEndpoint issuerEndpoint = prepareIssuerEndpoint(session, authenticator);
-                        issuerEndpoint.getCredentialOffer(nonce);
-                    }));
-        });
-    }
-
-    @Test
-    public void testGetCredentialOffer() {
-        String token = getBearerToken(oauth);
-        String rootURL = suiteContext.getAuthServerInfo().getContextRoot().toString();
-        testingClient
-                .server(TEST_REALM_NAME)
-                .run((session) -> {
-                    AppAuthManager.BearerTokenAuthenticator authenticator = new AppAuthManager.BearerTokenAuthenticator(session);
-                    authenticator.setTokenString(token);
-
-                    SupportedCredentialConfiguration supportedCredentialConfiguration = new SupportedCredentialConfiguration()
-                            .setId("test-credential")
-                            .setScope("VerifiableCredential")
-                            .setFormat(Format.JWT_VC);
-                    String nonce = prepareNonce(authenticator, OBJECT_MAPPER.writeValueAsString(supportedCredentialConfiguration));
-
-                    OID4VCIssuerEndpoint issuerEndpoint = prepareIssuerEndpoint(session, authenticator);
-                    Response credentialOfferResponse = issuerEndpoint.getCredentialOffer(nonce);
-                    assertEquals("The offer should have been returned.", HttpStatus.SC_OK, credentialOfferResponse.getStatus());
-                    Object credentialOfferEntity = credentialOfferResponse.getEntity();
-                    assertNotNull("An actual offer should be in the response.", credentialOfferEntity);
-
-                    CredentialsOffer credentialsOffer = OBJECT_MAPPER.convertValue(credentialOfferEntity, CredentialsOffer.class);
-                    assertNotNull("Credentials should have been offered.", credentialsOffer.getCredentialConfigurationIds());
-                    assertFalse("Credentials should have been offered.", credentialsOffer.getCredentialConfigurationIds().isEmpty());
-                    List<String> supportedCredentials = credentialsOffer.getCredentialConfigurationIds();
-                    assertEquals("Exactly one credential should have been returned.", 1, supportedCredentials.size());
-                    String offeredCredentialId = supportedCredentials.get(0);
-                    assertEquals("The credential should be as defined in the note.", supportedCredentialConfiguration.getId(), offeredCredentialId);
-
-                    PreAuthorizedGrant grant = credentialsOffer.getGrants();
-                    assertNotNull("The grant should be included.", grant);
-                    assertNotNull("The grant should contain the pre-authorized code.", grant.getPreAuthorizedCode());
-                    assertNotNull("The actual pre-authorized code should be included.", grant
-                            .getPreAuthorizedCode()
-                            .getPreAuthorizedCode());
-
-                    assertEquals("The correct issuer should be included.", rootURL + "/auth/realms/" + TEST_REALM_NAME, credentialsOffer.getCredentialIssuer());
-                });
-    }
-
-    // ----- requestCredential
-
-    @Test(expected = BadRequestException.class)
-    public void testRequestCredentialUnauthorized() throws Throwable {
-        withCausePropagation(() -> {
-            testingClient
-                    .server(TEST_REALM_NAME)
-                    .run((session -> {
-                        AppAuthManager.BearerTokenAuthenticator authenticator = new AppAuthManager.BearerTokenAuthenticator(session);
-                        authenticator.setTokenString(null);
-                        OID4VCIssuerEndpoint issuerEndpoint = prepareIssuerEndpoint(session, authenticator);
-                        issuerEndpoint.requestCredential(new CredentialRequest()
-                                .setFormat(Format.JWT_VC)
-                                .setCredentialIdentifier("test-credential"));
-                    }));
-        });
-    }
-
-    @Test(expected = BadRequestException.class)
-    public void testRequestCredentialInvalidToken() throws Throwable {
-        withCausePropagation(() -> {
-            testingClient
-                    .server(TEST_REALM_NAME)
-                    .run((session -> {
-                        AppAuthManager.BearerTokenAuthenticator authenticator = new AppAuthManager.BearerTokenAuthenticator(session);
-                        authenticator.setTokenString("token");
-                        OID4VCIssuerEndpoint issuerEndpoint = prepareIssuerEndpoint(session, authenticator);
-                        issuerEndpoint.requestCredential(new CredentialRequest()
-                                .setFormat(Format.JWT_VC)
-                                .setCredentialIdentifier("test-credential"));
-                    }));
-        });
-    }
-
-    @Test(expected = BadRequestException.class)
-    public void testRequestCredentialUnsupportedFormat() throws Throwable {
-        String token = getBearerToken(oauth);
-        withCausePropagation(() -> {
-            testingClient
-                    .server(TEST_REALM_NAME)
-                    .run((session -> {
-                        AppAuthManager.BearerTokenAuthenticator authenticator = new AppAuthManager.BearerTokenAuthenticator(session);
-                        authenticator.setTokenString(token);
-                        OID4VCIssuerEndpoint issuerEndpoint = prepareIssuerEndpoint(session, authenticator);
-                        issuerEndpoint.requestCredential(new CredentialRequest()
-                                .setFormat(Format.SD_JWT_VC)
-                                .setCredentialIdentifier("test-credential"));
-                    }));
-        });
-    }
-
-    @Test(expected = BadRequestException.class)
-    public void testRequestCredentialUnsupportedCredential() throws Throwable {
-        String token = getBearerToken(oauth);
-        withCausePropagation(() -> {
-            testingClient
-                    .server(TEST_REALM_NAME)
-                    .run((session -> {
-                        AppAuthManager.BearerTokenAuthenticator authenticator = new AppAuthManager.BearerTokenAuthenticator(session);
-                        authenticator.setTokenString(token);
-                        OID4VCIssuerEndpoint issuerEndpoint = prepareIssuerEndpoint(session, authenticator);
-                        issuerEndpoint.requestCredential(new CredentialRequest()
-                                .setFormat(Format.JWT_VC)
-                                .setCredentialIdentifier("no-such-credential"));
-                    }));
-        });
-    }
-
-    @Test
-    public void testRequestCredential() {
-        String token = getBearerToken(oauth);
-        testingClient
-                .server(TEST_REALM_NAME)
-                .run((session -> {
-                    AppAuthManager.BearerTokenAuthenticator authenticator = new AppAuthManager.BearerTokenAuthenticator(session);
-                    authenticator.setTokenString(token);
-                    OID4VCIssuerEndpoint issuerEndpoint = prepareIssuerEndpoint(session, authenticator);
-                    CredentialRequest credentialRequest = new CredentialRequest()
-                            .setFormat(Format.JWT_VC)
-                            .setCredentialIdentifier("test-credential");
-                    Response credentialResponse = issuerEndpoint.requestCredential(credentialRequest);
-                    assertEquals("The credential request should be answered successfully.", HttpStatus.SC_OK, credentialResponse.getStatus());
-                    assertNotNull("A credential should be responded.", credentialResponse.getEntity());
-                    CredentialResponse credentialResponseVO = OBJECT_MAPPER.convertValue(credentialResponse.getEntity(), CredentialResponse.class);
-                    JsonWebToken jsonWebToken = TokenVerifier.create((String) credentialResponseVO.getCredential(), JsonWebToken.class).getToken();
-
-                    assertNotNull("A valid credential string should have been responded", jsonWebToken);
-                    assertNotNull("The credentials should be included at the vc-claim.", jsonWebToken.getOtherClaims().get("vc"));
-                    VerifiableCredential credential = //
-                            JsonSerialization.mapper.convertValue(jsonWebToken.getOtherClaims().get(
-                                    "vc"), VerifiableCredential.class);
-                    assertNotNull("@context is a required VC property", credential.getContext());
-                    assertEquals(1, credential.getContext().size());
-                    assertEquals(VerifiableCredential.VC_CONTEXT_V1, credential.getContext().get(0));
-                    assertTrue("The static claim should be set.", credential.getCredentialSubject().getClaims().containsKey("VerifiableCredential"));
-                    assertFalse("Only mappers supported for the requested type should have been evaluated.", credential.getCredentialSubject().getClaims().containsKey("AnotherCredentialType"));
-                }));
-    }
-
-    // Tests the complete flow from
-    // 1. Retrieving the credential-offer-uri
-    // 2. Using the uri to get the actual credential offer
-    // 3. Get the issuer metadata
-    // 4. Get the openid-configuration
-    // 5. Get an access token for the pre-authorized code
-    // 6. Get the credential
-    @Test
-    public void testCredentialIssuance() throws Exception {
-
-        String token = getBearerToken(oauth);
-
-        // 1. Retrieving the credential-offer-uri
-        HttpGet getCredentialOfferURI = new HttpGet(getBasePath(TEST_REALM_NAME) + "credential-offer-uri?credential_configuration_id=test-credential");
-        getCredentialOfferURI.addHeader(HttpHeaders.AUTHORIZATION, "Bearer " + token);
-        CloseableHttpResponse credentialOfferURIResponse = httpClient.execute(getCredentialOfferURI);
-
-        assertEquals("A valid offer uri should be returned", HttpStatus.SC_OK, credentialOfferURIResponse.getStatusLine().getStatusCode());
-        String s = IOUtils.toString(credentialOfferURIResponse.getEntity().getContent(), StandardCharsets.UTF_8);
-        CredentialOfferURI credentialOfferURI = JsonSerialization.readValue(s, CredentialOfferURI.class);
-
-        // 2. Using the uri to get the actual credential offer
-        HttpGet getCredentialOffer = new HttpGet(credentialOfferURI.getIssuer() + "/" + credentialOfferURI.getNonce());
-        getCredentialOffer.addHeader(HttpHeaders.AUTHORIZATION, "Bearer " + token);
-        CloseableHttpResponse credentialOfferResponse = httpClient.execute(getCredentialOffer);
-
-        assertEquals("A valid offer should be returned", HttpStatus.SC_OK, credentialOfferResponse.getStatusLine().getStatusCode());
-        s = IOUtils.toString(credentialOfferResponse.getEntity().getContent(), StandardCharsets.UTF_8);
-        CredentialsOffer credentialsOffer = JsonSerialization.readValue(s, CredentialsOffer.class);
-
-        // 3. Get the issuer metadata
-        HttpGet getIssuerMetadata = new HttpGet(credentialsOffer.getCredentialIssuer() + "/.well-known/openid-credential-issuer");
-        CloseableHttpResponse issuerMetadataResponse = httpClient.execute(getIssuerMetadata);
-        assertEquals(HttpStatus.SC_OK, issuerMetadataResponse.getStatusLine().getStatusCode());
-        s = IOUtils.toString(issuerMetadataResponse.getEntity().getContent(), StandardCharsets.UTF_8);
-        CredentialIssuer credentialIssuer = JsonSerialization.readValue(s, CredentialIssuer.class);
-
-        assertEquals("We only expect one authorization server.", 1, credentialIssuer.getAuthorizationServers().size());
-
-        // 4. Get the openid-configuration
-        HttpGet getOpenidConfiguration = new HttpGet(credentialIssuer.getAuthorizationServers().get(0) + "/.well-known/openid-configuration");
-        CloseableHttpResponse openidConfigResponse = httpClient.execute(getOpenidConfiguration);
-        assertEquals(HttpStatus.SC_OK, openidConfigResponse.getStatusLine().getStatusCode());
-        s = IOUtils.toString(openidConfigResponse.getEntity().getContent(), StandardCharsets.UTF_8);
-        OIDCConfigurationRepresentation openidConfig = JsonSerialization.readValue(s, OIDCConfigurationRepresentation.class);
-
-        assertNotNull("A token endpoint should be included.", openidConfig.getTokenEndpoint());
-        assertTrue("The pre-authorized code should be supported.", openidConfig.getGrantTypesSupported().contains(PreAuthorizedCodeGrantTypeFactory.GRANT_TYPE));
-
-        // 5. Get an access token for the pre-authorized code
-        HttpPost postPreAuthorizedCode = new HttpPost(openidConfig.getTokenEndpoint());
-        List<NameValuePair> parameters = new LinkedList<>();
-        parameters.add(new BasicNameValuePair(OAuth2Constants.GRANT_TYPE, PreAuthorizedCodeGrantTypeFactory.GRANT_TYPE));
-        parameters.add(new BasicNameValuePair("code", credentialsOffer.getGrants().getPreAuthorizedCode().getPreAuthorizedCode()));
-        UrlEncodedFormEntity formEntity = new UrlEncodedFormEntity(parameters, "UTF-8");
-        postPreAuthorizedCode.setEntity(formEntity);
-        OAuthClient.AccessTokenResponse accessTokenResponse = new OAuthClient.AccessTokenResponse(httpClient.execute(postPreAuthorizedCode));
-        assertEquals(HttpStatus.SC_OK, accessTokenResponse.getStatusCode());
-        String theToken = accessTokenResponse.getAccessToken();
-
-        // 6. Get the credential
-        credentialsOffer.getCredentialConfigurationIds().stream()
-                .map(offeredCredentialId -> credentialIssuer.getCredentialsSupported().get(offeredCredentialId))
-                .forEach(supportedCredential -> {
-                    try {
-                        requestOffer(theToken, credentialIssuer.getCredentialEndpoint(), supportedCredential);
-                    } catch (IOException e) {
-                        fail("Was not able to get the credential.");
-                    } catch (VerificationException e) {
-                        throw new RuntimeException(e);
-                    }
-                });
-    }
-
->>>>>>> 72169674
     private ClientResource findClientByClientId(RealmResource realm, String clientId) {
         for (ClientRepresentation c : realm.clients().findAll()) {
             if (clientId.equals(c.getClientId())) {
@@ -525,64 +244,7 @@
         });
     }
 
-<<<<<<< HEAD
     protected static String prepareNonce(AppAuthManager.BearerTokenAuthenticator authenticator, String note) {
-=======
-    @Test
-    public void testCredentialIssuanceWithAuthZCodeWithScopeMatched() throws Exception {
-        testCredentialIssuanceWithAuthZCodeFlow((testClientId, testScope) -> getBearerToken(oauth.clientId(testClientId).openid(false).scope(testScope)),
-                m -> {
-                    String accessToken = (String)m.get("accessToken");
-                    WebTarget credentialTarget = (WebTarget)m.get("credentialTarget");
-                    CredentialRequest credentialRequest = (CredentialRequest)m.get("credentialRequest");
-
-                    try (Response response = credentialTarget.request().header(HttpHeaders.AUTHORIZATION, "bearer " + accessToken).post(Entity.json(credentialRequest))) {
-                        CredentialResponse credentialResponse = JsonSerialization.readValue(response.readEntity(String.class),CredentialResponse.class);
-
-                        assertEquals(200, response.getStatus());
-                        JsonWebToken jsonWebToken = TokenVerifier.create((String) credentialResponse.getCredential(), JsonWebToken.class).getToken();
-                        assertEquals("did:web:test.org", jsonWebToken.getIssuer());
-
-                        VerifiableCredential credential = JsonSerialization.mapper.convertValue(jsonWebToken.getOtherClaims().get("vc"), VerifiableCredential.class);
-                        assertEquals(TEST_TYPES, credential.getType());
-                        assertEquals(TEST_DID, credential.getIssuer());
-                        assertEquals("john@email.cz", credential.getCredentialSubject().getClaims().get("email"));
-                    } catch (IOException | VerificationException  e) {
-                        Assert.fail();
-                    }
-                });
-    }
-
-    @Test
-    public void testCredentialIssuanceWithAuthZCodeWithScopeUnmatched() throws Exception {
-        testCredentialIssuanceWithAuthZCodeFlow((testClientId, testScope) -> getBearerToken(oauth.clientId(testClientId).openid(false).scope("email")), // set registered different scope
-                m -> {
-                    String accessToken = (String)m.get("accessToken");
-                    WebTarget credentialTarget = (WebTarget)m.get("credentialTarget");
-                    CredentialRequest credentialRequest = (CredentialRequest)m.get("credentialRequest");
-
-                    try (Response response = credentialTarget.request().header(HttpHeaders.AUTHORIZATION, "bearer " + accessToken).post(Entity.json(credentialRequest))) {
-                        assertEquals(400, response.getStatus());
-                    }
-                });
-    }
-
-    @Test
-    public void testCredentialIssuanceWithAuthZCodeSWithoutScope() throws Exception {
-        testCredentialIssuanceWithAuthZCodeFlow((testClientId, testScope) -> getBearerToken(oauth.clientId(testClientId).openid(false).scope(null)), // no scope
-                m -> {
-                    String accessToken = (String)m.get("accessToken");
-                    WebTarget credentialTarget = (WebTarget)m.get("credentialTarget");
-                    CredentialRequest credentialRequest = (CredentialRequest)m.get("credentialRequest");
-
-                    try (Response response = credentialTarget.request().header(HttpHeaders.AUTHORIZATION, "bearer " + accessToken).post(Entity.json(credentialRequest))) {
-                        assertEquals(400, response.getStatus());
-                    }
-                });
-    }
-
-    private static String prepareNonce(AppAuthManager.BearerTokenAuthenticator authenticator, String note) {
->>>>>>> 72169674
         String nonce = SecretGenerator.getInstance().randomString();
         AuthenticationManager.AuthResult authResult = authenticator.authenticate();
         UserSessionModel userSessionModel = authResult.getSession();
@@ -603,7 +265,7 @@
                 "did:web:issuer.org",
                 Map.of(jwtSigningService.locator(), jwtSigningService),
                 authenticator,
-                new ObjectMapper(),
+                JsonSerialization.mapper,
                 TIME_PROVIDER,
                 30,
                 true);
@@ -622,7 +284,7 @@
         request.setFormat(offeredCredential.getFormat());
         request.setCredentialIdentifier(offeredCredential.getId());
 
-        StringEntity stringEntity = new StringEntity(OBJECT_MAPPER.writeValueAsString(request), ContentType.APPLICATION_JSON);
+        StringEntity stringEntity = new StringEntity(JsonSerialization.writeValueAsString(request), ContentType.APPLICATION_JSON);
 
         HttpPost postCredential = new HttpPost(credentialEndpoint);
         postCredential.addHeader(HttpHeaders.AUTHORIZATION, "Bearer " + token);
@@ -632,20 +294,8 @@
         String s = IOUtils.toString(credentialRequestResponse.getEntity().getContent(), StandardCharsets.UTF_8);
         CredentialResponse credentialResponse = JsonSerialization.readValue(s, CredentialResponse.class);
 
-<<<<<<< HEAD
         // Use response handler to customize checks based on formats.
         responseHandler.handleCredentialResponse(credentialResponse);
-=======
-        assertNotNull("The credential should have been responded.", credentialResponse.getCredential());
-        JsonWebToken jsonWebToken = TokenVerifier.create((String) credentialResponse.getCredential(), JsonWebToken.class).getToken();
-        assertEquals("did:web:test.org", jsonWebToken.getIssuer());
-        VerifiableCredential credential = JsonSerialization.mapper.convertValue(jsonWebToken.getOtherClaims().get("vc"), VerifiableCredential.class);
-        assertEquals(List.of("VerifiableCredential"), credential.getType());
-        assertEquals(URI.create("did:web:test.org"), credential.getIssuer());
-        assertEquals("john@email.cz", credential.getCredentialSubject().getClaims().get("email"));
-        assertTrue("The static claim should be set.", credential.getCredentialSubject().getClaims().containsKey("VerifiableCredential"));
-        assertFalse("Only mappers supported for the requested type should have been evaluated.", credential.getCredentialSubject().getClaims().containsKey("AnotherCredentialType"));
->>>>>>> 72169674
     }
 
     @Override
@@ -708,7 +358,7 @@
             assertNotNull("The credential should have been responded.", credentialResponse.getCredential());
             JsonWebToken jsonWebToken = TokenVerifier.create((String) credentialResponse.getCredential(), JsonWebToken.class).getToken();
             assertEquals("did:web:test.org", jsonWebToken.getIssuer());
-            VerifiableCredential credential = new ObjectMapper().convertValue(jsonWebToken.getOtherClaims().get("vc"), VerifiableCredential.class);
+            VerifiableCredential credential = JsonSerialization.mapper.convertValue(jsonWebToken.getOtherClaims().get("vc"), VerifiableCredential.class);
             assertEquals(List.of("VerifiableCredential"), credential.getType());
             assertEquals(URI.create("did:web:test.org"), credential.getIssuer());
             assertEquals("john@email.cz", credential.getCredentialSubject().getClaims().get("email"));
