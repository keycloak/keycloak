package org.keycloak.testsuite.broker;

import org.jboss.arquillian.graphene.Graphene;
import org.jboss.arquillian.graphene.page.Page;
<<<<<<< HEAD
=======
import org.junit.After;
import org.junit.Before;
>>>>>>> 38ae6c98
import org.junit.BeforeClass;
import org.junit.Ignore;
import org.junit.Test;
import org.keycloak.representations.idm.IdentityProviderRepresentation;
import org.keycloak.representations.idm.RealmRepresentation;
import org.keycloak.social.openshift.OpenshiftV3IdentityProvider;
<<<<<<< HEAD
import org.keycloak.testsuite.AbstractKeycloakTest;
import org.keycloak.testsuite.pages.AccountUpdateProfilePage;
=======
import org.keycloak.representations.idm.UserRepresentation;
import org.keycloak.testsuite.AbstractKeycloakTest;
import org.keycloak.testsuite.auth.page.login.UpdateAccount;
>>>>>>> 38ae6c98
import org.keycloak.testsuite.pages.LoginPage;
import org.keycloak.testsuite.pages.social.AbstractSocialLoginPage;
import org.keycloak.testsuite.pages.social.FacebookLoginPage;
import org.keycloak.testsuite.pages.social.GitHubLoginPage;
import org.keycloak.testsuite.pages.social.GoogleLoginPage;
import org.keycloak.testsuite.pages.social.LinkedInLoginPage;
import org.keycloak.testsuite.pages.social.MicrosoftLoginPage;
import org.keycloak.testsuite.pages.social.StackOverflowLoginPage;
import org.keycloak.testsuite.pages.social.TwitterLoginPage;
import org.keycloak.testsuite.util.IdentityProviderBuilder;
import org.keycloak.testsuite.util.RealmBuilder;
import org.keycloak.testsuite.util.URLUtils;
import org.keycloak.testsuite.util.WaitUtils;
import org.openqa.selenium.By;
import org.openqa.selenium.support.ui.ExpectedConditions;

import java.io.FileInputStream;
import java.util.LinkedList;
import java.util.List;
import java.util.Properties;

import static org.junit.Assert.assertEquals;
import static org.junit.Assert.assertTrue;
import static org.junit.Assume.assumeTrue;
import static org.keycloak.testsuite.broker.SocialLoginTest.Provider.FACEBOOK;
import static org.keycloak.testsuite.broker.SocialLoginTest.Provider.GITHUB;
import static org.keycloak.testsuite.broker.SocialLoginTest.Provider.GOOGLE;
import static org.keycloak.testsuite.broker.SocialLoginTest.Provider.LINKEDIN;
import static org.keycloak.testsuite.broker.SocialLoginTest.Provider.MICROSOFT;
import static org.keycloak.testsuite.broker.SocialLoginTest.Provider.OPENSHIFT;
import static org.keycloak.testsuite.broker.SocialLoginTest.Provider.STACKOVERFLOW;
import static org.keycloak.testsuite.broker.SocialLoginTest.Provider.TWITTER;

/**
 * @author <a href="mailto:sthorger@redhat.com">Stian Thorgersen</a>
 * @author Vaclav Muzikar <vmuzikar@redhat.com>
 */
public class SocialLoginTest extends AbstractKeycloakTest {

    public static final String SOCIAL_CONFIG = "social.config";
    public static final String REALM = "social";

    private static Properties config = new Properties();

    @Page
    private LoginPage loginPage;

    @Page
    private UpdateAccount updateAccountPage;

    public enum Provider {
        GOOGLE("google", GoogleLoginPage.class),
        FACEBOOK("facebook", FacebookLoginPage.class),
        GITHUB("github", GitHubLoginPage.class),
        TWITTER("twitter", TwitterLoginPage.class),
        LINKEDIN("linkedin", LinkedInLoginPage.class),
        MICROSOFT("microsoft", MicrosoftLoginPage.class),
        STACKOVERFLOW("stackoverflow", StackOverflowLoginPage.class),
        OPENSHIFT("openshift-v3", null);

        private String id;
        private Class<? extends AbstractSocialLoginPage> pageObjectClazz;

        Provider(String id, Class<? extends AbstractSocialLoginPage> pageObjectClazz) {
            this.id = id;
            this.pageObjectClazz = pageObjectClazz;
        }

        public String id() {
            return id;
        }

        public Class<? extends AbstractSocialLoginPage> pageObjectClazz() {
            return pageObjectClazz;
        }
    }

    private Provider currentTestProvider;

    @BeforeClass
    public static void loadConfig() throws Exception {
        assumeTrue(System.getProperties().containsKey(SOCIAL_CONFIG));

        config.load(new FileInputStream(System.getProperty(SOCIAL_CONFIG)));
    }
    
    @Before
    public void beforeSocialLoginTest() {
        accountPage.setAuthRealm(REALM);
        accountPage.navigateTo();
        currentTestProvider = null;
    }

    @After
    public void removeUser() {
        List<UserRepresentation> users = adminClient.realm(REALM).users().search(null, null, null);
        for (UserRepresentation user : users) {
            if (user.getServiceAccountClientId() == null) {
                log.infof("removing test user '%s'", user.getUsername());
                adminClient.realm(REALM).users().get(user.getId()).remove();
            }
        }
    }

    @Override
    public void addTestRealms(List<RealmRepresentation> testRealms) {
        RealmRepresentation rep = RealmBuilder.create().name(REALM).build();
        List<IdentityProviderRepresentation> idps = new LinkedList<>();
        rep.setIdentityProviders(idps);

<<<<<<< HEAD
        idps.add(buildIdp("openshift-v3"));
        idps.add(buildIdp("google"));
        idps.add(buildIdp("facebook"));
        idps.add(buildIdp("github"));
        idps.add(buildIdp("twitter"));
        idps.add(buildIdp("linkedin"));
        idps.add(buildIdp("microsoft"));
        idps.add(buildIdp("stackoverflow"));
=======
        for (Provider provider : Provider.values()) {
            idps.add(buildIdp(provider));
        }
>>>>>>> 38ae6c98

        testRealms.add(rep);
    }

    @Test
<<<<<<< HEAD
    public void openshiftLogin() throws Exception {
        account.open("social");
        loginPage.clickSocial("openshift-v3");

        Graphene.waitGui().until(ExpectedConditions.visibilityOfElementLocated(By.id("inputUsername")));
        driver.findElement(By.id("inputUsername")).sendKeys(config.getProperty("openshift-v3.username", config.getProperty("common.username")));
        driver.findElement(By.id("inputPassword")).sendKeys(config.getProperty("openshift-v3.password", config.getProperty("common.password")));
        driver.findElement(By.cssSelector("button[type=submit]")).click();

        Graphene.waitGui().until(ExpectedConditions.visibilityOfElementLocated(By.cssSelector("input[name=approve]")));
        driver.findElement(By.cssSelector("input[name=approve]")).click();

        assertEquals(config.getProperty("openshift-v3.username", config.getProperty("common.profile.username")), account.getUsername());
    }

    @Test
    public void googleLogin() throws InterruptedException {
        account.open("social");

        loginPage.clickSocial("google");

        Graphene.waitGui().until(ExpectedConditions.visibilityOfElementLocated(By.id("Email")));

        driver.findElement(By.id("Email")).sendKeys(config.getProperty("google.username", config.getProperty("common.username")));
        driver.findElement(By.id("next")).click();

        Graphene.waitGui().until(ExpectedConditions.visibilityOfElementLocated(By.id("Passwd")));
=======
    @Ignore
    // TODO: Fix and revamp this test
    public void openshiftLogin() throws Exception {
        loginPage.clickSocial("openshift-v3");
>>>>>>> 38ae6c98

        Graphene.waitGui().until(ExpectedConditions.visibilityOfElementLocated(By.id("inputUsername")));
        driver.findElement(By.id("inputUsername")).sendKeys(config.getProperty("openshift-v3.username", config.getProperty("common.username")));
        driver.findElement(By.id("inputPassword")).sendKeys(config.getProperty("openshift-v3.password", config.getProperty("common.password")));
        driver.findElement(By.cssSelector("button[type=submit]")).click();

        Graphene.waitGui().until(ExpectedConditions.visibilityOfElementLocated(By.cssSelector("input[name=approve]")));
        driver.findElement(By.cssSelector("input[name=approve]")).click();

        assertEquals(config.getProperty("openshift-v3.username", config.getProperty("common.profile.username")), accountPage.getUsername());
    }

    @Test
    public void googleLogin() throws InterruptedException {
        currentTestProvider = GOOGLE;
        performLogin();
        assertAccount();
    }

    @Test
    public void facebookLogin() {
        currentTestProvider = FACEBOOK;
        performLogin();
        assertAccount();
    }

    @Test
    public void githubLogin() {
        currentTestProvider = GITHUB;
        performLogin();
        assertAccount();
    }

    @Test
    public void twitterLogin() {
        currentTestProvider = TWITTER;
        performLogin();
        assertUpdateProfile(false, false, true);
        assertAccount();
    }

    @Test
    public void linkedinLogin() {
        currentTestProvider = LINKEDIN;
        performLogin();
        assertAccount();
    }

    @Test
    public void microsoftLogin() {
        currentTestProvider = MICROSOFT;
        performLogin();
        assertAccount();
    }

    @Test
    public void stackoverflowLogin() {
        currentTestProvider = STACKOVERFLOW;
        performLogin();
        assertUpdateProfile(false, false, true);
        assertAccount();
    }

    private IdentityProviderRepresentation buildIdp(Provider provider) {
        IdentityProviderRepresentation idp = IdentityProviderBuilder.create().alias(provider.id()).providerId(provider.id()).build();
        idp.setEnabled(true);
        idp.getConfig().put("clientId", getConfig(provider, "clientId"));
        idp.getConfig().put("clientSecret", getConfig(provider, "clientSecret"));
        if (provider == STACKOVERFLOW) {
            idp.getConfig().put("key", getConfig(provider, "clientKey"));
        }
        if (provider == OPENSHIFT) {
            idp.getConfig().put("baseUrl", config.getProperty(provider.id() + ".baseUrl", OpenshiftV3IdentityProvider.BASE_URL));
        }
        return idp;
    }

    private String getConfig(Provider provider, String key) {
        return config.getProperty(provider.id() + "." + key, config.getProperty("common." + key));
    }

    private String getConfig(String key) {
        return getConfig(currentTestProvider, key);
    }

    private void performLogin() {
        loginPage.clickSocial(currentTestProvider.id());

        // Just to be sure there's no redirect in progress
        WaitUtils.pause(3000);
        WaitUtils.waitForPageToLoad(driver);

        // Only when there's not active session for the social provider, i.e. login is required
        if (URLUtils.currentUrlDoesntStartWith(driver, getAuthServerRoot().toASCIIString())) {
            log.infof("current URL: %s", driver.getCurrentUrl());
            log.infof("performing log in to '%s' ...", currentTestProvider.id());
            AbstractSocialLoginPage loginPage = Graphene.createPageFragment(currentTestProvider.pageObjectClazz(), driver.findElement(By.tagName("html")));
            loginPage.login(getConfig("username"), getConfig("password"));
        }
        else {
            log.infof("already logged in to '%s'; skipping the login process", currentTestProvider.id());
        }
    }

    private void assertAccount() {
        assertTrue(URLUtils.currentUrlStartWith(driver, accountPage.toString())); // Sometimes after login the URL ends with /# or similar

        assertEquals(getConfig("profile.firstName"), accountPage.getFirstName());
        assertEquals(getConfig("profile.lastName"), accountPage.getLastName());
        assertEquals(getConfig("profile.email"), accountPage.getEmail());
    }

    private void assertUpdateProfile(boolean firstName, boolean lastName, boolean email) {
        assertTrue(URLUtils.currentUrlDoesntStartWith(driver, accountPage.toString()));

        if (firstName) {
            assertTrue(updateAccountPage.fields().getFirstName().isEmpty());
            updateAccountPage.fields().setFirstName(getConfig("profile.firstName"));
        }
        else {
            assertEquals(getConfig("profile.firstName"), updateAccountPage.fields().getFirstName());
        }

        if (lastName) {
            assertTrue(updateAccountPage.fields().getLastName().isEmpty());
            updateAccountPage.fields().setLastName(getConfig("profile.lastName"));
        }
        else {
            assertEquals(getConfig("profile.lastName"), updateAccountPage.fields().getLastName());
        }
<<<<<<< HEAD
        if (id.equals("openshift-v3")) {
            idp.getConfig().put("baseUrl", config.getProperty(id + ".baseUrl", OpenshiftV3IdentityProvider.BASE_URL));
        }
        return idp;
    }
=======
>>>>>>> 38ae6c98

        if (email) {
            assertTrue(updateAccountPage.fields().getEmail().isEmpty());
            updateAccountPage.fields().setEmail(getConfig("profile.email"));
        }
        else {
            assertEquals(getConfig("profile.email"), updateAccountPage.fields().getEmail());
        }

        updateAccountPage.submit();
    }
}<|MERGE_RESOLUTION|>--- conflicted
+++ resolved
@@ -2,25 +2,17 @@
 
 import org.jboss.arquillian.graphene.Graphene;
 import org.jboss.arquillian.graphene.page.Page;
-<<<<<<< HEAD
-=======
 import org.junit.After;
 import org.junit.Before;
->>>>>>> 38ae6c98
 import org.junit.BeforeClass;
 import org.junit.Ignore;
 import org.junit.Test;
 import org.keycloak.representations.idm.IdentityProviderRepresentation;
 import org.keycloak.representations.idm.RealmRepresentation;
 import org.keycloak.social.openshift.OpenshiftV3IdentityProvider;
-<<<<<<< HEAD
-import org.keycloak.testsuite.AbstractKeycloakTest;
-import org.keycloak.testsuite.pages.AccountUpdateProfilePage;
-=======
 import org.keycloak.representations.idm.UserRepresentation;
 import org.keycloak.testsuite.AbstractKeycloakTest;
 import org.keycloak.testsuite.auth.page.login.UpdateAccount;
->>>>>>> 38ae6c98
 import org.keycloak.testsuite.pages.LoginPage;
 import org.keycloak.testsuite.pages.social.AbstractSocialLoginPage;
 import org.keycloak.testsuite.pages.social.FacebookLoginPage;
@@ -131,59 +123,18 @@
         List<IdentityProviderRepresentation> idps = new LinkedList<>();
         rep.setIdentityProviders(idps);
 
-<<<<<<< HEAD
-        idps.add(buildIdp("openshift-v3"));
-        idps.add(buildIdp("google"));
-        idps.add(buildIdp("facebook"));
-        idps.add(buildIdp("github"));
-        idps.add(buildIdp("twitter"));
-        idps.add(buildIdp("linkedin"));
-        idps.add(buildIdp("microsoft"));
-        idps.add(buildIdp("stackoverflow"));
-=======
         for (Provider provider : Provider.values()) {
             idps.add(buildIdp(provider));
         }
->>>>>>> 38ae6c98
 
         testRealms.add(rep);
     }
 
     @Test
-<<<<<<< HEAD
-    public void openshiftLogin() throws Exception {
-        account.open("social");
-        loginPage.clickSocial("openshift-v3");
-
-        Graphene.waitGui().until(ExpectedConditions.visibilityOfElementLocated(By.id("inputUsername")));
-        driver.findElement(By.id("inputUsername")).sendKeys(config.getProperty("openshift-v3.username", config.getProperty("common.username")));
-        driver.findElement(By.id("inputPassword")).sendKeys(config.getProperty("openshift-v3.password", config.getProperty("common.password")));
-        driver.findElement(By.cssSelector("button[type=submit]")).click();
-
-        Graphene.waitGui().until(ExpectedConditions.visibilityOfElementLocated(By.cssSelector("input[name=approve]")));
-        driver.findElement(By.cssSelector("input[name=approve]")).click();
-
-        assertEquals(config.getProperty("openshift-v3.username", config.getProperty("common.profile.username")), account.getUsername());
-    }
-
-    @Test
-    public void googleLogin() throws InterruptedException {
-        account.open("social");
-
-        loginPage.clickSocial("google");
-
-        Graphene.waitGui().until(ExpectedConditions.visibilityOfElementLocated(By.id("Email")));
-
-        driver.findElement(By.id("Email")).sendKeys(config.getProperty("google.username", config.getProperty("common.username")));
-        driver.findElement(By.id("next")).click();
-
-        Graphene.waitGui().until(ExpectedConditions.visibilityOfElementLocated(By.id("Passwd")));
-=======
     @Ignore
     // TODO: Fix and revamp this test
     public void openshiftLogin() throws Exception {
         loginPage.clickSocial("openshift-v3");
->>>>>>> 38ae6c98
 
         Graphene.waitGui().until(ExpectedConditions.visibilityOfElementLocated(By.id("inputUsername")));
         driver.findElement(By.id("inputUsername")).sendKeys(config.getProperty("openshift-v3.username", config.getProperty("common.username")));
@@ -314,14 +265,6 @@
         else {
             assertEquals(getConfig("profile.lastName"), updateAccountPage.fields().getLastName());
         }
-<<<<<<< HEAD
-        if (id.equals("openshift-v3")) {
-            idp.getConfig().put("baseUrl", config.getProperty(id + ".baseUrl", OpenshiftV3IdentityProvider.BASE_URL));
-        }
-        return idp;
-    }
-=======
->>>>>>> 38ae6c98
 
         if (email) {
             assertTrue(updateAccountPage.fields().getEmail().isEmpty());
