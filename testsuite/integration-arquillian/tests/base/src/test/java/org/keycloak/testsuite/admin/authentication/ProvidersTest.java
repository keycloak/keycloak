--- conflicted
+++ resolved
@@ -82,7 +82,7 @@
         List<Map<String, Object>> result = authMgmtResource.getClientAuthenticatorProviders();
 
         List<Map<String, Object>> expected = new LinkedList<>();
-<<<<<<< HEAD
+      
         addClientAuthenticatorProviderInfo(expected, "client-jwt", "Signed Jwt",
                 "Validates client based on signed JWT issued by client and signed with the Client private key", false);
         addClientAuthenticatorProviderInfo(expected, "client-secret", "Client Id and Secret", "Validates client based on 'client_id' and " +
@@ -95,22 +95,6 @@
                 "Validates client based on a X509 Certificate", false);
         addClientAuthenticatorProviderInfo(expected, "client-secret-jwt", "Signed Jwt with Client Secret",
                 "Validates client based on signed JWT issued by client and signed with the Client Secret", true);
-=======
-        addProviderInfo(expected, "client-jwt", "Signed Jwt",
-                "Validates client based on signed JWT issued by client and signed with the Client private key");
-        addProviderInfo(expected, "client-secret", "Client Id and Secret", "Validates client based on 'client_id' and " +
-                "'client_secret' sent either in request parameters or in 'Authorization: Basic' header");
-        addProviderInfo(expected, "testsuite-client-passthrough", "Testsuite Dummy Client Validation", "Testsuite dummy authenticator, " +
-                "which automatically authenticates hardcoded client (like 'test-app' )");
-        addProviderInfo(expected, "testsuite-client-dummy", "Testsuite ClientId Dummy",
-                "Dummy client authenticator, which authenticates the client with clientId only");
-        addProviderInfo(expected, "client-x509", "X509 Certificate",
-                "Validates client based on a X509 Certificate");
-        addProviderInfo(expected, "client-secret-jwt", "Signed Jwt with Client Secret",
-                "Validates client based on signed JWT issued by client and signed with the Client Secret");
-        addProviderInfo(expected, "testsuite-client-id-required", "Signed Jwt",
-                "Validates client based on signed JWT issued by client and signed with the Client private key");
->>>>>>> c9d93019
 
         compareProviders(expected, result);
     }
