--- conflicted
+++ resolved
@@ -461,26 +461,14 @@
 
     @Test
     public void setupTotpRegisteredAfterTotpRemoval() {
-<<<<<<< HEAD
-        // Register new user
-        loginPage.open();
-        loginPage.clickRegister();
-        registerPage.register("firstName2", "lastName2", "email2@mail.com", "setupTotp2", "password2", "password2");
-
-        String userId = events.expectRegister("setuptotp2", "email2@mail.com").assertEvent().getUserId();
-
-        // Configure totp
-        totpPage.assertCurrent();
-=======
         setOTPAuthRequirement(AuthenticationExecutionModel.Requirement.REQUIRED, AuthenticationExecutionModel.Requirement.REQUIRED);
         try {
             // Register new user
             loginPage.open();
             loginPage.clickRegister();
-            registerPage.register("firstName2", "lastName2", "email2@mail.com", "setupTotp2", "password2", "password2");
->>>>>>> 76ab8bd2
-
-            String userId = events.expectRegister("setupTotp2", "email2@mail.com").assertEvent().getUserId();
+            registerPage.register("firstName2", "lastName2", "email2@mail.com", "setuptotp2", "password2", "password2");
+
+            String userId = events.expectRegister("setuptotp2", "email2@mail.com").assertEvent().getUserId();
 
             // Configure totp
             totpPage.assertCurrent();
@@ -509,13 +497,9 @@
 
             setOtpTimeOffset(TimeBasedOTP.DEFAULT_INTERVAL_SECONDS, totp);
 
-<<<<<<< HEAD
-        loginEvent = events.expectLogin().user(userId).detail(Details.USERNAME, "setuptotp2").assertEvent();
-=======
             // Try to login after logout
             loginPage.open();
-            loginPage.login("setupTotp2", "password2");
->>>>>>> 76ab8bd2
+            loginPage.login("setuptotp2", "password2");
 
             // Totp is already configured, thus one-time password is needed, login page should be loaded
             String uri = driver.getCurrentUrl();
@@ -526,17 +510,17 @@
             // Login with one-time password
             loginTotpPage.login(totp.generateTOTP(totpCode));
 
-            loginEvent = events.expectLogin().user(userId).detail(Details.USERNAME, "setupTotp2").assertEvent();
+            loginEvent = events.expectLogin().user(userId).detail(Details.USERNAME, "setuptotp2").assertEvent();
 
             // Remove google authenticator
-            Assert.assertTrue(AccountHelper.deleteTotpAuthentication(testRealm(), "setupTotp2"));
-            AccountHelper.logout(testRealm(), "setupTotp2");
+            Assert.assertTrue(AccountHelper.deleteTotpAuthentication(testRealm(), "setuptotp2"));
+            AccountHelper.logout(testRealm(), "setuptotp2");
 
             setOtpTimeOffset(TimeBasedOTP.DEFAULT_INTERVAL_SECONDS, totp);
 
             // Try to login
             loginPage.open();
-            loginPage.login("setupTotp2", "password2");
+            loginPage.login("setuptotp2", "password2");
 
             // Since the authentificator was removed, it has to be set up again
             totpPage.assertCurrent();
@@ -545,25 +529,21 @@
             String sessionId1 = events.expectRequiredAction(EventType.UPDATE_TOTP)
                     .user(userId)
                     .detail(Details.CREDENTIAL_TYPE, OTPCredentialModel.TYPE)
-                    .detail(Details.USERNAME, "setupTotp2").assertEvent()
+                    .detail(Details.USERNAME, "setuptotp2").assertEvent()
                     .getDetails().get(Details.CODE_ID);
             String sessionId2 = events.expectRequiredAction(EventType.UPDATE_CREDENTIAL)
                     .user(userId)
                     .detail(Details.CREDENTIAL_TYPE, OTPCredentialModel.TYPE)
-                    .detail(Details.USERNAME, "setupTotp2").assertEvent()
+                    .detail(Details.USERNAME, "setuptotp2").assertEvent()
                     .getDetails().get(Details.CODE_ID);
 
             assertEquals(sessionId1, sessionId2);
             assertEquals(RequestType.AUTH_RESPONSE, appPage.getRequestType());
 
-<<<<<<< HEAD
-        events.expectLogin().user(userId).session(sessionId1).detail(Details.USERNAME, "setuptotp2").assertEvent();
-=======
-            events.expectLogin().user(userId).session(sessionId1).detail(Details.USERNAME, "setupTotp2").assertEvent();
+            events.expectLogin().user(userId).session(sessionId1).detail(Details.USERNAME, "setuptotp2").assertEvent();
         } finally {
             setOTPAuthRequirement(AuthenticationExecutionModel.Requirement.CONDITIONAL, AuthenticationExecutionModel.Requirement.ALTERNATIVE);
         }
->>>>>>> 76ab8bd2
     }
 
     @Test
