/*
 * Copyright 2016 Red Hat, Inc. and/or its affiliates
 * and other contributors as indicated by the @author tags.
 *
 * Licensed under the Apache License, Version 2.0 (the "License");
 * you may not use this file except in compliance with the License.
 * You may obtain a copy of the License at
 *
 * http://www.apache.org/licenses/LICENSE-2.0
 *
 * Unless required by applicable law or agreed to in writing, software
 * distributed under the License is distributed on an "AS IS" BASIS,
 * WITHOUT WARRANTIES OR CONDITIONS OF ANY KIND, either express or implied.
 * See the License for the specific language governing permissions and
 * limitations under the License.
 */
package org.keycloak.testsuite.account;

import com.fasterxml.jackson.core.type.TypeReference;
import org.hamcrest.Matchers;
import org.junit.Assert;
import org.junit.Rule;
import org.junit.Test;
import org.keycloak.OAuth2Constants;
import org.keycloak.admin.client.resource.RealmResource;
import org.keycloak.admin.client.resource.UserResource;
import org.keycloak.authentication.authenticators.browser.WebAuthnAuthenticatorFactory;
import org.keycloak.authentication.authenticators.browser.WebAuthnPasswordlessAuthenticatorFactory;
import org.keycloak.authentication.requiredactions.WebAuthnPasswordlessRegisterFactory;
import org.keycloak.authentication.requiredactions.WebAuthnRegisterFactory;
import org.keycloak.broker.provider.util.SimpleHttp;
import org.keycloak.common.Profile;
import org.keycloak.common.enums.AccountRestApiVersion;
import org.keycloak.common.util.ObjectUtil;
import org.keycloak.credential.CredentialTypeMetadata;
import org.keycloak.events.Details;
import org.keycloak.events.EventType;
import org.keycloak.models.AuthenticationExecutionModel;
import org.keycloak.models.ClientScopeModel;
import org.keycloak.models.UserModel;
import org.keycloak.models.credential.OTPCredentialModel;
import org.keycloak.models.credential.PasswordCredentialModel;
import org.keycloak.models.credential.WebAuthnCredentialModel;
import org.keycloak.models.utils.DefaultAuthenticationFlows;
import org.keycloak.representations.account.ClientRepresentation;
import org.keycloak.representations.account.ConsentRepresentation;
import org.keycloak.representations.account.ConsentScopeRepresentation;
import org.keycloak.representations.account.SessionRepresentation;
import org.keycloak.representations.idm.UserProfileAttributeMetadata;
import org.keycloak.representations.account.UserRepresentation;
import org.keycloak.representations.idm.AuthenticationExecutionInfoRepresentation;
import org.keycloak.representations.idm.AuthenticationExecutionRepresentation;
import org.keycloak.representations.idm.AuthenticationFlowRepresentation;
import org.keycloak.representations.idm.ClientScopeRepresentation;
import org.keycloak.representations.idm.CredentialRepresentation;
import org.keycloak.representations.idm.ErrorRepresentation;
import org.keycloak.representations.idm.ProtocolMapperRepresentation;
import org.keycloak.representations.idm.RealmRepresentation;
import org.keycloak.representations.idm.RequiredActionProviderRepresentation;
import org.keycloak.representations.idm.RequiredActionProviderSimpleRepresentation;
import org.keycloak.services.messages.Messages;
import org.keycloak.services.resources.account.AccountCredentialResource;
import org.keycloak.services.util.ResolveRelative;
import org.keycloak.testsuite.AssertEvents;
import org.keycloak.testsuite.admin.ApiUtil;
import org.keycloak.testsuite.admin.authentication.AbstractAuthenticationTest;
import org.keycloak.testsuite.arquillian.annotation.EnableFeature;
import org.keycloak.testsuite.util.OAuthClient;
import org.keycloak.testsuite.util.TokenUtil;
import org.keycloak.testsuite.util.UserBuilder;
import org.keycloak.userprofile.UserProfileContext;
import org.keycloak.validate.validators.EmailValidator;

import jakarta.ws.rs.ClientErrorException;
import jakarta.ws.rs.core.Response;
import java.io.IOException;
import java.util.Collections;
import java.util.HashMap;
import java.util.List;
import java.util.Map;
import java.util.stream.Collectors;

import static org.hamcrest.CoreMatchers.is;
import static org.hamcrest.CoreMatchers.notNullValue;
import static org.hamcrest.MatcherAssert.assertThat;
import static org.hamcrest.Matchers.containsInAnyOrder;
import static org.junit.Assert.assertEquals;
import static org.junit.Assert.assertFalse;
import static org.junit.Assert.assertNotNull;
import static org.junit.Assert.assertNull;
import static org.junit.Assert.assertTrue;

/**
 * @author <a href="mailto:sthorger@redhat.com">Stian Thorgersen</a>
 */
public class AccountRestServiceTest extends AbstractRestServiceTest {
    
    @Rule
    public AssertEvents events = new AssertEvents(this);
    
    @Test
    public void testEditUsernameAllowed() throws IOException {
        UserRepresentation user = getUser();
        String originalUsername = user.getUsername();
        String originalEmail = user.getEmail();
        RealmResource realm = adminClient.realm("test");
        RealmRepresentation realmRep = realm.toRepresentation();
        Boolean registrationEmailAsUsername = realmRep.isRegistrationEmailAsUsername();
        Boolean editUsernameAllowed = realmRep.isEditUsernameAllowed();

        try {
            realmRep.setRegistrationEmailAsUsername(false);
            realmRep.setEditUsernameAllowed(true);
            realm.update(realmRep);
            user = getUser();
            assertNotNull(user.getUserProfileMetadata());
            // can write both username and email
            assertUserProfileAttributeMetadata(user, "username", "${username}", true, false);
            assertUserProfileAttributeMetadata(user, "email", "${email}", true, false);
            assertUserProfileAttributeMetadata(user, "firstName", "${firstName}", true, false);
            assertUserProfileAttributeMetadata(user, "lastName", "${lastName}", true, false);
            user.setUsername("changed-username");
            user.setEmail("changed-email@keycloak.org");
            user = updateAndGet(user);
            assertEquals("changed-username", user.getUsername());
            assertEquals("changed-email@keycloak.org", user.getEmail());

            realmRep.setRegistrationEmailAsUsername(false);
            realmRep.setEditUsernameAllowed(false);
            realm.update(realmRep);
            user = getUser();
            assertNotNull(user.getUserProfileMetadata());
            // username is readonly but email is writable
            assertUserProfileAttributeMetadata(user, "username", "${username}", true, true);
            assertUserProfileAttributeMetadata(user, "email", "${email}", true, false);
            user.setUsername("should-not-change");
            user.setEmail("changed-email@keycloak.org");
            updateError(user, 400, Messages.READ_ONLY_USERNAME);

            realmRep.setRegistrationEmailAsUsername(true);
            realmRep.setEditUsernameAllowed(true);
            realm.update(realmRep);
            user = getUser();
            assertNotNull(user.getUserProfileMetadata());
            // username is read-only and is the same as email, but email is writable
            assertUserProfileAttributeMetadata(user, "username", "${username}", true, true);
            assertUserProfileAttributeMetadata(user, "email", "${email}", true, false);
            user.setUsername("should-be-the-email");
            user.setEmail("user@keycloak.org");
            user = updateAndGet(user);
            assertEquals("user@keycloak.org", user.getUsername());
            assertEquals("user@keycloak.org", user.getEmail());

            realmRep.setRegistrationEmailAsUsername(true);
            realmRep.setEditUsernameAllowed(false);
            realm.update(realmRep);
            user = getUser();
            assertNotNull(user.getUserProfileMetadata());
            // username is read-only and is the same as email, but email is read-only
            assertUserProfileAttributeMetadata(user, "username", "${username}", true, true);
            assertUserProfileAttributeMetadata(user, "email", "${email}", true, true);
            user.setUsername("should-be-the-email");
            user.setEmail("should-not-change@keycloak.org");
            user = updateAndGet(user);
            assertEquals("user@keycloak.org", user.getUsername());
            assertEquals("user@keycloak.org", user.getEmail());
        } finally {
            realmRep.setRegistrationEmailAsUsername(registrationEmailAsUsername);
            realmRep.setEditUsernameAllowed(editUsernameAllowed);
            realm.update(realmRep);
            user.setUsername(originalUsername);
            user.setEmail(originalEmail);
            updateAndGet(user);
        }
    }

    @Test
    public void testGetUserProfileWithoutMetadata() throws IOException {
        UserRepresentation user = getUser(false);
        assertNull(user.getUserProfileMetadata());
    }

    @Test
    public void testEditUsernameDisallowed() throws IOException {
        try {
            RealmResource realm = adminClient.realm("test");
            RealmRepresentation realmRep = realm.toRepresentation();
            realmRep.setEditUsernameAllowed(false);
            realm.update(realmRep);
            
            UserRepresentation user = getUser();
            assertNotNull(user.getUserProfileMetadata());
            UserProfileAttributeMetadata upm = assertUserProfileAttributeMetadata(user, "username", "${username}", true, true);
            //makes sure internal validators are not exposed
            Assert.assertEquals(0,  upm.getValidators().size());

            upm = assertUserProfileAttributeMetadata(user, "email", "${email}", true, false);
            Assert.assertEquals(1,  upm.getValidators().size());
            Assert.assertTrue(upm.getValidators().containsKey(EmailValidator.ID));

            realmRep.setRegistrationEmailAsUsername(true);
            realm.update(realmRep);
            user = getUser();
            upm = assertUserProfileAttributeMetadata(user, "email", "${email}", true, true);
            Assert.assertEquals(1,  upm.getValidators().size());
            Assert.assertTrue(upm.getValidators().containsKey(EmailValidator.ID));

            assertUserProfileAttributeMetadata(user, "firstName", "${firstName}", true, false);
            assertUserProfileAttributeMetadata(user, "lastName", "${lastName}", true, false);
        } finally {
            RealmRepresentation realmRep = testRealm().toRepresentation();
            realmRep.setEditUsernameAllowed(true);
            testRealm().update(realmRep);
        }
    }
    
    protected UserProfileAttributeMetadata getUserProfileAttributeMetadata(UserRepresentation user, String attName) {
        if(user.getUserProfileMetadata() == null)
            return null;
        for(UserProfileAttributeMetadata uam : user.getUserProfileMetadata().getAttributes()) {
            if(attName.equals(uam.getName())) {
                return uam;
            }
        }
        return null;
    }
    
    protected UserProfileAttributeMetadata assertUserProfileAttributeMetadata(UserRepresentation user, String attName, String displayName, boolean required, boolean readOnly) {
        UserProfileAttributeMetadata uam = getUserProfileAttributeMetadata(user, attName);
        if (isDeclarativeUserProfile()) {
            assertNotNull(uam);
            assertEquals("Unexpected display name for attribute " + uam.getName(), displayName, uam.getDisplayName());
            assertEquals("Unexpected required flag for attribute " + uam.getName(), required, uam.isRequired());
            assertEquals("Unexpected readonly flag for attribute " + uam.getName(), readOnly, uam.isReadOnly());
        }
        return uam;
    }


    @Test
    public void testGetProfile() throws IOException {

        UserRepresentation user = getUser();
        assertEquals("Tom", user.getFirstName());
        assertEquals("Brady", user.getLastName());
        assertEquals("test-user@localhost", user.getEmail());
        assertFalse(user.isEmailVerified());
        assertTrue(user.getAttributes().isEmpty());
    }

    @Test
    public void testUpdateSingleField() throws IOException {
        UserRepresentation user = getUser();
        String originalUsername = user.getUsername();
        String originalFirstName = user.getFirstName();
        String originalLastName = user.getLastName();
        String originalEmail = user.getEmail();
        Map<String, List<String>> originalAttributes = new HashMap<>(user.getAttributes());

        try {
            RealmRepresentation realmRep = adminClient.realm("test").toRepresentation();

            realmRep.setRegistrationEmailAsUsername(false);
            adminClient.realm("test").update(realmRep);

            user.setFirstName(null);
            user.setLastName("Bob");
            user.setEmail(null);
            user.getAttributes().clear();

            user = updateAndGet(user);

            assertEquals(user.getLastName(), "Bob");
            assertNull(user.getFirstName());
            assertNull(user.getEmail());

        } finally {
            RealmRepresentation realmRep = adminClient.realm("test").toRepresentation();
            realmRep.setEditUsernameAllowed(true);
            adminClient.realm("test").update(realmRep);

            user.setUsername(originalUsername);
            user.setFirstName(originalFirstName);
            user.setLastName(originalLastName);
            user.setEmail(originalEmail);
            user.setAttributes(originalAttributes);
            SimpleHttp.Response response = SimpleHttp.doPost(getAccountUrl(null), httpClient).auth(tokenUtil.getToken()).json(user).asResponse();
            System.out.println(response.asString());
            assertEquals(204, response.getStatus());
        }

    }
    
    /**
     * Reproducer for bugs KEYCLOAK-17424 and KEYCLOAK-17582
     */
    @Test
    public void testUpdateProfileEmailChangeSetsEmailVerified() throws IOException {
        UserRepresentation user = getUser();
        String originalEmail = user.getEmail();
        try {
            RealmRepresentation realmRep = adminClient.realm("test").toRepresentation();

            realmRep.setRegistrationEmailAsUsername(false);
            adminClient.realm("test").update(realmRep);
            
            //set flag over adminClient to initial value
            UserResource userResource = adminClient.realm("test").users().get(user.getId());
            org.keycloak.representations.idm.UserRepresentation ur = userResource.toRepresentation();
            ur.setEmailVerified(true);
            userResource.update(ur);
            //make sure flag is correct before the test 
            user = getUser();
            assertEquals(true, user.isEmailVerified());

            // Update without email change - flag not reset to false
            user.setEmail(originalEmail);
            user = updateAndGet(user);
            assertEquals(originalEmail, user.getEmail());
            assertEquals(true, user.isEmailVerified());

            
            // Update email - flag must be reset to false
            user.setEmail("bobby@localhost");
            user = updateAndGet(user);
            assertEquals("bobby@localhost", user.getEmail());
            assertEquals(false, user.isEmailVerified());

        } finally {
            RealmRepresentation realmRep = adminClient.realm("test").toRepresentation();
            realmRep.setEditUsernameAllowed(true);
            adminClient.realm("test").update(realmRep);

            user.setEmail(originalEmail);
            SimpleHttp.Response response = SimpleHttp.doPost(getAccountUrl(null), httpClient).auth(tokenUtil.getToken()).json(user).asResponse();
            System.out.println(response.asString());
            assertEquals(204, response.getStatus());
        }

    }

    @Test
    public void testUpdateProfileEvent() throws IOException {
        UserRepresentation user = getUser();
        String originalUsername = user.getUsername();
        String originalFirstName = user.getFirstName();
        String originalLastName = user.getLastName();
        String originalEmail = user.getEmail();
        Map<String, List<String>> originalAttributes = new HashMap<>(user.getAttributes());

        try {
            RealmRepresentation realmRep = adminClient.realm("test").toRepresentation();

            realmRep.setRegistrationEmailAsUsername(false);
            adminClient.realm("test").update(realmRep);

            user.setEmail("bobby@localhost");
            user.setFirstName("Homer");
            user.setLastName("Simpsons");
            user.getAttributes().put("attr1", Collections.singletonList("val1"));
            user.getAttributes().put("attr2", Collections.singletonList("val2"));

            user = updateAndGet(user);

            //skip login to the REST API event
            events.poll();
            events.expectAccount(EventType.UPDATE_PROFILE).user(user.getId())
                .detail(Details.CONTEXT, UserProfileContext.ACCOUNT.name())
                .detail(Details.PREVIOUS_EMAIL, originalEmail)
                .detail(Details.UPDATED_EMAIL, "bobby@localhost")
                .detail(Details.PREVIOUS_FIRST_NAME, originalFirstName)
                .detail(Details.PREVIOUS_LAST_NAME, originalLastName)
                .detail(Details.UPDATED_FIRST_NAME, "Homer")
                .detail(Details.UPDATED_LAST_NAME, "Simpsons")
                .assertEvent();
            events.assertEmpty();
            
        } finally {
            RealmRepresentation realmRep = adminClient.realm("test").toRepresentation();
            realmRep.setEditUsernameAllowed(true);
            adminClient.realm("test").update(realmRep);

            user.setUsername(originalUsername);
            user.setFirstName(originalFirstName);
            user.setLastName(originalLastName);
            user.setEmail(originalEmail);
            user.setAttributes(originalAttributes);
            SimpleHttp.Response response = SimpleHttp.doPost(getAccountUrl(null), httpClient).auth(tokenUtil.getToken()).json(user).asResponse();
            System.out.println(response.asString());
            assertEquals(204, response.getStatus());
        }
    }
        
    @Test
    public void testUpdateProfile() throws IOException {
        UserRepresentation user = getUser();
        String originalUsername = user.getUsername();
        String originalFirstName = user.getFirstName();
        String originalLastName = user.getLastName();
        String originalEmail = user.getEmail();
        Map<String, List<String>> originalAttributes = new HashMap<>(user.getAttributes());

        try {
            RealmRepresentation realmRep = adminClient.realm("test").toRepresentation();

            realmRep.setRegistrationEmailAsUsername(false);
            adminClient.realm("test").update(realmRep);

            user.setFirstName("Homer");
            user.setLastName("Simpsons");
            user.getAttributes().put("attr1", Collections.singletonList("val1"));
            user.getAttributes().put("attr2", Collections.singletonList("val2"));

            user = updateAndGet(user);

            assertEquals("Homer", user.getFirstName());
            assertEquals("Simpsons", user.getLastName());
            assertEquals(2, user.getAttributes().size());
            assertEquals(1, user.getAttributes().get("attr1").size());
            assertEquals("val1", user.getAttributes().get("attr1").get(0));
            assertEquals(1, user.getAttributes().get("attr2").size());
            assertEquals("val2", user.getAttributes().get("attr2").get(0));
            
            // Update attributes
            user.getAttributes().remove("attr1");
            user.getAttributes().get("attr2").add("val3");

            user = updateAndGet(user);

            if (isDeclarativeUserProfile()) {
                assertEquals(2, user.getAttributes().size());
                assertTrue(user.getAttributes().get("attr1").isEmpty());
            } else {
                assertEquals(1, user.getAttributes().size());
            }
            assertEquals(2, user.getAttributes().get("attr2").size());
            assertThat(user.getAttributes().get("attr2"), containsInAnyOrder("val2", "val3"));

            // Update email
            user.setEmail("bobby@localhost");
            user = updateAndGet(user);
            assertEquals("bobby@localhost", user.getEmail());

            user.setEmail("john-doh@localhost");
            updateError(user, 409, Messages.EMAIL_EXISTS);

            user.setEmail("test-user@localhost");
            user = updateAndGet(user);
            assertEquals("test-user@localhost", user.getEmail());

            user.setUsername("john-doh@localhost");
            updateError(user, 409, Messages.USERNAME_EXISTS);

            user.setUsername("test-user@localhost");
            user = updateAndGet(user);
            assertEquals("test-user@localhost", user.getUsername());

            realmRep.setRegistrationEmailAsUsername(true);
            adminClient.realm("test").update(realmRep);

            user.setUsername("updatedUsername");
            user = updateAndGet(user);
            assertEquals("test-user@localhost", user.getUsername());

            user.setEmail("new@localhost");
            user = updateAndGet(user);
            assertEquals("new@localhost", user.getUsername());

            realmRep.setRegistrationEmailAsUsername(false);
            adminClient.realm("test").update(realmRep);

            user.setUsername("updatedUsername");
            user = updateAndGet(user);
            assertThat("updatedusername", Matchers.equalTo(user.getUsername()));


            realmRep.setEditUsernameAllowed(false);
            realmRep.setRegistrationEmailAsUsername(false);
            adminClient.realm("test").update(realmRep);

            user.setUsername("updatedUsername2");
            updateError(user, 400, Messages.READ_ONLY_USERNAME);
        } finally {
            RealmRepresentation realmRep = adminClient.realm("test").toRepresentation();
            realmRep.setEditUsernameAllowed(true);
            adminClient.realm("test").update(realmRep);

            user.setUsername(originalUsername);
            user.setFirstName(originalFirstName);
            user.setLastName(originalLastName);
            user.setEmail(originalEmail);
            user.setAttributes(originalAttributes);
            SimpleHttp.Response response = SimpleHttp.doPost(getAccountUrl(null), httpClient).auth(tokenUtil.getToken()).json(user).asResponse();
            System.out.println(response.asString());
            assertEquals(204, response.getStatus());
        }

    }

    @Test
    public void testEmailReadableWhenEditUsernameDisabled() throws IOException {
        RealmRepresentation realmRep = testRealm().toRepresentation();
        Boolean emailAsUsername = realmRep.isRegistrationEmailAsUsername();
        Boolean editUsernameAllowed = realmRep.isEditUsernameAllowed();
        realmRep.setRegistrationEmailAsUsername(true);
        realmRep.setEditUsernameAllowed(false);
        testRealm().update(realmRep);

        try {
            UserRepresentation user = getUser();
            String email = user.getEmail();
            assertNotNull(email);
            user = updateAndGet(user);
            assertEquals(email, user.getEmail());
        } finally {
            realmRep.setRegistrationEmailAsUsername(emailAsUsername);
            realmRep.setEditUsernameAllowed(editUsernameAllowed);
            testRealm().update(realmRep);
        }
    }

    @Test
    public void testUpdateProfileCannotChangeThroughAttributes() throws IOException {
        UserRepresentation user = getUser();
        String originalUsername = user.getUsername();
        Map<String, List<String>> originalAttributes = new HashMap<>(user.getAttributes());

        try {
            user.getAttributes().put("username", Collections.singletonList("Username"));
            user.getAttributes().put("attr2", Collections.singletonList("val2"));

            user = updateAndGet(user);

            assertEquals(user.getUsername(), originalUsername);
        } finally {
            RealmRepresentation realmRep = adminClient.realm("test").toRepresentation();
            realmRep.setEditUsernameAllowed(true);
            adminClient.realm("test").update(realmRep);

            user.setUsername(originalUsername);
            user.setAttributes(originalAttributes);
            SimpleHttp.Response response = SimpleHttp.doPost(getAccountUrl(null), httpClient).auth(tokenUtil.getToken()).json(user).asResponse();
            System.out.println(response.asString());
            assertEquals(204, response.getStatus());
        }
    }

    // KEYCLOAK-7572
    @Test
    public void testUpdateProfileWithRegistrationEmailAsUsername() throws IOException {
        RealmRepresentation realmRep = adminClient.realm("test").toRepresentation();
        realmRep.setRegistrationEmailAsUsername(true);
        adminClient.realm("test").update(realmRep);

        UserRepresentation user = getUser();
        String originalFirstname = user.getFirstName();

        try {
            user.setFirstName("Homer1");

            user = updateAndGet(user);

            assertEquals("Homer1", user.getFirstName());
        } finally {
            user.setFirstName(originalFirstname);
            int status = SimpleHttp.doPost(getAccountUrl(null), httpClient).auth(tokenUtil.getToken()).json(user).asStatus();
            assertEquals(204, status);
        }
    }

    protected UserRepresentation getUser() throws IOException {
        return getUser(true);
    }

    protected UserRepresentation getUser(boolean fetchMetadata) throws IOException {
        String accountUrl = getAccountUrl(null) + "?userProfileMetadata=" + fetchMetadata;
        SimpleHttp a = SimpleHttp.doGet(accountUrl, httpClient).auth(tokenUtil.getToken());

        try {
            return a.asJson(UserRepresentation.class);
        } catch (IOException e) {
            System.err.println("Error during user reading: " + a.asString());
            throw e;
        }    
    }
    
    protected UserRepresentation updateAndGet(UserRepresentation user) throws IOException {
        SimpleHttp a = SimpleHttp.doPost(getAccountUrl(null), httpClient).auth(tokenUtil.getToken()).json(user);
        try {
            assertEquals(204, a.asStatus());
        } catch (AssertionError e) {
            System.err.println("Error during user update: " + a.asString());
            throw e;
        }
        return getUser();
    }


    protected void updateError(UserRepresentation user, int expectedStatus, String expectedMessage) throws IOException {
        SimpleHttp.Response response = SimpleHttp.doPost(getAccountUrl(null), httpClient).auth(tokenUtil.getToken()).json(user).asResponse();
        assertEquals(expectedStatus, response.getStatus());
        assertEquals(expectedMessage, response.asJson(ErrorRepresentation.class).getErrorMessage());
    }

    @Test
    public void testProfilePermissions() throws IOException {
        TokenUtil noaccessToken = new TokenUtil("no-account-access", "password");
        TokenUtil viewToken = new TokenUtil("view-account-access", "password");

        // Read with no access
        assertEquals(403, SimpleHttp.doGet(getAccountUrl(null), httpClient).header("Accept", "application/json").auth(noaccessToken.getToken()).asStatus());

        // Update with no access
        assertEquals(403, SimpleHttp.doPost(getAccountUrl(null), httpClient).auth(noaccessToken.getToken()).json(new UserRepresentation()).asStatus());

        // Update with read only
        assertEquals(403, SimpleHttp.doPost(getAccountUrl(null), httpClient).auth(viewToken.getToken()).json(new UserRepresentation()).asStatus());
    }

    @Test
    public void testUpdateProfilePermissions() throws IOException {
        TokenUtil noaccessToken = new TokenUtil("no-account-access", "password");
        int status = SimpleHttp.doGet(getAccountUrl(null), httpClient).header("Accept", "application/json").auth(noaccessToken.getToken()).asStatus();
        assertEquals(403, status);

        TokenUtil viewToken = new TokenUtil("view-account-access", "password");
        status = SimpleHttp.doGet(getAccountUrl(null), httpClient).header("Accept", "application/json").auth(viewToken.getToken()).asStatus();
        assertEquals(200, status);
    }

    @Test
    public void testCredentialsGet() throws IOException {
        configureBrowserFlowWithWebAuthnAuthenticator("browser-webauthn");

        // Register requiredActions for WebAuthn and WebAuthn Passwordless
        RequiredActionProviderSimpleRepresentation requiredAction = new RequiredActionProviderSimpleRepresentation();
        requiredAction.setId("12345");
        requiredAction.setName(WebAuthnRegisterFactory.PROVIDER_ID);
        requiredAction.setProviderId(WebAuthnRegisterFactory.PROVIDER_ID);

        try {
            testRealm().flows().registerRequiredAction(requiredAction);
        } catch (ClientErrorException e) {
            assertThat(e.getResponse(), notNullValue());
            assertThat(e.getResponse().getStatus(), is(409));
        }

        getCleanup().addRequiredAction(requiredAction.getProviderId());

        requiredAction = new RequiredActionProviderSimpleRepresentation();
        requiredAction.setId("6789");
        requiredAction.setName(WebAuthnPasswordlessRegisterFactory.PROVIDER_ID);
        requiredAction.setProviderId(WebAuthnPasswordlessRegisterFactory.PROVIDER_ID);

        try {
            testRealm().flows().registerRequiredAction(requiredAction);
        } catch (ClientErrorException e) {
            assertThat(e.getResponse(), notNullValue());
            assertThat(e.getResponse().getStatus(), is(409));
        }

        getCleanup().addRequiredAction(requiredAction.getProviderId());

        List<AccountCredentialResource.CredentialContainer> credentials = getCredentials();

        Assert.assertEquals(4, credentials.size());

        AccountCredentialResource.CredentialContainer password = credentials.get(0);
        assertCredentialContainerExpected(password, PasswordCredentialModel.TYPE, CredentialTypeMetadata.Category.BASIC_AUTHENTICATION.toString(),
                "password-display-name", "password-help-text", "kcAuthenticatorPasswordClass",
                null, UserModel.RequiredAction.UPDATE_PASSWORD.toString(), false, 1);

        CredentialRepresentation password1 = password.getUserCredentialMetadatas().get(0).getCredential();
        assertNull(password1.getSecretData());
        Assert.assertNotNull(password1.getCredentialData());

        AccountCredentialResource.CredentialContainer otp = credentials.get(1);
        assertCredentialContainerExpected(otp, OTPCredentialModel.TYPE, CredentialTypeMetadata.Category.TWO_FACTOR.toString(),
                "otp-display-name", "otp-help-text", "kcAuthenticatorOTPClass",
                UserModel.RequiredAction.CONFIGURE_TOTP.toString(), null, true, 0);

        // WebAuthn credentials will be returned, but createAction will be still null because requiredAction "webauthn register" not yet registered
        AccountCredentialResource.CredentialContainer webauthn = credentials.get(2);
        assertCredentialContainerExpected(webauthn, WebAuthnCredentialModel.TYPE_TWOFACTOR, CredentialTypeMetadata.Category.TWO_FACTOR.toString(),
                "webauthn-display-name", "webauthn-help-text", "kcAuthenticatorWebAuthnClass",
                WebAuthnRegisterFactory.PROVIDER_ID, null, true, 0);

        AccountCredentialResource.CredentialContainer webauthnPasswordless = credentials.get(3);
        assertCredentialContainerExpected(webauthnPasswordless, WebAuthnCredentialModel.TYPE_PASSWORDLESS, CredentialTypeMetadata.Category.PASSWORDLESS.toString(),
                "webauthn-passwordless-display-name", "webauthn-passwordless-help-text", "kcAuthenticatorWebAuthnPasswordlessClass",
                WebAuthnPasswordlessRegisterFactory.PROVIDER_ID, null, true, 0);

        // disable WebAuthn passwordless required action. User doesn't have WebAuthnPasswordless credential, so WebAuthnPasswordless credentialType won't be returned
        setRequiredActionEnabledStatus(WebAuthnPasswordlessRegisterFactory.PROVIDER_ID, false);

        credentials = getCredentials();
        assertExpectedCredentialTypes(credentials, PasswordCredentialModel.TYPE, OTPCredentialModel.TYPE, WebAuthnCredentialModel.TYPE_TWOFACTOR);

        // Test that WebAuthn won't be returned when removed from the authentication flow
        removeWebAuthnFlow("browser-webauthn");

        credentials = getCredentials();

        assertExpectedCredentialTypes(credentials, PasswordCredentialModel.TYPE, OTPCredentialModel.TYPE);

        // Test password-only
        credentials = SimpleHttp.doGet(getAccountUrl("credentials?" + AccountCredentialResource.TYPE + "=password"), httpClient)
                .auth(tokenUtil.getToken()).asJson(new TypeReference<List<AccountCredentialResource.CredentialContainer>>() {});
        Assert.assertEquals(1, credentials.size());
        password = credentials.get(0);
        Assert.assertEquals(PasswordCredentialModel.TYPE, password.getType());
        Assert.assertEquals(1, password.getUserCredentialMetadatas().size());

        // Test password-only and user-credentials
        credentials = SimpleHttp.doGet(getAccountUrl("credentials?" + AccountCredentialResource.TYPE + "=password&" +
                AccountCredentialResource.USER_CREDENTIALS + "=false"), httpClient)
                .auth(tokenUtil.getToken()).asJson(new TypeReference<List<AccountCredentialResource.CredentialContainer>>() {});
        Assert.assertEquals(1, credentials.size());
        password = credentials.get(0);
        Assert.assertEquals(PasswordCredentialModel.TYPE, password.getType());
        assertNull(password.getUserCredentialMetadatas());
    }


    @Test
    public void testCRUDCredentialOfDifferentUser() throws IOException {
        // Get credential ID of the OTP credential of the different user thant currently logged user
        UserResource user = ApiUtil.findUserByUsernameId(testRealm(), "user-with-one-configured-otp");
        CredentialRepresentation otpCredential = user.credentials().stream()
                .filter(credentialRep -> OTPCredentialModel.TYPE.equals(credentialRep.getType()))
                .findFirst()
                .get();

        // Test that current user can't update the credential, which belongs to the different user
        SimpleHttp.Response response = SimpleHttp
                .doPut(getAccountUrl("credentials/" + otpCredential.getId() + "/label"), httpClient)
                .auth(tokenUtil.getToken())
                .json("new-label")
                .asResponse();
        assertEquals(404, response.getStatus());

        // Test that current user can't delete the credential, which belongs to the different user
        response = SimpleHttp
                .doDelete(getAccountUrl("credentials/" + otpCredential.getId()), httpClient)
                .acceptJson()
                .auth(tokenUtil.getToken())
                .asResponse();
        assertEquals(404, response.getStatus());

        // Assert credential was not updated or removed
        CredentialRepresentation otpCredentialLoaded = user.credentials().stream()
                .filter(credentialRep -> OTPCredentialModel.TYPE.equals(credentialRep.getType()))
                .findFirst()
                .get();
        Assert.assertTrue(ObjectUtil.isEqualOrBothNull(otpCredential.getUserLabel(), otpCredentialLoaded.getUserLabel()));
    }

    // Send REST request to get all credential containers and credentials of current user
    private List<AccountCredentialResource.CredentialContainer> getCredentials() throws IOException {
        return SimpleHttp.doGet(getAccountUrl("credentials"), httpClient)
                .auth(tokenUtil.getToken()).asJson(new TypeReference<List<AccountCredentialResource.CredentialContainer>>() {});
    }

    @Test
    public void testCredentialsGetDisabledOtp() throws IOException {
        // Disable OTP in all built-in flows

        // Disable parent subflow - that should treat OTP execution as disabled too
        AuthenticationExecutionModel.Requirement currentBrowserReq = setExecutionRequirement(DefaultAuthenticationFlows.BROWSER_FLOW,
                "Browser - Conditional OTP", AuthenticationExecutionModel.Requirement.DISABLED);

        // Disable OTP directly in first-broker-login and direct-grant
        AuthenticationExecutionModel.Requirement currentFBLReq = setExecutionRequirement(DefaultAuthenticationFlows.FIRST_BROKER_LOGIN_FLOW,
                "OTP Form", AuthenticationExecutionModel.Requirement.DISABLED);
        AuthenticationExecutionModel.Requirement currentDirectGrantReq = setExecutionRequirement(DefaultAuthenticationFlows.DIRECT_GRANT_FLOW,
                "Direct Grant - Conditional OTP", AuthenticationExecutionModel.Requirement.DISABLED);
        try {
            // Test that OTP credential is not included. Only password
            List<AccountCredentialResource.CredentialContainer> credentials = getCredentials();

            Assert.assertEquals(1, credentials.size());
            Assert.assertEquals(PasswordCredentialModel.TYPE, credentials.get(0).getType());

            // Enable browser subflow. OTP should be available then
            setExecutionRequirement(DefaultAuthenticationFlows.BROWSER_FLOW,
                    "Browser - Conditional OTP", currentBrowserReq);
            credentials = getCredentials();
            Assert.assertEquals(2, credentials.size());
            Assert.assertEquals(OTPCredentialModel.TYPE, credentials.get(1).getType());

            // Disable browser subflow and enable FirstBrokerLogin. OTP should be available then
            setExecutionRequirement(DefaultAuthenticationFlows.BROWSER_FLOW,
                    "Browser - Conditional OTP", AuthenticationExecutionModel.Requirement.DISABLED);
            setExecutionRequirement(DefaultAuthenticationFlows.FIRST_BROKER_LOGIN_FLOW,
                    "OTP Form", currentFBLReq);
            credentials = getCredentials();
            Assert.assertEquals(2, credentials.size());
            Assert.assertEquals(OTPCredentialModel.TYPE, credentials.get(1).getType());
        } finally {
            // Revert flows
            setExecutionRequirement(DefaultAuthenticationFlows.BROWSER_FLOW,
                    "Browser - Conditional OTP", currentBrowserReq);
            setExecutionRequirement(DefaultAuthenticationFlows.DIRECT_GRANT_FLOW,
                    "Direct Grant - Conditional OTP", currentDirectGrantReq);
        }
    }

    @Test
    public void testCredentialsGetWithDisabledOtpRequiredAction() throws IOException {
        // Assert OTP will be returned by default
        List<AccountCredentialResource.CredentialContainer> credentials = getCredentials();
        assertExpectedCredentialTypes(credentials, PasswordCredentialModel.TYPE, OTPCredentialModel.TYPE);

        // Disable OTP required action
        setRequiredActionEnabledStatus(UserModel.RequiredAction.CONFIGURE_TOTP.name(), false);

        // Assert OTP won't be returned
        credentials = getCredentials();
        assertExpectedCredentialTypes(credentials, PasswordCredentialModel.TYPE);

        // Add OTP credential to the user through admin REST API
        UserResource adminUserResource = ApiUtil.findUserByUsernameId(testRealm(), "test-user@localhost");
        org.keycloak.representations.idm.UserRepresentation userRep = UserBuilder.edit(adminUserResource.toRepresentation())
                .totpSecret("abcdefabcdef")
                .build();
        adminUserResource.update(userRep);

        // Assert OTP will be returned without requiredAction
        credentials = getCredentials();
        assertExpectedCredentialTypes(credentials, PasswordCredentialModel.TYPE, OTPCredentialModel.TYPE);
        AccountCredentialResource.CredentialContainer otpCredential = credentials.get(1);
        assertNull(otpCredential.getCreateAction());
        assertNull(otpCredential.getUpdateAction());

        // Revert - re-enable requiredAction and remove OTP credential from the user
        setRequiredActionEnabledStatus(UserModel.RequiredAction.CONFIGURE_TOTP.name(), true);

        String otpCredentialId = adminUserResource.credentials().stream()
                .filter(credential -> OTPCredentialModel.TYPE.equals(credential.getType()))
                .findFirst()
                .get()
                .getId();
        adminUserResource.removeCredential(otpCredentialId);
    }

    private void setRequiredActionEnabledStatus(String requiredActionProviderId, boolean enabled) {
        RequiredActionProviderRepresentation requiredActionRep = testRealm().flows().getRequiredAction(requiredActionProviderId);
        requiredActionRep.setEnabled(enabled);
        testRealm().flows().updateRequiredAction(requiredActionProviderId, requiredActionRep);
    }

    private void assertExpectedCredentialTypes(List<AccountCredentialResource.CredentialContainer> credentialTypes, String... expectedCredentialTypes) {
        Assert.assertEquals(credentialTypes.size(), expectedCredentialTypes.length);
        int i = 0;
        for (AccountCredentialResource.CredentialContainer credential : credentialTypes) {
            Assert.assertEquals(credential.getType(), expectedCredentialTypes[i]);
            i++;
        }
    }

    @Test
    public void testCredentialsForUserWithoutPassword() throws IOException {
        // This is just to call REST to ensure tokenUtil will authenticate user and create the tokens.
        // We won't be able to authenticate later as user won't have password
        List<AccountCredentialResource.CredentialContainer> credentials = getCredentials();

        // Remove password from the user now
        UserResource user = ApiUtil.findUserByUsernameId(testRealm(), "test-user@localhost");
        for (CredentialRepresentation credential : user.credentials()) {
            if (PasswordCredentialModel.TYPE.equals(credential.getType())) {
                user.removeCredential(credential.getId());
            }
        }

        // Get credentials. Ensure user doesn't have password credential and create action is UPDATE_PASSWORD
        credentials = getCredentials();
        AccountCredentialResource.CredentialContainer password = credentials.get(0);
        assertCredentialContainerExpected(password, PasswordCredentialModel.TYPE, CredentialTypeMetadata.Category.BASIC_AUTHENTICATION.toString(),
                "password-display-name", "password-help-text", "kcAuthenticatorPasswordClass",
                UserModel.RequiredAction.UPDATE_PASSWORD.toString(), null, false, 0);

        // Re-add the password to the user
        ApiUtil.resetUserPassword(user, "password", false);

    }

    // Sets new requirement and returns current requirement
    private AuthenticationExecutionModel.Requirement setExecutionRequirement(String flowAlias, String executionDisplayName, AuthenticationExecutionModel.Requirement newRequirement) {
        List<AuthenticationExecutionInfoRepresentation> executionInfos = testRealm().flows().getExecutions(flowAlias);
        for (AuthenticationExecutionInfoRepresentation exInfo : executionInfos) {
            if (executionDisplayName.equals(exInfo.getDisplayName())) {
                AuthenticationExecutionModel.Requirement currentRequirement = AuthenticationExecutionModel.Requirement.valueOf(exInfo.getRequirement());
                exInfo.setRequirement(newRequirement.toString());
                testRealm().flows().updateExecutions(flowAlias, exInfo);
                return currentRequirement;
            }
        }

        throw new IllegalStateException("Not found execution '" + executionDisplayName + "' in flow '" + flowAlias + "'.");
    }

    private void configureBrowserFlowWithWebAuthnAuthenticator(String newFlowAlias) {
        HashMap<String, String> params = new HashMap<>();
        params.put("newName", newFlowAlias);
        Response response = testRealm().flows().copy("browser", params);
        response.close();
        String flowId = AbstractAuthenticationTest.findFlowByAlias(newFlowAlias, testRealm().flows().getFlows()).getId();

        AuthenticationExecutionRepresentation execution = new AuthenticationExecutionRepresentation();
        execution.setParentFlow(flowId);
        execution.setAuthenticator(WebAuthnAuthenticatorFactory.PROVIDER_ID);
        execution.setRequirement(AuthenticationExecutionModel.Requirement.REQUIRED.toString());
        response = testRealm().flows().addExecution(execution);
        response.close();

        execution = new AuthenticationExecutionRepresentation();
        execution.setParentFlow(flowId);
        execution.setAuthenticator( WebAuthnPasswordlessAuthenticatorFactory.PROVIDER_ID);
        execution.setRequirement(AuthenticationExecutionModel.Requirement.ALTERNATIVE.toString());
        response = testRealm().flows().addExecution(execution);
        response.close();
    }

    private void removeWebAuthnFlow(String flowToDeleteAlias) {
        List<AuthenticationFlowRepresentation> flows = testRealm().flows().getFlows();
        AuthenticationFlowRepresentation flowRepresentation = AbstractAuthenticationTest.findFlowByAlias(flowToDeleteAlias, flows);
        testRealm().flows().deleteFlow(flowRepresentation.getId());
    }

    private void assertCredentialContainerExpected(AccountCredentialResource.CredentialContainer credential, String type, String category, String displayName, String helpText, String iconCssClass,
                                                   String createAction, String updateAction, boolean removeable, int userCredentialsCount) {
        Assert.assertEquals(type, credential.getType());
        Assert.assertEquals(category, credential.getCategory());
        Assert.assertEquals(displayName, credential.getDisplayName());
        Assert.assertEquals(helpText, credential.getHelptext());
        Assert.assertEquals(iconCssClass, credential.getIconCssClass());
        Assert.assertEquals(createAction, credential.getCreateAction());
        Assert.assertEquals(updateAction, credential.getUpdateAction());
        Assert.assertEquals(removeable, credential.isRemoveable());
        Assert.assertEquals(userCredentialsCount, credential.getUserCredentialMetadatas().size());
    }

    public void testDeleteSessions() throws IOException {
        TokenUtil viewToken = new TokenUtil("view-account-access", "password");
        oauth.doLogin("view-account-access", "password");
        List<SessionRepresentation> sessions = SimpleHttp.doGet(getAccountUrl("sessions"), httpClient).auth(viewToken.getToken()).asJson(new TypeReference<List<SessionRepresentation>>() {});
        assertEquals(2, sessions.size());
        int status = SimpleHttp.doDelete(getAccountUrl("sessions?current=false"), httpClient).acceptJson().auth(viewToken.getToken()).asStatus();
        assertEquals(200, status);
        sessions = SimpleHttp.doGet(getAccountUrl("sessions"), httpClient).auth(viewToken.getToken()).asJson(new TypeReference<List<SessionRepresentation>>() {});
        assertEquals(1, sessions.size());
    }

    @Test
    public void listApplications() throws Exception {
        oauth.clientId("in-use-client");
        OAuthClient.AccessTokenResponse tokenResponse = oauth.doGrantAccessTokenRequest("secret1", "view-applications-access", "password");
        assertNull(tokenResponse.getErrorDescription());

        TokenUtil token = new TokenUtil("view-applications-access", "password");
        List<ClientRepresentation> applications = SimpleHttp
                .doGet(getAccountUrl("applications"), httpClient)
                .header("Accept", "application/json")
                .auth(token.getToken())
                .asJson(new TypeReference<List<ClientRepresentation>>() {
                });
        assertFalse(applications.isEmpty());

        Map<String, ClientRepresentation> apps = applications.stream().collect(Collectors.toMap(x -> x.getClientId(), x -> x));
        assertThat(apps.keySet(), containsInAnyOrder("in-use-client", "always-display-client", "direct-grant"));

        assertClientRep(apps.get("in-use-client"), "In Use Client", null, false, true, false, null, inUseClientAppUri);
        assertClientRep(apps.get("always-display-client"), "Always Display Client", null, false, false, false, null, alwaysDisplayClientAppUri);
        assertClientRep(apps.get("direct-grant"), null, null, false, true, false, null, null);
    }

    @Test
    public void listApplicationsFiltered() throws Exception {
        oauth.clientId("in-use-client");
        OAuthClient.AccessTokenResponse tokenResponse = oauth.doGrantAccessTokenRequest("secret1", "view-applications-access", "password");
        assertNull(tokenResponse.getErrorDescription());

        TokenUtil token = new TokenUtil("view-applications-access", "password");
        List<ClientRepresentation> applications = SimpleHttp
                .doGet(getAccountUrl("applications"), httpClient)
                .header("Accept", "application/json")
                .param("name", "In Use")
                .auth(token.getToken())
                .asJson(new TypeReference<List<ClientRepresentation>>() {
                });
        assertFalse(applications.isEmpty());

        Map<String, ClientRepresentation> apps = applications.stream().collect(Collectors.toMap(x -> x.getClientId(), x -> x));
        assertThat(apps.keySet(), containsInAnyOrder("in-use-client"));

        assertClientRep(apps.get("in-use-client"), "In Use Client", null, false, true, false, null, inUseClientAppUri);
    }

    @Test
    public void listApplicationsOfflineAccess() throws Exception {
        oauth.scope(OAuth2Constants.OFFLINE_ACCESS);
        oauth.clientId("offline-client");
        OAuthClient.AccessTokenResponse offlineTokenResponse = oauth.doGrantAccessTokenRequest("secret1", "view-applications-access", "password");
        assertNull(offlineTokenResponse.getErrorDescription());

        oauth.clientId("offline-client-without-base-url");
        offlineTokenResponse = oauth.doGrantAccessTokenRequest("secret1", "view-applications-access", "password");
        assertNull(offlineTokenResponse.getErrorDescription());

        TokenUtil token = new TokenUtil("view-applications-access", "password");
        List<ClientRepresentation> applications = SimpleHttp
                .doGet(getAccountUrl("applications"), httpClient)
                .header("Accept", "application/json")
                .auth(token.getToken())
                .asJson(new TypeReference<List<ClientRepresentation>>() {
                });
        assertFalse(applications.isEmpty());

        Map<String, ClientRepresentation> apps = applications.stream().collect(Collectors.toMap(x -> x.getClientId(), x -> x));
        assertThat(apps.keySet(), containsInAnyOrder("offline-client", "offline-client-without-base-url", "always-display-client", "direct-grant"));

        assertClientRep(apps.get("offline-client"), "Offline Client", null, false, true, true, null, offlineClientAppUri);
        assertClientRep(apps.get("offline-client-without-base-url"), "Offline Client Without Base URL", null, false, true, true, null, null);
    }

    @Test
    public void listApplicationsThirdPartyWithoutConsentText() throws Exception {
        listApplicationsThirdParty("acr", false);
    }

    @Test
    public void listApplicationsThirdPartyWithConsentText() throws Exception {
        listApplicationsThirdParty("profile", true);
    }

    public void listApplicationsThirdParty(String clientScopeName, boolean expectConsentTextAsName) throws Exception {
        String appId = "third-party";
        TokenUtil token = new TokenUtil("view-applications-access", "password");

        ClientScopeRepresentation clientScopeRepresentation = testRealm().clientScopes().findAll().stream()
                .filter(s -> s.getName().equals(clientScopeName))
                .findFirst().get();
        ConsentScopeRepresentation consentScopeRepresentation = new ConsentScopeRepresentation();
        consentScopeRepresentation.setId(clientScopeRepresentation.getId());

        ConsentRepresentation requestedConsent = new ConsentRepresentation();
        requestedConsent.setGrantedScopes(Collections.singletonList(consentScopeRepresentation));
        SimpleHttp
                .doPost(getAccountUrl("applications/" + appId + "/consent"), httpClient)
                .header("Accept", "application/json")
                .json(requestedConsent)
                .auth(token.getToken())
                .asJson(ConsentRepresentation.class);

        List<ClientRepresentation> applications = SimpleHttp
                .doGet(getAccountUrl("applications"), httpClient)
                .header("Accept", "application/json")
                .auth(token.getToken())
                .asJson(new TypeReference<List<ClientRepresentation>>() {
                });
        assertFalse(applications.isEmpty());

        SimpleHttp
                .doDelete(getAccountUrl("applications/" + appId + "/consent"), httpClient)
                .header("Accept", "application/json")
                .auth(token.getToken())
                .asResponse();

        Map<String, ClientRepresentation> apps = applications.stream().collect(Collectors.toMap(x -> x.getClientId(), x -> x));
        assertThat(apps.keySet(), containsInAnyOrder(appId, "always-display-client", "direct-grant"));

        ClientRepresentation app = apps.get(appId);
        assertClientRep(app, null, "A third party application", true, false, false, null, "http://localhost:8180/auth/realms/master/app/auth");
        assertFalse(app.getConsent().getGrantedScopes().isEmpty());
        ConsentScopeRepresentation grantedScope = app.getConsent().getGrantedScopes().get(0);
        assertEquals(clientScopeRepresentation.getId(), grantedScope.getId());

        if (expectConsentTextAsName) {
            assertEquals(clientScopeRepresentation.getAttributes().get(ClientScopeModel.CONSENT_SCREEN_TEXT), grantedScope.getName());
        }
        else {
            assertEquals(clientScopeRepresentation.getName(), grantedScope.getName());
        }
    }

    @Test
    public void listApplicationsWithRootUrl() throws Exception {
        oauth.clientId("root-url-client");
        OAuthClient.AccessTokenResponse tokenResponse = oauth.doGrantAccessTokenRequest("password", "view-applications-access", "password");
        assertNull(tokenResponse.getErrorDescription());

        TokenUtil token = new TokenUtil("view-applications-access", "password");
        List<ClientRepresentation> applications = SimpleHttp
                .doGet(getAccountUrl("applications"), httpClient)
                .header("Accept", "application/json")
                .auth(token.getToken())
                .asJson(new TypeReference<List<ClientRepresentation>>() {
                });
        assertFalse(applications.isEmpty());

        Map<String, ClientRepresentation> apps = applications.stream().collect(Collectors.toMap(x -> x.getClientId(), x -> x));
        assertThat(apps.keySet(), containsInAnyOrder("root-url-client", "always-display-client", "direct-grant"));

        assertClientRep(apps.get("root-url-client"), null, null, false, true, false, "http://localhost:8180/foo/bar", "/baz");
    }

    private void assertClientRep(ClientRepresentation clientRep, String name, String description, boolean userConsentRequired, boolean inUse, boolean offlineAccess, String rootUrl, String baseUrl) {
        assertNotNull(clientRep);
        assertEquals(name, clientRep.getClientName());
        assertEquals(description, clientRep.getDescription());
        assertEquals(userConsentRequired, clientRep.isUserConsentRequired());
        assertEquals(inUse, clientRep.isInUse());
        assertEquals(offlineAccess, clientRep.isOfflineAccess());
        assertEquals(rootUrl, clientRep.getRootUrl());
        assertEquals(baseUrl, clientRep.getBaseUrl());
        assertEquals(ResolveRelative.resolveRelativeUri(null, null, rootUrl, baseUrl), clientRep.getEffectiveUrl());
    }

    @Test
    public void listApplicationsWithoutPermission() throws IOException {
        TokenUtil token = new TokenUtil("no-account-access", "password");
        SimpleHttp.Response response = SimpleHttp
                .doGet(getAccountUrl("applications"), httpClient)
                .header("Accept", "application/json")
                .auth(token.getToken())
                .asResponse();
        assertEquals(403, response.getStatus());
    }

    @Test
    public void getNotExistingApplication() throws IOException {
        TokenUtil token = new TokenUtil("view-applications-access", "password");
        String appId = "not-existing";
        SimpleHttp.Response response = SimpleHttp
                .doGet(getAccountUrl("applications/" + appId), httpClient)
                .header("Accept", "application/json")
                .auth(token.getToken())
                .asResponse();
        assertEquals(404, response.getStatus());
    }

    private ConsentRepresentation createRequestedConsent(List<ClientScopeRepresentation> scopes) {
        ConsentRepresentation requestedConsent = new ConsentRepresentation();
        requestedConsent.setGrantedScopes(scopes.stream().map((scope)-> {
            ConsentScopeRepresentation consentScopeRepresentation = new ConsentScopeRepresentation();
            consentScopeRepresentation.setId(scope.getId());
            return consentScopeRepresentation;
        }).collect(Collectors.toList()));
        return requestedConsent;
    }

    @Test
    public void createConsentForClient() throws IOException {
        tokenUtil = new TokenUtil("manage-consent-access", "password");
        String appId = "security-admin-console";
        List<ClientScopeRepresentation> requestedScopes = testRealm().clientScopes().findAll().subList(0,2);
        ConsentRepresentation requestedConsent = createRequestedConsent(requestedScopes);

        ConsentRepresentation consentRepresentation = SimpleHttp
                .doPost(getAccountUrl("applications/" + appId + "/consent"), httpClient)
                .header("Accept", "application/json")
                .json(requestedConsent)
                .auth(tokenUtil.getToken())
                .asJson(ConsentRepresentation.class);
        assertTrue(consentRepresentation.getCreatedDate() > 0);
        assertTrue(consentRepresentation.getLastUpdatedDate() > 0);
        assertThat(consentRepresentation.getGrantedScopes().stream().map(ConsentScopeRepresentation::getId).collect(Collectors.toList()),
                containsInAnyOrder(requestedScopes.stream().map(ClientScopeRepresentation::getId).toArray()));

        events.poll();
        String expectedScopeDetails = requestedScopes.stream().map(cs->cs.getName()).collect(Collectors.joining(" "));
        events.expectAccount(EventType.GRANT_CONSENT)
                .user(getUser().getId())
                .detail(Details.GRANTED_CLIENT,appId)
                .detail(Details.SCOPE,expectedScopeDetails)
                .assertEvent();
        events.assertEmpty();

        //cleanup
        SimpleHttp.doDelete(getAccountUrl("applications/" + appId + "/consent"), httpClient)
                .header("Accept", "application/json")
                .auth(tokenUtil.getToken())
                .asResponse();
    }

    @Test
    public void updateConsentForClient() throws IOException {
        tokenUtil = new TokenUtil("manage-consent-access", "password");
        String appId = "security-admin-console";
        List<ClientScopeRepresentation> requestedScopes = testRealm().clientScopes().findAll().subList(0,1);
        ConsentRepresentation requestedConsent = createRequestedConsent(requestedScopes);

        ConsentRepresentation consentRepresentation = SimpleHttp
                .doPost(getAccountUrl("applications/" + appId + "/consent"), httpClient)
                .header("Accept", "application/json")
                .json(requestedConsent)
                .auth(tokenUtil.getToken())
                .asJson(ConsentRepresentation.class);
        assertTrue(consentRepresentation.getCreatedDate() > 0);
        assertTrue(consentRepresentation.getLastUpdatedDate() > 0);
        assertEquals(1, consentRepresentation.getGrantedScopes().size());
        assertEquals(requestedScopes.get(0).getId(), consentRepresentation.getGrantedScopes().get(0).getId());

        requestedScopes = testRealm().clientScopes().findAll().subList(1,2);
        requestedConsent = createRequestedConsent(requestedScopes);

        ConsentRepresentation consentRepresentation2 = SimpleHttp
                .doPost(getAccountUrl("applications/" + appId + "/consent"), httpClient)
                .header("Accept", "application/json")
                .json(requestedConsent)
                .auth(tokenUtil.getToken())
                .asJson(ConsentRepresentation.class);
        assertTrue(consentRepresentation2.getCreatedDate() > 0);
        assertEquals(consentRepresentation.getCreatedDate(), consentRepresentation2.getCreatedDate());
        assertTrue(consentRepresentation2.getLastUpdatedDate() > 0);
        assertTrue(consentRepresentation2.getLastUpdatedDate() > consentRepresentation.getLastUpdatedDate());
        assertEquals(1, consentRepresentation2.getGrantedScopes().size());
        assertEquals(requestedScopes.get(0).getId(), consentRepresentation2.getGrantedScopes().get(0).getId());

        events.poll();
        events.poll();
        events.expectAccount(EventType.UPDATE_CONSENT)
                .user(getUser().getId())
                .detail(Details.GRANTED_CLIENT,appId)
                .detail(Details.SCOPE,requestedScopes.get(0).getName())
                .assertEvent();
        events.assertEmpty();

        //Cleanup
        SimpleHttp.doDelete(getAccountUrl("applications/" + appId + "/consent"), httpClient)
                .header("Accept", "application/json")
                .auth(tokenUtil.getToken())
                .asResponse();
    }

    @Test
    public void createConsentForNotExistingClient() throws IOException {
        tokenUtil = new TokenUtil("manage-consent-access", "password");
        String appId = "not-existing";

        List<ClientScopeRepresentation> requestedScopes = testRealm().clientScopes().findAll().subList(0,1);
        ConsentRepresentation requestedConsent = createRequestedConsent(requestedScopes);

        SimpleHttp.Response response = SimpleHttp
                .doPost(getAccountUrl("applications/" + appId + "/consent"), httpClient)
                .header("Accept", "application/json")
                .json(requestedConsent)
                .auth(tokenUtil.getToken())
                .asResponse();

        assertEquals(404, response.getStatus());
    }

    @Test
    public void createConsentForClientWithoutPermission() throws IOException {
        tokenUtil = new TokenUtil("view-consent-access", "password");
        String appId = "security-admin-console";

        List<ClientScopeRepresentation> requestedScopes = testRealm().clientScopes().findAll().subList(0,1);
        ConsentRepresentation requestedConsent = createRequestedConsent(requestedScopes);

        SimpleHttp.Response response = SimpleHttp
                .doPost(getAccountUrl("applications/" + appId + "/consent"), httpClient)
                .header("Accept", "application/json")
                .json(requestedConsent)
                .auth(tokenUtil.getToken())
                .asResponse();

        assertEquals(403, response.getStatus());
    }

    @Test
    public void createConsentForClientWithPut() throws IOException {
        tokenUtil = new TokenUtil("manage-consent-access", "password");
        String appId = "security-admin-console";

        List<ClientScopeRepresentation> requestedScopes = testRealm().clientScopes().findAll().subList(0,1);
        ConsentRepresentation requestedConsent = createRequestedConsent(requestedScopes);

        ConsentRepresentation consentRepresentation = SimpleHttp
                .doPut(getAccountUrl("applications/" + appId + "/consent"), httpClient)
                .header("Accept", "application/json")
                .json(requestedConsent)
                .auth(tokenUtil.getToken())
                .asJson(ConsentRepresentation.class);
        assertTrue(consentRepresentation.getCreatedDate() > 0);
        assertTrue(consentRepresentation.getLastUpdatedDate() > 0);
        assertEquals(1, consentRepresentation.getGrantedScopes().size());
        assertEquals(requestedScopes.get(0).getId(), consentRepresentation.getGrantedScopes().get(0).getId());

        events.poll();
        events.expectAccount(EventType.GRANT_CONSENT)
                .user(getUser().getId())
                .detail(Details.GRANTED_CLIENT,appId)
                .detail(Details.SCOPE,requestedScopes.get(0).getName())
                .assertEvent();
        events.assertEmpty();

        //Cleanup
        SimpleHttp.doDelete(getAccountUrl("applications/" + appId + "/consent"), httpClient)
                .header("Accept", "application/json")
                .auth(tokenUtil.getToken())
                .asResponse();
    }

    @Test
    public void updateConsentForClientWithPut() throws IOException {
        tokenUtil = new TokenUtil("manage-consent-access", "password");
        String appId = "security-admin-console";

        List<ClientScopeRepresentation> requestedScopes = testRealm().clientScopes().findAll().subList(0,1);
        ConsentRepresentation requestedConsent = createRequestedConsent(requestedScopes);

        ConsentRepresentation consentRepresentation = SimpleHttp
                .doPut(getAccountUrl("applications/" + appId + "/consent"), httpClient)
                .header("Accept", "application/json")
                .json(requestedConsent)
                .auth(tokenUtil.getToken())
                .asJson(ConsentRepresentation.class);
        assertTrue(consentRepresentation.getCreatedDate() > 0);
        assertTrue(consentRepresentation.getLastUpdatedDate() > 0);
        assertEquals(1, consentRepresentation.getGrantedScopes().size());
        assertEquals(requestedScopes.get(0).getId(), consentRepresentation.getGrantedScopes().get(0).getId());

        requestedScopes = testRealm().clientScopes().findAll().subList(1,2);
        requestedConsent = createRequestedConsent(requestedScopes);

        ConsentRepresentation consentRepresentation2 = SimpleHttp
                .doPut(getAccountUrl("applications/" + appId + "/consent"), httpClient)
                .header("Accept", "application/json")
                .json(requestedConsent)
                .auth(tokenUtil.getToken())
                .asJson(ConsentRepresentation.class);
        assertTrue(consentRepresentation2.getCreatedDate() > 0);
        assertEquals(consentRepresentation.getCreatedDate(), consentRepresentation2.getCreatedDate());
        assertTrue(consentRepresentation2.getLastUpdatedDate() > 0);
        assertTrue(consentRepresentation2.getLastUpdatedDate() > consentRepresentation.getLastUpdatedDate());
        assertEquals(1, consentRepresentation2.getGrantedScopes().size());
        assertEquals(requestedScopes.get(0).getId(), consentRepresentation2.getGrantedScopes().get(0).getId());

        events.poll();
        events.poll();
        events.expectAccount(EventType.UPDATE_CONSENT)
                .user(getUser().getId())
                .detail(Details.GRANTED_CLIENT,appId)
                .detail(Details.SCOPE,requestedScopes.get(0).getName())
                .assertEvent();
        events.assertEmpty();

        //Cleanup
        SimpleHttp.doDelete(getAccountUrl("applications/" + appId + "/consent"), httpClient)
                .header("Accept", "application/json")
                .auth(tokenUtil.getToken())
                .asResponse();
    }

    @Test
    public void createConsentForNotExistingClientWithPut() throws IOException {
        tokenUtil = new TokenUtil("manage-consent-access", "password");
        String appId = "not-existing";

        List<ClientScopeRepresentation> requestedScopes = testRealm().clientScopes().findAll().subList(0,1);
        ConsentRepresentation requestedConsent = createRequestedConsent(requestedScopes);

        SimpleHttp.Response response = SimpleHttp
                .doPut(getAccountUrl("applications/" + appId + "/consent"), httpClient)
                .header("Accept", "application/json")
                .json(requestedConsent)
                .auth(tokenUtil.getToken())
                .asResponse();

        assertEquals(404, response.getStatus());
    }

    @Test
    public void createConsentForClientWithoutPermissionWithPut() throws IOException {
        tokenUtil = new TokenUtil("view-consent-access", "password");
        String appId = "security-admin-console";

        List<ClientScopeRepresentation> requestedScopes = testRealm().clientScopes().findAll().subList(0,1);
        ConsentRepresentation requestedConsent = createRequestedConsent(requestedScopes);

        SimpleHttp.Response response = SimpleHttp
                .doPut(getAccountUrl("applications/" + appId + "/consent"), httpClient)
                .header("Accept", "application/json")
                .json(requestedConsent)
                .auth(tokenUtil.getToken())
                .asResponse();

        assertEquals(403, response.getStatus());
    }

    @Test
    public void getConsentForClient() throws IOException {
        tokenUtil = new TokenUtil("manage-consent-access", "password");
        String appId = "security-admin-console";

        List<ClientScopeRepresentation> requestedScopes = testRealm().clientScopes().findAll().subList(0,1);
        ConsentRepresentation requestedConsent = createRequestedConsent(requestedScopes);

        ConsentRepresentation consentRepresentation1 = SimpleHttp
                .doPost(getAccountUrl("applications/" + appId + "/consent"), httpClient)
                .header("Accept", "application/json")
                .json(requestedConsent)
                .auth(tokenUtil.getToken())
                .asJson(ConsentRepresentation.class);
        assertTrue(consentRepresentation1.getCreatedDate() > 0);
        assertTrue(consentRepresentation1.getLastUpdatedDate() > 0);
        assertEquals(1, consentRepresentation1.getGrantedScopes().size());
        assertEquals(requestedScopes.get(0).getId(), consentRepresentation1.getGrantedScopes().get(0).getId());

        ConsentRepresentation consentRepresentation2 = SimpleHttp
                .doGet(getAccountUrl("applications/" + appId + "/consent"), httpClient)
                .header("Accept", "application/json")
                .auth(tokenUtil.getToken())
                .asJson(ConsentRepresentation.class);
        assertEquals(consentRepresentation1.getLastUpdatedDate(), consentRepresentation2.getLastUpdatedDate());
        assertEquals(consentRepresentation1.getCreatedDate(), consentRepresentation2.getCreatedDate());
        assertEquals(consentRepresentation1.getGrantedScopes().get(0).getId(), consentRepresentation2.getGrantedScopes().get(0).getId());
    }

    @Test
    public void getConsentForNotExistingClient() throws IOException {
        tokenUtil = new TokenUtil("view-consent-access", "password");
        String appId = "not-existing";
        SimpleHttp.Response response = SimpleHttp
                .doGet(getAccountUrl("applications/" + appId + "/consent"), httpClient)
                .header("Accept", "application/json")
                .auth(tokenUtil.getToken())
                .asResponse();
        assertEquals(404, response.getStatus());
    }

    @Test
    public void getNotExistingConsentForClient() throws IOException {
        tokenUtil = new TokenUtil("view-consent-access", "password");
        String appId = "security-admin-console";
        SimpleHttp.Response response = SimpleHttp
                .doGet(getAccountUrl("applications/" + appId + "/consent"), httpClient)
                .header("Accept", "application/json")
                .auth(tokenUtil.getToken())
                .asResponse();
        assertEquals(204, response.getStatus());
    }

    @Test
    public void getConsentWithoutPermission() throws IOException {
        tokenUtil = new TokenUtil("no-account-access", "password");
        String appId = "security-admin-console";
        SimpleHttp.Response response = SimpleHttp
                .doGet(getAccountUrl("applications/" + appId + "/consent"), httpClient)
                .header("Accept", "application/json")
                .auth(tokenUtil.getToken())
                .asResponse();
        assertEquals(403, response.getStatus());
    }

    @Test
    public void deleteConsentForClient() throws IOException {
        tokenUtil = new TokenUtil("manage-consent-access", "password");
        String appId = "security-admin-console";

        List<ClientScopeRepresentation> requestedScopes = testRealm().clientScopes().findAll().subList(0,1);
        ConsentRepresentation requestedConsent = createRequestedConsent(requestedScopes);

        ConsentRepresentation consentRepresentation = SimpleHttp
                .doPost(getAccountUrl("applications/" + appId + "/consent"), httpClient)
                .header("Accept", "application/json")
                .json(requestedConsent)
                .auth(tokenUtil.getToken())
                .asJson(ConsentRepresentation.class);
        assertTrue(consentRepresentation.getCreatedDate() > 0);
        assertTrue(consentRepresentation.getLastUpdatedDate() > 0);
        assertEquals(1, consentRepresentation.getGrantedScopes().size());
        assertEquals(requestedScopes.get(0).getId(), consentRepresentation.getGrantedScopes().get(0).getId());

        SimpleHttp.Response response = SimpleHttp
                .doDelete(getAccountUrl("applications/" + appId + "/consent"), httpClient)
                .header("Accept", "application/json")
                .auth(tokenUtil.getToken())
                .asResponse();
        assertEquals(204, response.getStatus());

        events.poll();
        events.poll();
        events.expectAccount(EventType.REVOKE_GRANT)
                .user(getUser().getId())
                .detail(Details.REVOKED_CLIENT,appId)
                .assertEvent();
        events.assertEmpty();

        response = SimpleHttp
                .doDelete(getAccountUrl("applications/" + appId + "/consent"), httpClient)
                .header("Accept", "application/json")
                .auth(tokenUtil.getToken())
                .asResponse();
        assertEquals(204, response.getStatus());
    }

    @Test
    public void deleteConsentForNotExistingClient() throws IOException {
        tokenUtil = new TokenUtil("manage-consent-access", "password");
        String appId = "not-existing";
        SimpleHttp.Response response = SimpleHttp
                .doDelete(getAccountUrl("applications/" + appId + "/consent"), httpClient)
                .header("Accept", "application/json")
                .auth(tokenUtil.getToken())
                .asResponse();
        assertEquals(404, response.getStatus());
    }

    @Test
    public void deleteConsentWithoutPermission() throws IOException {
        tokenUtil = new TokenUtil("view-consent-access", "password");
        String appId = "security-admin-console";
        SimpleHttp.Response response = SimpleHttp
                .doDelete(getAccountUrl("applications/" + appId + "/consent"), httpClient)
                .header("Accept", "application/json")
                .auth(tokenUtil.getToken())
                .asResponse();
        assertEquals(403, response.getStatus());
    }

    //KEYCLOAK-14344
    @Test
    public void revokeOfflineAccess() throws Exception {
        oauth.scope(OAuth2Constants.OFFLINE_ACCESS);
        oauth.clientId("offline-client");
        OAuthClient.AccessTokenResponse offlineTokenResponse = oauth.doGrantAccessTokenRequest("secret1", "view-applications-access", "password");
        assertNull(offlineTokenResponse.getErrorDescription());

        tokenUtil = new TokenUtil("view-applications-access", "password");

        SimpleHttp.Response response = SimpleHttp
                .doDelete(getAccountUrl("applications/offline-client/consent"), httpClient)
                .header("Accept", "application/json")
                .auth(tokenUtil.getToken())
                .asResponse();
        assertEquals(204, response.getStatus());

        List<ClientRepresentation> applications = SimpleHttp
                .doGet(getAccountUrl("applications"), httpClient)
                .header("Accept", "application/json")
                .auth(tokenUtil.getToken())
                .asJson(new TypeReference<List<ClientRepresentation>>() {
                });
        assertFalse(applications.isEmpty());

        Map<String, ClientRepresentation> apps = applications.stream().collect(Collectors.toMap(x -> x.getClientId(), x -> x));
        assertThat(apps.keySet(), containsInAnyOrder("offline-client", "always-display-client", "direct-grant"));

        assertClientRep(apps.get("offline-client"), "Offline Client", null, false, true, false, null, offlineClientAppUri);
    }

    @Test
    public void testApiVersion() throws IOException {
        apiVersion = AccountRestApiVersion.DEFAULT.getStrVersion();

        // a smoke test to check API with version works
        testUpdateProfile(); // profile endpoint is the root URL of account REST service, i.e. the URL will be like "/v1/"
        testCredentialsGet(); // "/v1/credentials"
    }

    @Test
    public void testInvalidApiVersion() throws IOException {
        apiVersion = "v2-foo";

        SimpleHttp.Response response = SimpleHttp.doGet(getAccountUrl("credentials"), httpClient).auth(tokenUtil.getToken()).asResponse();
        assertEquals("API version not found", response.asJson().get("error").textValue());
        assertEquals(404, response.getStatus());
    }

    @Test
    public void testAudience() throws Exception {
        oauth.clientId("custom-audience");
        OAuthClient.AccessTokenResponse tokenResponse = oauth.doGrantAccessTokenRequest("password", "test-user@localhost", "password");
        assertNull(tokenResponse.getErrorDescription());

        SimpleHttp.Response response = SimpleHttp.doGet(getAccountUrl(null), httpClient)
                .auth(tokenResponse.getAccessToken())
                .header("Accept", "application/json")
                .asResponse();
        assertEquals(401, response.getStatus());

        // update to correct audience
        org.keycloak.representations.idm.ClientRepresentation clientRep = testRealm().clients().findByClientId("custom-audience").get(0);
        ProtocolMapperRepresentation mapperRep = clientRep.getProtocolMappers().stream().filter(m -> m.getName().equals("aud")).findFirst().orElse(null);
        assertNotNull("Audience mapper not found", mapperRep);
        mapperRep.getConfig().put("included.custom.audience", "account");
        testRealm().clients().get(clientRep.getId()).getProtocolMappers().update(mapperRep.getId(), mapperRep);

        tokenResponse = oauth.doGrantAccessTokenRequest("password", "test-user@localhost", "password");
        assertNull(tokenResponse.getErrorDescription());

        response = SimpleHttp.doGet(getAccountUrl(null), httpClient)
                .auth(tokenResponse.getAccessToken())
                .header("Accept", "application/json")
                .asResponse();
        assertEquals(200, response.getStatus());

        // remove audience completely
        testRealm().clients().get(clientRep.getId()).getProtocolMappers().delete(mapperRep.getId());

        tokenResponse = oauth.doGrantAccessTokenRequest("password", "test-user@localhost", "password");
        assertNull(tokenResponse.getErrorDescription());

        response = SimpleHttp.doGet(getAccountUrl(null), httpClient)
                .auth(tokenResponse.getAccessToken())
                .header("Accept", "application/json")
                .asResponse();
        assertEquals(401, response.getStatus());

        // custom-audience client is used only in this test so no need to revert the changes
    }

    @Test
<<<<<<< HEAD
    public void testCustomAccountResourceTheme() throws Exception {
        String accountTheme = "";
        try {
            RealmRepresentation realmRep = adminClient.realm("test").toRepresentation();
            accountTheme = realmRep.getAccountTheme();
            realmRep.setAccountTheme("custom-account-provider");
            adminClient.realm("test").update(realmRep);

            SimpleHttp.Response response = SimpleHttp.doGet(getAccountUrl(null), httpClient)
                       .header("Accept", "text/html")
                       .asResponse();
            assertEquals(200, response.getStatus());

            String html = response.asString();
            assertTrue(html.contains("Custom Account Console"));
        } finally {
            RealmRepresentation realmRep = testRealm().toRepresentation();
            realmRep.setAccountTheme(accountTheme);
            testRealm().update(realmRep);
=======
    @EnableFeature(Profile.Feature.UPDATE_EMAIL)
    public void testEmailWhenUpdateEmailEnabled() throws Exception {
        reconnectAdminClient();
        RealmRepresentation realm = testRealm().toRepresentation();
        Boolean registrationEmailAsUsername = realm.isRegistrationEmailAsUsername();
        Boolean editUsernameAllowed = realm.isEditUsernameAllowed();

        try {
            realm.setRegistrationEmailAsUsername(true);
            realm.setEditUsernameAllowed(true);
            testRealm().update(realm);
            UserRepresentation user = getUser(true);
            assertNotNull(user.getEmail());
            assertUserProfileAttributeMetadata(user, "email", "${email}", true, true);

            realm.setRegistrationEmailAsUsername(false);
            realm.setEditUsernameAllowed(false);
            testRealm().update(realm);
            user = getUser(true);
            assertNotNull(user.getEmail());
            assertUserProfileAttributeMetadata(user, "email", "${email}", true, true);
        } finally {
            realm.setRegistrationEmailAsUsername(registrationEmailAsUsername);
            realm.setEditUsernameAllowed(editUsernameAllowed);
            testRealm().update(realm);
>>>>>>> c1575326
        }
    }

    protected boolean isDeclarativeUserProfile() {
        return false;
    }
}<|MERGE_RESOLUTION|>--- conflicted
+++ resolved
@@ -1614,7 +1614,6 @@
     }
 
     @Test
-<<<<<<< HEAD
     public void testCustomAccountResourceTheme() throws Exception {
         String accountTheme = "";
         try {
@@ -1634,7 +1633,9 @@
             RealmRepresentation realmRep = testRealm().toRepresentation();
             realmRep.setAccountTheme(accountTheme);
             testRealm().update(realmRep);
-=======
+        }
+    }
+  
     @EnableFeature(Profile.Feature.UPDATE_EMAIL)
     public void testEmailWhenUpdateEmailEnabled() throws Exception {
         reconnectAdminClient();
@@ -1660,7 +1661,6 @@
             realm.setRegistrationEmailAsUsername(registrationEmailAsUsername);
             realm.setEditUsernameAllowed(editUsernameAllowed);
             testRealm().update(realm);
->>>>>>> c1575326
         }
     }
 
