/*
 * JBoss, Home of Professional Open Source
 *
 * Copyright 2013 Red Hat, Inc. and/or its affiliates.
 *
 * Licensed under the Apache License, Version 2.0 (the "License");
 * you may not use this file except in compliance with the License.
 * You may obtain a copy of the License at
 *
 *     http://www.apache.org/licenses/LICENSE-2.0
 *
 * Unless required by applicable law or agreed to in writing, software
 * distributed under the License is distributed on an "AS IS" BASIS,
 * WITHOUT WARRANTIES OR CONDITIONS OF ANY KIND, either express or implied.
 * See the License for the specific language governing permissions and
 * limitations under the License.
 */
package org.keycloak.testsuite.console.realm;

import java.util.concurrent.TimeUnit;
import org.junit.Before;
import org.junit.Ignore;
import org.junit.Test;
import org.keycloak.testsuite.console.page.realm.TokenSettings;

import static org.jboss.arquillian.graphene.Graphene.waitModel;
import org.jboss.arquillian.graphene.page.Page;
import static org.keycloak.testsuite.util.SeleniumUtils.waitGuiForElement;

/**
 *
 * @author Petr Mensik
 */
public class TokensTest extends AbstractRealmTest {

    @Page
    private TokenSettings tokenSettings;

    private static final int TIMEOUT = 10;
    private static final TimeUnit TIME_UNIT = TimeUnit.SECONDS;

    @Before
    public void beforeTokensTest() {
        configure().realmSettings();
        tabs().tokens();
    }

    @Test
    public void testTimeoutForRealmSession() throws InterruptedException {
        tokenSettings.setSessionTimeout(TIMEOUT, TIME_UNIT);
        TIME_UNIT.sleep(TIMEOUT + 2); //add 2 secs to timeout
        driver.navigate().refresh();
        waitGuiForElement(testLogin.getLoginPageHeader(), "Home page should be visible after session timeout");
        loginAsTestAdmin();
<<<<<<< HEAD
        tokenSettings.setSessionTimeout(30, TimeUnit.MINUTES);
=======
        navigation.tokens(TEST);
        page.setSessionTimeout(30, TimeUnit.MINUTES);
>>>>>>> 6c406ce5
    }

    @Test
    public void testLifespanOfRealmSession() {
        tokenSettings.setSessionTimeoutLifespan(TIMEOUT, TIME_UNIT);
        logoutFromTestRealm();
        waitModel().withTimeout(TIMEOUT + 2, TIME_UNIT) //adds 2 seconds to the timeout
                .pollingEvery(1, TIME_UNIT)
                .until("Home page should be visible after session timeout")
                .element(testLogin.getLoginPageHeader())
                .is()
                .present();
        loginAsTestAdmin();
<<<<<<< HEAD
        configure().realmSettings();
        tabs().tokens();
        tokenSettings.setSessionTimeoutLifespan(10, TimeUnit.HOURS);
=======
        navigation.tokens(TEST);
        page.setSessionTimeoutLifespan(10, TimeUnit.HOURS);
>>>>>>> 6c406ce5
    }
}<|MERGE_RESOLUTION|>--- conflicted
+++ resolved
@@ -52,12 +52,8 @@
         driver.navigate().refresh();
         waitGuiForElement(testLogin.getLoginPageHeader(), "Home page should be visible after session timeout");
         loginAsTestAdmin();
-<<<<<<< HEAD
-        tokenSettings.setSessionTimeout(30, TimeUnit.MINUTES);
-=======
         navigation.tokens(TEST);
         page.setSessionTimeout(30, TimeUnit.MINUTES);
->>>>>>> 6c406ce5
     }
 
     @Test
@@ -71,13 +67,7 @@
                 .is()
                 .present();
         loginAsTestAdmin();
-<<<<<<< HEAD
-        configure().realmSettings();
-        tabs().tokens();
-        tokenSettings.setSessionTimeoutLifespan(10, TimeUnit.HOURS);
-=======
         navigation.tokens(TEST);
         page.setSessionTimeoutLifespan(10, TimeUnit.HOURS);
->>>>>>> 6c406ce5
     }
 }