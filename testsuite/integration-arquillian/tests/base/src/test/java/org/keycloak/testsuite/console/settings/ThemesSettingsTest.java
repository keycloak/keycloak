--- conflicted
+++ resolved
@@ -45,11 +45,7 @@
         page.verifyBaseTheme();
 
         loginAsAdmin();
-<<<<<<< HEAD
         navigation.themes(MASTER);
-=======
-        navigation.themes(masterRealm.MASTER);
->>>>>>> 2118d7a0
         page.changeLoginTheme(Theme.KEYCLOAK.getName());
         page.saveTheme();
         logOut();
