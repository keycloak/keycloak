package org.keycloak.testsuite.adapter.servlet;

import org.junit.Ignore;
import org.junit.Test;
import org.keycloak.testsuite.arquillian.annotation.UseServletFilter;

/**
 * Created by zschwarz on 9/14/16.
 */

@UseServletFilter(filterName = "oidc-filter", filterClass = "org.keycloak.adapters.servlet.KeycloakOIDCFilter",
        filterDependency = "org.keycloak:keycloak-servlet-filter-adapter", skipPattern = "/error.html")
public abstract class AbstractDemoFilterServletAdapterTest extends AbstractDemoServletsAdapterTest {


    @Test
    @Override
    @Ignore
    public void testAuthenticated() {

    }

    @Test
    @Override
    @Ignore
    public void testAuthenticatedWithCustomSessionConfig() {

    }

    @Test
    @Override
    @Ignore
    public void testOIDCParamsForwarding() {

    }

    @Test
    @Override
    @Ignore
<<<<<<< HEAD
    public void testClientAuthenticatedInClientSecretJwt() {

    }
    
    @Test
    @Override
    @Ignore
    public void testClientNotAuthenticatedInClientSecretJwtBySharedSecretOutOfSync() {

    }
    
    @Test
    @Override
    @Ignore
    public void testClientNotAuthenticatedInClientSecretJwtByAuthnMethodOutOfSync() {

    }
=======
    public void testOIDCUiLocalesParamForwarding() {

    }

>>>>>>> 79c4d3e7
}<|MERGE_RESOLUTION|>--- conflicted
+++ resolved
@@ -33,11 +33,17 @@
     public void testOIDCParamsForwarding() {
 
     }
-
+  
     @Test
     @Override
     @Ignore
-<<<<<<< HEAD
+    public void testOIDCUiLocalesParamForwarding() {
+
+    }
+  
+    @Test
+    @Override
+    @Ignore
     public void testClientAuthenticatedInClientSecretJwt() {
 
     }
@@ -55,10 +61,5 @@
     public void testClientNotAuthenticatedInClientSecretJwtByAuthnMethodOutOfSync() {
 
     }
-=======
-    public void testOIDCUiLocalesParamForwarding() {
 
-    }
-
->>>>>>> 79c4d3e7
 }