--- conflicted
+++ resolved
@@ -36,20 +36,15 @@
 import org.keycloak.common.util.MultivaluedHashMap;
 import org.keycloak.common.util.Time;
 import org.keycloak.crypto.Algorithm;
-<<<<<<< HEAD
-import org.keycloak.jose.jwe.JWEConstants;
-import org.keycloak.jose.jwk.JWK;
-import org.keycloak.models.KeycloakSession;
-=======
 import org.keycloak.crypto.KeyUse;
 import org.keycloak.crypto.KeyWrapper;
 import org.keycloak.crypto.SignatureProvider;
 import org.keycloak.crypto.SignatureVerifierContext;
+import org.keycloak.jose.jwk.JWK;
 import org.keycloak.jose.jws.JWSHeader;
 import org.keycloak.jose.jws.JWSInput;
->>>>>>> 232c91e6
+import org.keycloak.models.KeycloakSession;
 import org.keycloak.models.RealmModel;
-import org.keycloak.models.KeycloakSession;
 import org.keycloak.models.oid4vci.CredentialScopeModel;
 import org.keycloak.models.oid4vci.Oid4vcProtocolMapperModel;
 import org.keycloak.models.ProtocolMapperModel;
@@ -81,6 +76,7 @@
 import org.keycloak.util.JsonSerialization;
 import org.keycloak.utils.MediaType;
 import org.keycloak.utils.StringUtil;
+import org.keycloak.constants.Oid4VciConstants;
 
 import java.io.IOException;
 import java.io.Serializable;
@@ -94,23 +90,17 @@
 import java.util.Optional;
 
 import static org.junit.Assert.assertEquals;
-<<<<<<< HEAD
-import static org.junit.Assert.assertNotNull;
-import static org.junit.Assert.assertTrue;
-=======
 import static org.junit.Assert.assertFalse;
 import static org.junit.Assert.assertNotNull;
 import static org.junit.Assert.assertNull;
 import static org.junit.Assert.assertTrue;
 import static org.keycloak.constants.Oid4VciConstants.SIGNED_METADATA_JWT_TYPE;
->>>>>>> 232c91e6
 import static org.keycloak.jose.jwe.JWEConstants.A256GCM;
 import static org.keycloak.jose.jwe.JWEConstants.RSA_OAEP;
 import static org.keycloak.jose.jwe.JWEConstants.RSA_OAEP_256;
 import static org.keycloak.protocol.oid4vc.issuance.OID4VCIssuerWellKnownProvider.ATTR_ENCRYPTION_REQUIRED;
 import static org.keycloak.protocol.oid4vc.issuance.OID4VCIssuerWellKnownProvider.ATTR_REQUEST_ZIP_ALGS;
 import static org.keycloak.protocol.oid4vc.issuance.OID4VCIssuerWellKnownProvider.DEFLATE_COMPRESSION;
-import org.keycloak.constants.Oid4VciConstants;
 
 public class OID4VCIssuerWellKnownProviderTest extends OID4VCIssuerEndpointTest {
 
@@ -118,14 +108,9 @@
     public void configureTestRealm(RealmRepresentation testRealm) {
         Map<String, String> attributes = Optional.ofNullable(testRealm.getAttributes()).orElseGet(HashMap::new);
         attributes.put("credential_response_encryption.encryption_required", "true");
-        attributes.put(OID4VCIssuerWellKnownProvider.ATTR_ENCRYPTION_REQUIRED, "true");
+        attributes.put(ATTR_ENCRYPTION_REQUIRED, "true");
         attributes.put(Oid4VciConstants.BATCH_CREDENTIAL_ISSUANCE_BATCH_SIZE, "10");
-        attributes.put(ATTR_ENCRYPTION_REQUIRED, "true");
-<<<<<<< HEAD
         attributes.put(ATTR_REQUEST_ZIP_ALGS, DEFLATE_COMPRESSION);
-=======
-
->>>>>>> 232c91e6
         testRealm.setAttributes(attributes);
 
         if (testRealm.getComponents() == null) {
@@ -142,33 +127,6 @@
     }
 
     @Test
-<<<<<<< HEAD
-    public void testCredentialRequestEncryptionMetadataFields() {
-        KeycloakTestingClient testingClient = this.testingClient;
-
-        testingClient
-                .server(TEST_REALM_NAME)
-                .run(session -> {
-                    CredentialIssuer issuer = getCredentialIssuer(session);
-                    CredentialRequestEncryptionMetadata requestEncryption = issuer.getCredentialRequestEncryption();
-                    assertNotNull(requestEncryption);
-
-                    assertTrue(requestEncryption.isEncryptionRequired());
-
-                    assertEquals(List.of(JWEConstants.A256GCM), requestEncryption.getEncValuesSupported());
-
-                    assertEquals(List.of(DEFLATE_COMPRESSION), requestEncryption.getZipValuesSupported());
-
-                    assertNotNull(requestEncryption.getJwks());
-                    JWK[] keys = requestEncryption.getJwks().getKeys();
-                    assertEquals(4, keys.length);
-                    for (JWK jwk : keys) {
-                        assertNotNull("JWK must have kid", jwk.getKeyId());
-                        assertNotNull("JWK must have alg", jwk.getAlgorithm());
-                        assertEquals("JWK must have use=enc", "enc", jwk.getPublicKeyUse());
-                    }
-                });
-=======
     public void testUnsignedMetadata() {
         try (CloseableHttpClient httpClient = HttpClientBuilder.create().build()) {
             String wellKnownUri = OAuthClient.AUTH_SERVER_ROOT + "/realms/" + TEST_REALM_NAME + "/.well-known/openid-credential-issuer";
@@ -177,9 +135,7 @@
             // Configure realm for unsigned metadata
             testingClient.server(TEST_REALM_NAME).run(session -> {
                 RealmModel realm = session.getContext().getRealm();
-                realm.setAttribute(OID4VCIssuerWellKnownProvider.SIGNED_METADATA_ENABLED_ATTR, "true");
-                realm.setAttribute(OID4VCIssuerWellKnownProvider.SIGNED_METADATA_ALG_ATTR, "RS256");
-                realm.setAttribute(OID4VCIssuerWellKnownProvider.SIGNED_METADATA_LIFESPAN_ATTR, "3600");
+                realm.setAttribute(OID4VCIssuerWellKnownProvider.SIGNED_METADATA_ENABLED_ATTR, "false");
             });
 
             HttpGet getJsonMetadata = new HttpGet(wellKnownUri);
@@ -374,9 +330,7 @@
         } catch (Exception e) {
             throw new RuntimeException("Failed to process invalid algorithm metadata response: " + e.getMessage(), e);
         }
->>>>>>> 232c91e6
-    }
-
+    }
 
     /**
      * This test uses the configured scopes {@link #jwtTypeCredentialClientScope} and
@@ -389,11 +343,7 @@
         assertEquals(getRealmPath(TEST_REALM_NAME), credentialIssuer.getCredentialIssuer());
         assertEquals(getBasePath(TEST_REALM_NAME) + OID4VCIssuerEndpoint.CREDENTIAL_PATH,
                 credentialIssuer.getCredentialEndpoint());
-<<<<<<< HEAD
-        Assert.assertNull("Display was not configured", credentialIssuer.getDisplay());
-=======
         assertNull("Display was not configured", credentialIssuer.getDisplay());
->>>>>>> 232c91e6
         assertEquals("Authorization Server should have the realm-address.",
                 1,
                 credentialIssuer.getAuthorizationServers().size());
@@ -403,22 +353,6 @@
 
         // Check credential_response_encryption
         CredentialResponseEncryptionMetadata encryption = credentialIssuer.getCredentialResponseEncryption();
-<<<<<<< HEAD
-
-        Assert.assertNotNull("credential_response_encryption should be present", encryption);
-        Assert.assertEquals(List.of(RSA_OAEP, RSA_OAEP_256), encryption.getAlgValuesSupported());
-        Assert.assertEquals(List.of(A256GCM), encryption.getEncValuesSupported());
-        Assert.assertNotNull("zip_values_supported should be present", encryption.getZipValuesSupported());
-        Assert.assertTrue("encryption_required should be true", encryption.getEncryptionRequired());
-
-        // Check credential_request_encryption
-        CredentialRequestEncryptionMetadata requestEncryption = credentialIssuer.getCredentialRequestEncryption();
-        Assert.assertNotNull("credential_request_encryption should be present", requestEncryption);
-        Assert.assertEquals(List.of(A256GCM), requestEncryption.getEncValuesSupported());
-        Assert.assertNotNull("zip_values_supported should be present", requestEncryption.getZipValuesSupported());
-        Assert.assertTrue("encryption_required should be true", requestEncryption.isEncryptionRequired());
-        Assert.assertNotNull("JWKS should be present", requestEncryption.getJwks());
-=======
         assertNotNull("credential_response_encryption should be present", encryption);
         assertEquals(List.of(RSA_OAEP, RSA_OAEP_256), encryption.getAlgValuesSupported());
         assertEquals(List.of(A256GCM), encryption.getEncValuesSupported());
@@ -430,10 +364,8 @@
         assertNotNull("credential_request_encryption should be present", requestEncryption);
         assertEquals(List.of(A256GCM), requestEncryption.getEncValuesSupported());
         assertNotNull("zip_values_supported should be present", requestEncryption.getZipValuesSupported());
-        assertTrue("encryption_required should be true", requestEncryption.getEncryptionRequired());
+        assertTrue("encryption_required should be true", requestEncryption.isEncryptionRequired());
         assertNotNull("JWKS should be present", requestEncryption.getJwks());
-        assertFalse("JWKS should not be empty when encryption keys are available", requestEncryption.getJwks().isEmpty());
->>>>>>> 232c91e6
 
         CredentialIssuer.BatchCredentialIssuance batch = credentialIssuer.getBatchCredentialIssuance();
         assertNotNull("batch_credential_issuance should be present", batch);
@@ -455,18 +387,7 @@
         CredentialIssuer credentialIssuer = getCredentialIssuerMetadata();
         SupportedCredentialConfiguration supportedConfig = credentialIssuer.getCredentialsSupported()
                 .get(clientScope.getName());
-<<<<<<< HEAD
-
-        Assert.assertNotNull(supportedConfig);
-        Assert.assertEquals(Format.SD_JWT_VC, supportedConfig.getFormat());
-        Assert.assertEquals(clientScope.getName(), supportedConfig.getScope());
-        Assert.assertEquals(1, supportedConfig.getCredentialDefinition().getType().size());
-        Assert.assertEquals(clientScope.getName(), supportedConfig.getCredentialDefinition().getType().get(0));
-        Assert.assertEquals(1, supportedConfig.getCredentialDefinition().getContext().size());
-        Assert.assertEquals(clientScope.getName(), supportedConfig.getCredentialDefinition().getContext().get(0));
-        Assert.assertNotNull(supportedConfig.getCredentialMetadata());
-        Assert.assertEquals(clientScope.getName(), supportedConfig.getScope());
-=======
+
         assertNotNull(supportedConfig);
         assertEquals(Format.SD_JWT_VC, supportedConfig.getFormat());
         assertEquals(clientScope.getName(), supportedConfig.getScope());
@@ -476,7 +397,6 @@
         assertEquals(clientScope.getName(), supportedConfig.getCredentialDefinition().getContext().get(0));
         assertNotNull(supportedConfig.getCredentialMetadata());
         assertEquals(clientScope.getName(), supportedConfig.getScope());
->>>>>>> 232c91e6
 
         compareClaims(supportedConfig.getFormat(), supportedConfig.getCredentialMetadata().getClaims(), clientScope.getProtocolMappers());
     }
@@ -492,10 +412,6 @@
 
                     CredentialResponseEncryptionMetadata encryption = issuer.getCredentialResponseEncryption();
                     assertNotNull(encryption);
-<<<<<<< HEAD
-
-=======
->>>>>>> 232c91e6
 
                     assertTrue(encryption.getAlgValuesSupported().contains(RSA_OAEP));
                     assertTrue("Supported encryption methods should include A256GCM", encryption.getEncValuesSupported().contains(A256GCM));
@@ -504,19 +420,21 @@
 
                     // Check credential_request_encryption
                     CredentialRequestEncryptionMetadata requestEncryption = issuer.getCredentialRequestEncryption();
-<<<<<<< HEAD
-                    Assert.assertNotNull("credential_request_encryption should be present", requestEncryption);
-                    Assert.assertTrue("Supported encryption methods should include A256GCM", requestEncryption.getEncValuesSupported().contains(A256GCM));
-                    Assert.assertNotNull("zip_values_supported should be present", requestEncryption.getZipValuesSupported());
-                    Assert.assertTrue("encryption_required should be true", requestEncryption.isEncryptionRequired());
-                    Assert.assertEquals(Integer.valueOf(10), issuer.getBatchCredentialIssuance().getBatchSize());
-=======
                     assertNotNull("credential_request_encryption should be present", requestEncryption);
                     assertTrue("Supported encryption methods should include A256GCM", requestEncryption.getEncValuesSupported().contains(A256GCM));
                     assertNotNull("zip_values_supported should be present", requestEncryption.getZipValuesSupported());
-                    assertTrue("encryption_required should be true", requestEncryption.getEncryptionRequired());
+                    assertTrue("encryption_required should be true", requestEncryption.isEncryptionRequired());
                     assertEquals(Integer.valueOf(10), issuer.getBatchCredentialIssuance().getBatchSize());
->>>>>>> 232c91e6
+
+                    // Additional JWK checks from HEAD's testCredentialRequestEncryptionMetadataFields
+                    assertNotNull(requestEncryption.getJwks());
+                    JWK[] keys = requestEncryption.getJwks().getKeys();
+                    assertEquals(4, keys.length); // Adjust based on actual key configuration
+                    for (JWK jwk : keys) {
+                        assertNotNull("JWK must have kid", jwk.getKeyId());
+                        assertNotNull("JWK must have alg", jwk.getAlgorithm());
+                        assertEquals("JWK must have use=enc", "enc", jwk.getPublicKeyUse());
+                    }
                 });
     }
 
@@ -543,12 +461,7 @@
                 CredentialIssuer oid4vciIssuerConfig = JsonSerialization.readValue(
                         discoveryResponse.readEntity(String.class), CredentialIssuer.class);
 
-<<<<<<< HEAD
-
-                Assert.assertNotNull("Encryption support should be advertised in metadata",
-=======
                 assertNotNull("Encryption support should be advertised in metadata",
->>>>>>> 232c91e6
                         oid4vciIssuerConfig.getCredentialResponseEncryption());
                 assertFalse("Supported algorithms should not be empty",
                         oid4vciIssuerConfig.getCredentialResponseEncryption().getAlgValuesSupported().isEmpty());
@@ -570,11 +483,6 @@
                         oid4vciIssuerConfig.getCredentialRequestEncryption().getEncValuesSupported().contains("A256GCM"));
                 assertNotNull("JWKS should be present in credential request encryption",
                         oid4vciIssuerConfig.getCredentialRequestEncryption().getJwks());
-<<<<<<< HEAD
-=======
-                assertFalse("JWKS should not be empty when encryption keys are available",
-                        oid4vciIssuerConfig.getCredentialRequestEncryption().getJwks().isEmpty());
->>>>>>> 232c91e6
             }
         }
     }
@@ -648,7 +556,6 @@
         }
 
         compareClaims(expectedFormat, supportedConfig.getCredentialMetadata().getClaims(), clientScope.getProtocolMappers());
-
     }
 
     private void compareDisplay(SupportedCredentialConfiguration supportedConfig, ClientScopeRepresentation clientScope) {
@@ -665,14 +572,8 @@
             throw new RuntimeException(e);
         }
 
-<<<<<<< HEAD
-
-        Assert.assertNotNull("Credential metadata should exist when display is configured", supportedConfig.getCredentialMetadata());
-        Assert.assertEquals(expectedDisplayObjectList.size(), supportedConfig.getCredentialMetadata().getDisplay().size());
-=======
         assertNotNull("Credential metadata should exist when display is configured", supportedConfig.getCredentialMetadata());
         assertEquals(expectedDisplayObjectList.size(), supportedConfig.getCredentialMetadata().getDisplay().size());
->>>>>>> 232c91e6
         MatcherAssert.assertThat("Must contain all expected display-objects",
                 supportedConfig.getCredentialMetadata().getDisplay(),
                 Matchers.containsInAnyOrder(expectedDisplayObjectList.toArray()));
@@ -709,8 +610,7 @@
                             .findFirst().orElse(null);
                     if (mapper.includeInMetadata()) {
                         assertNotNull("There should be a claim matching the protocol-mappers config!", claim);
-                    }
-                    else {
+                    } else {
                         assertNull("This claim should not be included in the metadata-config!", claim);
                         // no other checks to do for this claim
                         continue;
@@ -726,8 +626,7 @@
                     List<ClaimDisplay> actualDisplayList = claim.getDisplay();
                     if (expectedDisplayList == null) {
                         assertNull(actualDisplayList);
-                    }
-                    else {
+                    } else {
                         assertEquals(expectedDisplayList.size(), actualDisplayList.size());
                         MatcherAssert.assertThat(actualDisplayList,
                                 Matchers.containsInAnyOrder(expectedDisplayList.toArray()));
@@ -762,21 +661,6 @@
                 .server(TEST_REALM_NAME)
                 .run((session -> {
                     OID4VCIssuerWellKnownProvider oid4VCIssuerWellKnownProvider = new OID4VCIssuerWellKnownProvider(session);
-<<<<<<< HEAD
-                    Object issuerConfig = oid4VCIssuerWellKnownProvider.getConfig();
-                    assertTrue("Valid credential-issuer metadata should be returned.", issuerConfig instanceof CredentialIssuer);
-                    CredentialIssuer credentialIssuer = (CredentialIssuer) issuerConfig;
-
-                    Assert.assertEquals("The correct issuer should be included.", expectedIssuer, credentialIssuer.getCredentialIssuer());
-                    Assert.assertEquals("The correct credentials endpoint should be included.", expectedCredentialsEndpoint, credentialIssuer.getCredentialEndpoint());
-                    Assert.assertEquals("The correct deferred_credential_endpoint should be included.", expectedDeferredEndpoint, credentialIssuer.getDeferredCredentialEndpoint());
-                    Assert.assertEquals("Since the authorization server is equal to the issuer, just 1 should be returned.", 1, credentialIssuer.getAuthorizationServers().size());
-                    Assert.assertEquals("The expected server should have been returned.", expectedAuthorizationServer, credentialIssuer.getAuthorizationServers().get(0));
-                    Assert.assertTrue("The test-credential should be supported.", credentialIssuer.getCredentialsSupported().containsKey("test-credential"));
-                    Assert.assertEquals("The test-credential should offer type VerifiableCredential", "VerifiableCredential", credentialIssuer.getCredentialsSupported().get("test-credential").getScope());
-                    Assert.assertEquals("The test-credential should be offered in the jwt-vc format.", Format.JWT_VC, credentialIssuer.getCredentialsSupported().get("test-credential").getFormat());
-                    Assert.assertNotNull("The test-credential can optionally provide a claims claim.",
-=======
                     CredentialIssuer credentialIssuer = oid4VCIssuerWellKnownProvider.getIssuerMetadata();
                     assertEquals("The correct issuer should be included.", expectedIssuer, credentialIssuer.getCredentialIssuer());
                     assertEquals("The correct credentials endpoint should be included.", expectedCredentialsEndpoint, credentialIssuer.getCredentialEndpoint());
@@ -787,7 +671,6 @@
                     assertEquals("The test-credential should offer type VerifiableCredential", "VerifiableCredential", credentialIssuer.getCredentialsSupported().get("test-credential").getScope());
                     assertEquals("The test-credential should be offered in the jwt-vc format.", Format.JWT_VC, credentialIssuer.getCredentialsSupported().get("test-credential").getFormat());
                     assertNotNull("The test-credential can optionally provide a claims claim.",
->>>>>>> 232c91e6
                             credentialIssuer.getCredentialsSupported().get("test-credential").getCredentialMetadata() != null ?
                                     credentialIssuer.getCredentialsSupported().get("test-credential").getCredentialMetadata().getClaims() : null);
                 }));
