--- conflicted
+++ resolved
@@ -561,20 +561,10 @@
                             .map(s -> fromJsonString(s, KeyAttestationsRequired.class))
                             .orElse(null);
                 ProofTypesSupported expectedProofTypesSupported = ProofTypesSupported.parse(session,
-<<<<<<< HEAD
-                        List.of(Algorithm.RS256));
-                // Normalize expected object: serialize and deserialize to match the behavior
-                // where empty key_attestations_required are excluded from JSON
-                String expectedJson = expectedProofTypesSupported.toJsonString();
-                ProofTypesSupported normalizedExpected = ProofTypesSupported.fromJsonString(expectedJson);
-                ProofTypesSupported actualFromMetadata = ProofTypesSupported.fromJsonString(proofTypesSupportedString);
-                assertEquals(normalizedExpected, actualFromMetadata);
-=======
                                                                                             keyAttestationsRequired,
                                                                                             List.of(Algorithm.RS256));
                 assertEquals(expectedProofTypesSupported,
                         ProofTypesSupported.fromJsonString(proofTypesSupportedString));
->>>>>>> 56b08c02
 
                 List<String> expectedSigningAlgs = OID4VCIssuerWellKnownProvider.getSupportedSignatureAlgorithms(session);
                 MatcherAssert.assertThat(signingAlgsSupported,
