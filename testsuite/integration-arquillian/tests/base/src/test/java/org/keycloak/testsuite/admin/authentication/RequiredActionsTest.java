--- conflicted
+++ resolved
@@ -85,18 +85,10 @@
         // Dummy RequiredAction is not registered in the realm and WebAuthn actions
         List<RequiredActionProviderSimpleRepresentation> result = authMgmtResource.getUnregisteredRequiredActions();
         Assert.assertEquals(4, result.size());
-<<<<<<< HEAD
-        RequiredActionProviderSimpleRepresentation action = result.stream()
-                .filter(provider -> DummyRequiredActionFactory.PROVIDER_ID.equals(provider.getProviderId()))
-                .findFirst()
-                .orElse(null);
-        Assert.assertNotNull(action);
-=======
         RequiredActionProviderSimpleRepresentation action = result.stream().filter(
                 a -> a.getProviderId().equals(DummyRequiredActionFactory.PROVIDER_ID)
         ).findFirst().get();
         Assert.assertEquals(DummyRequiredActionFactory.PROVIDER_ID, action.getProviderId());
->>>>>>> 6ebad269
         Assert.assertEquals("Dummy Action", action.getName());
 
         // Register it
