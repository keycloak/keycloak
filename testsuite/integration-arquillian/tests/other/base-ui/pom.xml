--- conflicted
+++ resolved
@@ -22,11 +22,7 @@
     <parent>
         <artifactId>integration-arquillian-tests-other</artifactId>
         <groupId>org.keycloak.testsuite</groupId>
-<<<<<<< HEAD
-        <version>15.0.3</version>
-=======
         <version>16.0.0-SNAPSHOT</version>
->>>>>>> 35bc1c67
     </parent>
     <modelVersion>4.0.0</modelVersion>
 
