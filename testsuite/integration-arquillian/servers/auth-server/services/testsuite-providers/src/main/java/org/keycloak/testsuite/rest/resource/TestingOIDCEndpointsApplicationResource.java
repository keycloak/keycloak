--- conflicted
+++ resolved
@@ -216,12 +216,9 @@
             case Algorithm.ES256:
             case Algorithm.ES384:
             case Algorithm.ES512:
-<<<<<<< HEAD
-=======
             case Algorithm.PS256:
             case Algorithm.PS384:
             case Algorithm.PS512:
->>>>>>> 874a86f8
             case JWEConstants.RSA1_5:
             case JWEConstants.RSA_OAEP:
                 ret = true;
