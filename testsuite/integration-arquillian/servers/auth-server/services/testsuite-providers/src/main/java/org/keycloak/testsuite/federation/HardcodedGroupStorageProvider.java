--- conflicted
+++ resolved
@@ -74,15 +74,11 @@
     }
 
     @Override
-<<<<<<< HEAD
+
     public Stream<GroupModel> searchForGroupByNameNoAncestryStream(RealmModel realm, String search, Boolean exact, Integer firstResult, Integer maxResults) {
         return searchForGroupByNameStream(realm, search, exact, firstResult, maxResults);
     }
 
-
-    @Override
-=======
->>>>>>> 8c9f7f0d
     public Stream<GroupModel> searchForSubgroupsByParentIdStream(RealmModel realm, String id, Integer firstResult, Integer maxResults) {
         if (Boolean.parseBoolean(component.getConfig().getFirst(HardcodedGroupStorageProviderFactory.DELAYED_SEARCH))) try {
             Thread.sleep(5000l);
