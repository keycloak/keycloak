<?xml version="1.0" encoding="UTF-8"?>
<project xmlns="http://maven.apache.org/POM/4.0.0"
         xmlns:xsi="http://www.w3.org/2001/XMLSchema-instance"
         xsi:schemaLocation="http://maven.apache.org/POM/4.0.0 http://maven.apache.org/xsd/maven-4.0.0.xsd">
    <parent>
        <artifactId>integration-arquillian</artifactId>
        <groupId>org.keycloak.testsuite</groupId>
<<<<<<< HEAD
        <version>26.1.0</version>
=======
        <version>26.1.4</version>
>>>>>>> b281b5f0
    </parent>
    <modelVersion>4.0.0</modelVersion>

    <artifactId>integration-arquillian-test-apps</artifactId>
    <packaging>pom</packaging>

    <name>Test apps</name>

    <modules>
        <module>servlets</module>
    </modules>
</project><|MERGE_RESOLUTION|>--- conflicted
+++ resolved
@@ -5,11 +5,7 @@
     <parent>
         <artifactId>integration-arquillian</artifactId>
         <groupId>org.keycloak.testsuite</groupId>
-<<<<<<< HEAD
-        <version>26.1.0</version>
-=======
         <version>26.1.4</version>
->>>>>>> b281b5f0
     </parent>
     <modelVersion>4.0.0</modelVersion>
 
