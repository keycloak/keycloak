--- conflicted
+++ resolved
@@ -38,12 +38,10 @@
         <quarkus.operator.sdk.version>6.1.0</quarkus.operator.sdk.version>
         <quarkus.operator.build.version>3.1.0.Final</quarkus.operator.build.version>
         <quarkus.container-image.group>keycloak</quarkus.container-image.group>
-<<<<<<< HEAD
+
         <quarkus.jib.base-jvm-image>registry.access.redhat.com/ubi8/openjdk-11-runtime</quarkus.jib.base-jvm-image>
         <quarkus.jib.platforms>linux/amd64,linux/arm64/v8</quarkus.jib.platforms>
         <quarkus.docker.buildx.platform>linux/amd64,linux/arm64/v8</quarkus.docker.buildx.platform>
-=======
->>>>>>> 72af6a04
     </properties>
     
     <dependencyManagement>
