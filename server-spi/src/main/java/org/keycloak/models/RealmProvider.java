/*
 * Copyright 2016 Red Hat, Inc. and/or its affiliates
 * and other contributors as indicated by the @author tags.
 *
 * Licensed under the Apache License, Version 2.0 (the "License");
 * you may not use this file except in compliance with the License.
 * You may obtain a copy of the License at
 *
 * http://www.apache.org/licenses/LICENSE-2.0
 *
 * Unless required by applicable law or agreed to in writing, software
 * distributed under the License is distributed on an "AS IS" BASIS,
 * WITHOUT WARRANTIES OR CONDITIONS OF ANY KIND, either express or implied.
 * See the License for the specific language governing permissions and
 * limitations under the License.
 */

package org.keycloak.models;

import org.keycloak.migration.MigrationModel;
import org.keycloak.provider.Provider;

import java.util.List;
import java.util.Map;
import java.util.Set;

/**
 * @author <a href="mailto:bill@burkecentral.com">Bill Burke</a>
 * @version $Revision: 1 $
 */
public interface RealmProvider extends Provider, ClientProvider {

    // Note: The reason there are so many query methods here is for layering a cache on top of an persistent KeycloakSession
    MigrationModel getMigrationModel();
    RealmModel createRealm(String name);
    RealmModel createRealm(String id, String name);
    RealmModel getRealm(String id);

    RealmModel getRealmByName(String name);

    void moveGroup(RealmModel realm, GroupModel group, GroupModel toParent);

    List<GroupModel> getGroups(RealmModel realm);

    Long getGroupsCount(RealmModel realm, Boolean onlyTopGroups);

    Long getClientsCount(RealmModel realm);

    Long getGroupsCountByNameContaining(RealmModel realm, String search);

    List<GroupModel> getGroupsByRole(RealmModel realm, RoleModel role, int firstResult, int maxResults);

    List<GroupModel> getTopLevelGroups(RealmModel realm);

    List<GroupModel> getTopLevelGroups(RealmModel realm, Integer first, Integer max);

    List searchForGroupByName(RealmModel realm, String search, Integer first, Integer max);

    boolean removeGroup(RealmModel realm, GroupModel group);

    default GroupModel createGroup(RealmModel realm, String name) {
        return createGroup(realm, null, name, null);
    }

    default GroupModel createGroup(RealmModel realm, String id, String name) {
        return createGroup(realm, id, name, null);
    }

    default GroupModel createGroup(RealmModel realm, String name, GroupModel toParent) {
        return createGroup(realm, null, name, toParent);
    }

    GroupModel createGroup(RealmModel realm, String id, String name, GroupModel toParent);

    void addTopLevelGroup(RealmModel realm, GroupModel subGroup);

    RoleModel addRealmRole(RealmModel realm, String name);

    RoleModel addRealmRole(RealmModel realm, String id, String name);

    RoleModel getRealmRole(RealmModel realm, String name);

    Set<RoleModel> getRealmRoles(RealmModel realm);
    
    Set<RoleModel> getRealmRoles(RealmModel realm, Integer first, Integer max);
    
    Set<RoleModel> getClientRoles(RealmModel realm, ClientModel client, Integer first, Integer max);
    
    Set<RoleModel> searchForClientRoles(RealmModel realm, ClientModel client, String search, Integer first,
            Integer max);
    
    Set<RoleModel> searchForRoles(RealmModel realm, String search, Integer first, Integer max);

    boolean removeRole(RealmModel realm, RoleModel role);

    RoleModel getRoleById(String id, RealmModel realm);

    ClientScopeModel getClientScopeById(String id, RealmModel realm);
    GroupModel getGroupById(String id, RealmModel realm);



    List<RealmModel> getRealms();
    List<RealmModel> getRealmsWithProviderType(Class<?> type);
    boolean removeRealm(String id);
    void close();

    ClientInitialAccessModel createClientInitialAccessModel(RealmModel realm, int expiration, int count);
    ClientInitialAccessModel getClientInitialAccessModel(RealmModel realm, String id);
    void removeClientInitialAccessModel(RealmModel realm, String id);
    List<ClientInitialAccessModel> listClientInitialAccess(RealmModel realm);
    void removeExpiredClientInitialAccess();
    void decreaseRemainingCount(RealmModel realm, ClientInitialAccessModel clientInitialAccess); // Separate provider method to ensure we decrease remainingCount atomically instead of doing classic update

<<<<<<< HEAD
    List<GroupModel> getGroupsByParent(RealmModel realm, String parent);

    /**
     * 查询角色下的组
     *
     * @param realm
     * @param role
     * @return
     */
    List<GroupModel> getRoleGroups(RealmModel realm, RoleModel role);

    /**
     * 按名称查询组
     *
     * @param realm
     * @param groupName
     * @return
     */
    GroupModel getGroupByName(RealmModel realm, String groupName);

    /**
     * 查询角色下的用户
     *
     * @param realm
     * @param role
     * @param search
     * @return
     */
    List<UserModel> searchForUserInRole(RealmModel realm, RoleModel role, String search, Integer first, Integer max);

    /**
     * 查询组按属性
     * @param first
     * @param max
     * @return
     */
    List<GroupModel> searchGroupByAttributeNameAndValue(RealmModel realm, String attrName, String attrValue, Integer first, Integer max);
=======
>>>>>>> 52b67f61
}<|MERGE_RESOLUTION|>--- conflicted
+++ resolved
@@ -21,7 +21,6 @@
 import org.keycloak.provider.Provider;
 
 import java.util.List;
-import java.util.Map;
 import java.util.Set;
 
 /**
@@ -35,7 +34,6 @@
     RealmModel createRealm(String name);
     RealmModel createRealm(String id, String name);
     RealmModel getRealm(String id);
-
     RealmModel getRealmByName(String name);
 
     void moveGroup(RealmModel realm, GroupModel group, GroupModel toParent);
@@ -47,7 +45,7 @@
     Long getClientsCount(RealmModel realm);
 
     Long getGroupsCountByNameContaining(RealmModel realm, String search);
-
+    
     List<GroupModel> getGroupsByRole(RealmModel realm, RoleModel role, int firstResult, int maxResults);
 
     List<GroupModel> getTopLevelGroups(RealmModel realm);
@@ -74,6 +72,7 @@
 
     void addTopLevelGroup(RealmModel realm, GroupModel subGroup);
 
+
     RoleModel addRealmRole(RealmModel realm, String name);
 
     RoleModel addRealmRole(RealmModel realm, String id, String name);
@@ -81,14 +80,14 @@
     RoleModel getRealmRole(RealmModel realm, String name);
 
     Set<RoleModel> getRealmRoles(RealmModel realm);
-    
+
     Set<RoleModel> getRealmRoles(RealmModel realm, Integer first, Integer max);
-    
+
     Set<RoleModel> getClientRoles(RealmModel realm, ClientModel client, Integer first, Integer max);
-    
+
     Set<RoleModel> searchForClientRoles(RealmModel realm, ClientModel client, String search, Integer first,
             Integer max);
-    
+
     Set<RoleModel> searchForRoles(RealmModel realm, String search, Integer first, Integer max);
 
     boolean removeRole(RealmModel realm, RoleModel role);
@@ -112,7 +111,6 @@
     void removeExpiredClientInitialAccess();
     void decreaseRemainingCount(RealmModel realm, ClientInitialAccessModel clientInitialAccess); // Separate provider method to ensure we decrease remainingCount atomically instead of doing classic update
 
-<<<<<<< HEAD
     List<GroupModel> getGroupsByParent(RealmModel realm, String parent);
 
     /**
@@ -150,6 +148,4 @@
      * @return
      */
     List<GroupModel> searchGroupByAttributeNameAndValue(RealmModel realm, String attrName, String attrValue, Integer first, Integer max);
-=======
->>>>>>> 52b67f61
 }