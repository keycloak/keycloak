--- conflicted
+++ resolved
@@ -151,7 +151,6 @@
     String getServiceAccountClientLink();
     void setServiceAccountClientLink(String clientInternalId);
 
-<<<<<<< HEAD
     String getIdcard();
 
     void setIdcard(String idcard);
@@ -160,10 +159,7 @@
 
     void setModifyTimestamp(Long modifyTimestamp);
 
-    public static enum RequiredAction {
-=======
     enum RequiredAction {
->>>>>>> 0219d62f
         VERIFY_EMAIL, UPDATE_PROFILE, CONFIGURE_TOTP, UPDATE_PASSWORD, TERMS_AND_CONDITIONS
     }
 }