/*
 * Copyright 2016 Red Hat, Inc. and/or its affiliates
 * and other contributors as indicated by the @author tags.
 *
 * Licensed under the Apache License, Version 2.0 (the "License");
 * you may not use this file except in compliance with the License.
 * You may obtain a copy of the License at
 *
 * http://www.apache.org/licenses/LICENSE-2.0
 *
 * Unless required by applicable law or agreed to in writing, software
 * distributed under the License is distributed on an "AS IS" BASIS,
 * WITHOUT WARRANTIES OR CONDITIONS OF ANY KIND, either express or implied.
 * See the License for the specific language governing permissions and
 * limitations under the License.
 */

package org.keycloak.models;

import org.keycloak.provider.ProviderEvent;

import org.keycloak.storage.SearchableModelField;
import java.util.Comparator;
import java.util.LinkedHashSet;
import java.util.List;
import java.util.Map;
import java.util.Set;
import java.util.stream.Collectors;
import java.util.stream.Stream;

/**
 * @author <a href="mailto:bill@burkecentral.com">Bill Burke</a>
 * @version $Revision: 1 $
 */
public interface UserModel extends RoleMapperModel {
    String USERNAME = "username";
    String FIRST_NAME = "firstName";
    String LAST_NAME = "lastName";
    String EMAIL = "email";
    String EMAIL_VERIFIED = "emailVerified";
    String LOCALE = "locale";
    String ENABLED = "enabled";
    String IDP_ALIAS = "keycloak.session.realm.users.query.idp_alias";
    String IDP_USER_ID = "keycloak.session.realm.users.query.idp_user_id";
    String INCLUDE_SERVICE_ACCOUNT = "keycloak.session.realm.users.query.include_service_account";
    String GROUPS = "keycloak.session.realm.users.query.groups";
    String SEARCH = "keycloak.session.realm.users.query.search";
    String EXACT = "keycloak.session.realm.users.query.exact";
    String DISABLED_REASON = "disabledReason";

    Comparator<UserModel> COMPARE_BY_USERNAME = Comparator.comparing(UserModel::getUsername, String.CASE_INSENSITIVE_ORDER);

    public static class SearchableFields {
        public static final SearchableModelField<UserModel> ID              = new SearchableModelField<>("id", String.class);
        public static final SearchableModelField<UserModel> REALM_ID        = new SearchableModelField<>("realmId", String.class);
        public static final SearchableModelField<UserModel> USERNAME        = new SearchableModelField<>("username", String.class);
        public static final SearchableModelField<UserModel> FIRST_NAME      = new SearchableModelField<>("firstName", String.class);
        public static final SearchableModelField<UserModel> LAST_NAME       = new SearchableModelField<>("lastName", String.class);
        public static final SearchableModelField<UserModel> EMAIL           = new SearchableModelField<>("email", String.class);
        public static final SearchableModelField<UserModel> ENABLED         = new SearchableModelField<>("enabled", Boolean.class);
        public static final SearchableModelField<UserModel> EMAIL_VERIFIED  = new SearchableModelField<>("emailVerified", Boolean.class);
        public static final SearchableModelField<UserModel> FEDERATION_LINK = new SearchableModelField<>("federationLink", String.class);

        /**
         * This field can only searched either for users coming from an IDP, then the operand is (idp_alias),
         * or as user coming from a particular IDP with given username there, then the operand is a pair (idp_alias, idp_user_id).
         * It is also possible to search regardless of {@code idp_alias}, then the pair is {@code (null, idp_user_id)}.
         */
        public static final SearchableModelField<UserModel> IDP_AND_USER    = new SearchableModelField<>("idpAlias:idpUserId", String.class);

        public static final SearchableModelField<UserModel> ASSIGNED_ROLE   = new SearchableModelField<>("assignedRole", String.class);
        public static final SearchableModelField<UserModel> ASSIGNED_GROUP  = new SearchableModelField<>("assignedGroup", String.class);
        /**
         * Search for users that have consent set for a particular client.
         */
        public static final SearchableModelField<UserModel> CONSENT_FOR_CLIENT = new SearchableModelField<>("clientConsent", String.class);
        /**
         * Search for users that have consent set for a particular client that originates in the given client provider.
         */
        public static final SearchableModelField<UserModel> CONSENT_CLIENT_FEDERATION_LINK = new SearchableModelField<>("clientConsentFederationLink", String.class);
        /**
         * Search for users that have consent that has given client scope.
         */
        public static final SearchableModelField<UserModel> CONSENT_WITH_CLIENT_SCOPE = new SearchableModelField<>("consentWithClientScope", String.class);
        /**
         * ID of the client corresponding to the service account
         */
        public static final SearchableModelField<UserModel> SERVICE_ACCOUNT_CLIENT = new SearchableModelField<>("serviceAccountClientId", String.class);
        /**
         * Search for attribute value. The parameters is a pair {@code (attribute_name, values...)} where {@code attribute_name}
         * is always checked for equality, and the value (which can be any numbert of values, none for operators like EXISTS
         * or potentially many for e.g. IN) is checked per the operator.
         */
        public static final SearchableModelField<UserModel> ATTRIBUTE       = new SearchableModelField<>("attribute", String[].class);
    }

    interface UserRemovedEvent extends ProviderEvent {
        RealmModel getRealm();
        UserModel getUser();
        KeycloakSession getKeycloakSession();
    }

    String getId();

    // No default method here to allow Abstract subclasses where the username is provided in a different manner
    String getUsername();

    /**
     * Sets username for this user.
     *
     * No default method here to allow Abstract subclasses where the username is provided in a different manner
     *
     * @param username username string
     */
    void setUsername(String username);

    /**
     * Get timestamp of user creation. May be null for old users created before this feature introduction.
     */
    Long getCreatedTimestamp();
    
    void setCreatedTimestamp(Long timestamp);

    boolean isEnabled();

    void setEnabled(boolean enabled);

    /**
     * Set single value of specified attribute. Remove all other existing values of this attribute
     *
     * @param name
     * @param value
     */
    void setSingleAttribute(String name, String value);

    void setAttribute(String name, List<String> values);

    void removeAttribute(String name);

    /**
     * @param name
     * @return null if there is not any value of specified attribute or first value otherwise. Don't throw exception if there are more values of the attribute
     */
    String getFirstAttribute(String name);

    /**
     * @param name
     * @return list of all attribute values or empty list if there are not any values. Never return null
     * @deprecated Use {@link #getAttributeStream(String) getAttributeStream} instead.
     */
    @Deprecated
    List<String> getAttribute(String name);

    /**
     * Obtains all values associated with the specified attribute name.
     *
     * @param name the name of the attribute.
     * @return a non-null {@link Stream} of attribute values.
     */
    default Stream<String> getAttributeStream(final String name) {
        List<String> value = this.getAttribute(name);
        return value != null ? value.stream() : Stream.empty();
    }

    Map<String, List<String>> getAttributes();

    /**
     * @deprecated Use {@link #getRequiredActionsStream() getRequiredActionsStream} instead.
     */
    @Deprecated
    Set<String> getRequiredActions();

    /**
     * Obtains the names of required actions associated with the user.
     *
     * @return a non-null {@link Stream} of required action names.
     */
    default Stream<String> getRequiredActionsStream() {
        Set<String> value = this.getRequiredActions();
        return value != null ? value.stream() : Stream.empty();
    }

    void addRequiredAction(String action);

    void removeRequiredAction(String action);

    default void addRequiredAction(RequiredAction action) {
        if (action == null) return;
        String actionName = action.name();
        addRequiredAction(actionName);
    }

    default void removeRequiredAction(RequiredAction action) {
        if (action == null) return;
        String actionName = action.name();
        removeRequiredAction(actionName);
    }

    String getFirstName();

    void setFirstName(String firstName);

    String getLastName();

    void setLastName(String lastName);

    String getEmail();

    /**
     * Sets email for this user.
     *
     * @param email the email
     */
    void setEmail(String email);

    boolean isEmailVerified();

    void setEmailVerified(boolean verified);

    /**
     * @deprecated Use {@link #getGroupsStream() getGroupsStream} instead.
     */
    @Deprecated
    Set<GroupModel> getGroups();

    /**
     * Obtains the groups associated with the user.
     *
     * @return a non-null {@link Stream} of groups.
     */
    default Stream<GroupModel> getGroupsStream() {
        Set<GroupModel> value = this.getGroups();
        return value != null ? value.stream() : Stream.empty();
    }

    /**
     * @deprecated Use {@link #getGroupsStream(String, Integer, Integer) getGroupsStream} instead.
     */
    @Deprecated
    default Set<GroupModel> getGroups(int first, int max) {
        return getGroupsStream(null, first, max).collect(Collectors.toSet());
    }

    /**
     * @deprecated Use {@link #getGroupsStream(String, Integer, Integer) getGroupsStream} instead.
     */
    @Deprecated
    default Set<GroupModel> getGroups(String search, int first, int max) {
        return getGroupsStream(search, first, max)
                .collect(Collectors.toCollection(LinkedHashSet::new));
    }

    /**
     * Returns a paginated stream of groups within this realm with search in the name
     *
     * @param search Case insensitive string which will be searched for. Ignored if null.
     * @param first Index of first group to return. Ignored if negative or {@code null}.
     * @param max Maximum number of records to return. Ignored if negative or {@code null}.
     * @return Stream of desired groups. Never returns {@code null}.
     */
    default Stream<GroupModel> getGroupsStream(String search, Integer first, Integer max) {
        if (search != null) search = search.toLowerCase();
        final String finalSearch = search;
        Stream<GroupModel> groupModelStream = getGroupsStream()
                .filter(group -> finalSearch == null || group.getName().toLowerCase().contains(finalSearch));

        if (first != null && first > 0) {
            groupModelStream = groupModelStream.skip(first);
        }

        if (max != null && max >= 0) {
            groupModelStream = groupModelStream.limit(max);
        }

        return groupModelStream;
    }

    default long getGroupsCount() {
        return getGroupsCountByNameContaining(null);
    }
    
    default long getGroupsCountByNameContaining(String search) {
        if (search == null) {
            return getGroupsStream().count();
        }

        String s = search.toLowerCase();
        return getGroupsStream().filter(group -> group.getName().toLowerCase().contains(s)).count();
    }

    void joinGroup(GroupModel group);
    void leaveGroup(GroupModel group);
    boolean isMemberOf(GroupModel group);

    String getFederationLink();
    void setFederationLink(String link);

    String getServiceAccountClientLink();
    void setServiceAccountClientLink(String clientInternalId);

    enum RequiredAction {
<<<<<<< HEAD
        VERIFY_EMAIL, UPDATE_PROFILE, CONFIGURE_TOTP, UPDATE_PASSWORD, TERMS_AND_CONDITIONS,
        VERIFY_PROFILE, UPDATE_EMAIL
=======
        VERIFY_EMAIL,
        UPDATE_PROFILE,
        CONFIGURE_TOTP,
        CONFIGURE_RECOVERY_AUTHN_CODES,
        UPDATE_PASSWORD,
        TERMS_AND_CONDITIONS,
        VERIFY_PROFILE
>>>>>>> 6ebad269
    }

    /**
     * The {@link UserModel.Streams} interface makes all collection-based methods in {@link UserModel} default by providing
     * implementations that delegate to the {@link Stream}-based variants instead of the other way around.
     * <p/>
     * It allows for implementations to focus on the {@link Stream}-based approach for processing sets of data and benefit
     * from the potential memory and performance optimizations of that approach.
     */
    interface Streams extends UserModel, RoleMapperModel.Streams {
        @Override
        default List<String> getAttribute(String name) {
            return this.getAttributeStream(name).collect(Collectors.toList());
        }

        @Override
        Stream<String> getAttributeStream(final String name);

        @Override
        default Set<String> getRequiredActions() {
            return this.getRequiredActionsStream().collect(Collectors.toSet());
        }

        @Override
        Stream<String> getRequiredActionsStream();

        @Override
        default Set<GroupModel> getGroups() {
            return this.getGroupsStream().collect(Collectors.toSet());
        }

        @Override
        Stream<GroupModel> getGroupsStream();
    }
}<|MERGE_RESOLUTION|>--- conflicted
+++ resolved
@@ -299,18 +299,14 @@
     void setServiceAccountClientLink(String clientInternalId);
 
     enum RequiredAction {
-<<<<<<< HEAD
-        VERIFY_EMAIL, UPDATE_PROFILE, CONFIGURE_TOTP, UPDATE_PASSWORD, TERMS_AND_CONDITIONS,
-        VERIFY_PROFILE, UPDATE_EMAIL
-=======
         VERIFY_EMAIL,
         UPDATE_PROFILE,
         CONFIGURE_TOTP,
         CONFIGURE_RECOVERY_AUTHN_CODES,
         UPDATE_PASSWORD,
         TERMS_AND_CONDITIONS,
-        VERIFY_PROFILE
->>>>>>> 6ebad269
+        VERIFY_PROFILE,
+        UPDATE_EMAIL
     }
 
     /**
