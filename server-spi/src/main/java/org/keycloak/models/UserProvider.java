/*
 * Copyright 2016 Red Hat, Inc. and/or its affiliates
 * and other contributors as indicated by the @author tags.
 *
 * Licensed under the Apache License, Version 2.0 (the "License");
 * you may not use this file except in compliance with the License.
 * You may obtain a copy of the License at
 *
 * http://www.apache.org/licenses/LICENSE-2.0
 *
 * Unless required by applicable law or agreed to in writing, software
 * distributed under the License is distributed on an "AS IS" BASIS,
 * WITHOUT WARRANTIES OR CONDITIONS OF ANY KIND, either express or implied.
 * See the License for the specific language governing permissions and
 * limitations under the License.
 */

package org.keycloak.models;

import org.keycloak.component.ComponentModel;
import org.keycloak.provider.Provider;
import org.keycloak.storage.user.UserBulkUpdateProvider;
import org.keycloak.storage.user.UserLookupProvider;
import org.keycloak.storage.user.UserQueryProvider;
import org.keycloak.storage.user.UserRegistrationProvider;

import java.util.List;
import java.util.Set;

/**
 * @author <a href="mailto:bill@burkecentral.com">Bill Burke</a>
 * @version $Revision: 1 $
 */
public interface UserProvider extends Provider,
        UserLookupProvider,
        UserQueryProvider,
        UserRegistrationProvider,
        UserBulkUpdateProvider {
    // Note: The reason there are so many query methods here is for layering a cache on top of an persistent KeycloakSession

    void addFederatedIdentity(RealmModel realm, UserModel user, FederatedIdentityModel socialLink);
    boolean removeFederatedIdentity(RealmModel realm, UserModel user, String socialProvider);
    void preRemove(RealmModel realm, IdentityProviderModel provider);
    void updateFederatedIdentity(RealmModel realm, UserModel federatedUser, FederatedIdentityModel federatedIdentityModel);
    Set<FederatedIdentityModel> getFederatedIdentities(UserModel user, RealmModel realm);
    FederatedIdentityModel getFederatedIdentity(UserModel user, String socialProvider, RealmModel realm);
    UserModel getUserByFederatedIdentity(FederatedIdentityModel socialLink, RealmModel realm);

    void addConsent(RealmModel realm, String userId, UserConsentModel consent);
    UserConsentModel getConsentByClient(RealmModel realm, String userId, String clientInternalId);
    List<UserConsentModel> getConsents(RealmModel realm, String userId);
    void updateConsent(RealmModel realm, String userId, UserConsentModel consent);
    boolean revokeConsentForClient(RealmModel realm, String userId, String clientInternalId);

    void setNotBeforeForUser(RealmModel realm, UserModel user, int notBefore);
    int getNotBeforeOfUser(RealmModel realm, UserModel user);

    UserModel getServiceAccount(ClientModel client);
    List<UserModel> getUsers(RealmModel realm, boolean includeServiceAccounts);
    List<UserModel> getUsers(RealmModel realm, int firstResult, int maxResults, boolean includeServiceAccounts);

    /**
     * only used for local storage
     *
     * @param realm
     * @param id
     * @param username
     * @param addDefaultRoles
     * @param addDefaultRequiredActions
     * @return
     */
    UserModel addUser(RealmModel realm, String id, String username, boolean addDefaultRoles, boolean addDefaultRequiredActions);
    void preRemove(RealmModel realm);

    /**
     * Removes any imported users from a specific User Storage Provider.
     *
     * @param realm
     * @param storageProviderId
     */
    void removeImportedUsers(RealmModel realm, String storageProviderId);

    /**
     * Set federation link to null to imported users of a specific User Storage Provider
     *
     * @param realm
     * @param storageProviderId
     */
    void unlinkUsers(RealmModel realm, String storageProviderId);

    void preRemove(RealmModel realm, RoleModel role);
    void preRemove(RealmModel realm, GroupModel group);

    void preRemove(RealmModel realm, ClientModel client);
    void preRemove(ProtocolMapperModel protocolMapper);
    void preRemove(ClientScopeModel clientScope);

    void close();

    void preRemove(RealmModel realm, ComponentModel component);
<<<<<<< HEAD

    void updateLoginTimestamp(UserModel userModel);

=======
>>>>>>> 52b67f61
}<|MERGE_RESOLUTION|>--- conflicted
+++ resolved
@@ -98,10 +98,7 @@
     void close();
 
     void preRemove(RealmModel realm, ComponentModel component);
-<<<<<<< HEAD
 
     void updateLoginTimestamp(UserModel userModel);
 
-=======
->>>>>>> 52b67f61
 }