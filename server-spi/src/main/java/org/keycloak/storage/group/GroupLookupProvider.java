/*
 * Copyright 2020 Red Hat, Inc. and/or its affiliates
 * and other contributors as indicated by the @author tags.
 *
 * Licensed under the Apache License, Version 2.0 (the "License");
 * you may not use this file except in compliance with the License.
 * You may obtain a copy of the License at
 *
 * http://www.apache.org/licenses/LICENSE-2.0
 *
 * Unless required by applicable law or agreed to in writing, software
 * distributed under the License is distributed on an "AS IS" BASIS,
 * WITHOUT WARRANTIES OR CONDITIONS OF ANY KIND, either express or implied.
 * See the License for the specific language governing permissions and
 * limitations under the License.
 */
package org.keycloak.storage.group;

import java.util.Map;
import java.util.stream.Stream;
import org.keycloak.models.GroupModel;
import org.keycloak.models.RealmModel;


public interface GroupLookupProvider {

    /**
     * Returns a group from the given realm with the corresponding id
     *
     * @param realm Realm.
     * @param id Id.
     * @return GroupModel with the corresponding id.
     */
    GroupModel getGroupById(RealmModel realm, String id);

    /**
     * Returns the group hierarchy with the given string in name for the given realm.
     *
     * For a matching group node the parent group is fetched by id (with all children) and added to the result stream.
     * This is done until the group node does not have a parent (root group)
     *
     * @param realm Realm.
     * @param search Case sensitive searched string.
     * @param firstResult First result to return. Ignored if negative or {@code null}.
     * @param maxResults Maximum number of results to return. Ignored if negative or {@code null}.
     * @return Stream of root groups that have the given string in their name themself or a group in their child-collection has.
     * The returned hierarchy contains siblings that do not necessarily have a matching name. Never returns {@code null}.
     * @deprecated Use {@link #searchForGroupByNameStream(RealmModel, String, Boolean, Integer, Integer)} instead.
     */
    @Deprecated
    default Stream<GroupModel> searchForGroupByNameStream(RealmModel realm, String search, Integer firstResult, Integer maxResults) {
        return searchForGroupByNameStream(realm, search, false, firstResult, maxResults);
    }

    /**
     * Returns the groups filtered by attribute names and attribute values for the given realm.
     *
     * @param realm Realm.
     * @param attributes name-value pairs that are compared to group attributes.
     * @param firstResult First result to return. Ignored if negative or {@code null}.
     * @param maxResults Maximum number of results to return. Ignored if negative or {@code null}.
     * @return Stream of groups with attributes matching all searched attributes. Never returns {@code null}.
     */
    Stream<GroupModel> searchGroupsByAttributes(RealmModel realm, Map<String, String> attributes, Integer firstResult, Integer maxResults);

    /**
     * Returns the group hierarchy with the given string in name for the given realm.
     *
     * For a matching group node the parent group is fetched by id (with all children) and added to the result stream.
     * This is done until the group node does not have a parent (root group)
     *
     * @param realm Realm.
     * @param search Case sensitive searched string.
     * @param exact Boolean which defines wheather search param should be matched exactly.
     * @param firstResult First result to return. Ignored if negative or {@code null}.
     * @param maxResults Maximum number of results to return. Ignored if negative or {@code null}.
     * @return Stream of root groups that have the given string in their name themself or a group in their child-collection has.
     * The returned hierarchy contains siblings that do not necessarily have a matching name. Never returns {@code null}.
     */
    Stream<GroupModel> searchForGroupByNameStream(RealmModel realm, String search, Boolean exact, Integer firstResult, Integer maxResults);

<<<<<<< HEAD
=======
    /**
     * Returns the subgroups of a given group id
     * @param realm Realm
     * @param id the id of parent group to be used to load subgroups with
     * @param firstResult First result to return, Ignored if negative or {@code null}.
     * @param maxResults Maximum number of results to return. Ignored if negative or {@code null}.
     * @return A Stream of groups that all have the given parent group as their parent.
     */
    Stream<GroupModel> searchForSubgroupsByParentIdStream(RealmModel realm, String id, Integer firstResult, Integer maxResults);

    Stream<GroupModel> searchForSubgroupsByParentIdNameStream(RealmModel realm, String id, String search, Integer firstResult, Integer maxResults);
>>>>>>> a8a863e3

    /**
     * Returns the groups stream with the given string in name for the given realm. Does not find return any hierarchy
     *

     *
     * @param realm Realm.
     * @param search Case sensitive searched string.
     * @param exact Boolean which defines wheather search param should be matched exactly.
     * @param firstResult First result to return. Ignored if negative or {@code null}.
     * @param maxResults Maximum number of results to return. Ignored if negative or {@code null}.
     * @return Stream of groups that have the given string in their name themselves
     */
    Stream<GroupModel> searchForGroupByNameNoAncestryStream(RealmModel realm, String search, Boolean exact, Integer firstResult, Integer maxResults);


<<<<<<< HEAD
    }
=======
}
>>>>>>> a8a863e3
<|MERGE_RESOLUTION|>--- conflicted
+++ resolved
@@ -79,8 +79,6 @@
      */
     Stream<GroupModel> searchForGroupByNameStream(RealmModel realm, String search, Boolean exact, Integer firstResult, Integer maxResults);
 
-<<<<<<< HEAD
-=======
     /**
      * Returns the subgroups of a given group id
      * @param realm Realm
@@ -92,7 +90,6 @@
     Stream<GroupModel> searchForSubgroupsByParentIdStream(RealmModel realm, String id, Integer firstResult, Integer maxResults);
 
     Stream<GroupModel> searchForSubgroupsByParentIdNameStream(RealmModel realm, String id, String search, Integer firstResult, Integer maxResults);
->>>>>>> a8a863e3
 
     /**
      * Returns the groups stream with the given string in name for the given realm. Does not find return any hierarchy
@@ -109,8 +106,4 @@
     Stream<GroupModel> searchForGroupByNameNoAncestryStream(RealmModel realm, String search, Boolean exact, Integer firstResult, Integer maxResults);
 
 
-<<<<<<< HEAD
-    }
-=======
 }
->>>>>>> a8a863e3
