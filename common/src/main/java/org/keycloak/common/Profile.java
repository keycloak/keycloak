--- conflicted
+++ resolved
@@ -17,8 +17,6 @@
 
 package org.keycloak.common;
 
-import org.jboss.logging.Logger;
-
 import java.io.File;
 import java.io.FileInputStream;
 import java.io.IOException;
@@ -26,6 +24,8 @@
 import java.util.Properties;
 import java.util.Set;
 
+import org.jboss.logging.Logger;
+
 import static org.keycloak.common.Profile.Type.DEPRECATED;
 
 /**
@@ -34,10 +34,110 @@
  */
 public class Profile {
 
-    private static final Logger logger = Logger.getLogger(Profile.class);
-
     public static final String PRODUCT_NAME = ProductValue.RHSSO.getName();
     public static final String PROJECT_NAME = ProductValue.KEYCLOAK.getName();
+    private static final Logger logger = Logger.getLogger(Profile.class);
+    private static Profile CURRENT;
+    private final ProductValue product;
+    private final ProfileValue profile;
+    private final Set<Feature> disabledFeatures = new HashSet<>();
+    private final Set<Feature> previewFeatures = new HashSet<>();
+    private final Set<Feature> experimentalFeatures = new HashSet<>();
+    private final Set<Feature> deprecatedFeatures = new HashSet<>();
+    private final PropertyResolver propertyResolver;
+    public Profile(PropertyResolver resolver) {
+        this.propertyResolver = resolver;
+        Config config = new Config();
+
+        product = PRODUCT_NAME.toLowerCase().equals(Version.NAME) ? ProductValue.RHSSO : ProductValue.KEYCLOAK;
+        profile = ProfileValue.valueOf(config.getProfile().toUpperCase());
+
+        for (Feature f : Feature.values()) {
+            Boolean enabled = config.getConfig(f);
+            Type type = product.equals(ProductValue.RHSSO) ? f.getTypeProduct() : f.getTypeProject();
+
+            switch (type) {
+                case DEFAULT:
+                    if (enabled != null && !enabled) {
+                        disabledFeatures.add(f);
+                    }
+                    break;
+                case DEPRECATED:
+                    deprecatedFeatures.add(f);
+                case DISABLED_BY_DEFAULT:
+                    if (enabled == null || !enabled) {
+                        disabledFeatures.add(f);
+                    } else if (DEPRECATED.equals(type)) {
+                        logger.warnf("Deprecated feature enabled: " + f.name().toLowerCase());
+                        if (Feature.UPLOAD_SCRIPTS.equals(f)) {
+                            previewFeatures.add(Feature.SCRIPTS);
+                            disabledFeatures.remove(Feature.SCRIPTS);
+                            logger.warnf("Preview feature enabled: " + Feature.SCRIPTS.name().toLowerCase());
+                        }
+                    }
+                    break;
+                case PREVIEW:
+                    previewFeatures.add(f);
+                    if ((enabled == null || !enabled) && !profile.equals(ProfileValue.PREVIEW)) {
+                        disabledFeatures.add(f);
+                    } else {
+                        logger.info("Preview feature enabled: " + f.name().toLowerCase());
+                    }
+                    break;
+                case EXPERIMENTAL:
+                    experimentalFeatures.add(f);
+                    if (enabled == null || !enabled) {
+                        disabledFeatures.add(f);
+                    } else {
+                        logger.warn("Experimental feature enabled: " + f.name().toLowerCase());
+                    }
+                    break;
+            }
+        }
+    }
+
+    private static Profile getInstance() {
+        if (CURRENT == null) {
+            CURRENT = new Profile(null);
+        }
+        return CURRENT;
+    }
+
+    public static void setInstance(Profile instance) {
+        CURRENT = instance;
+    }
+
+    public static void init() {
+        CURRENT = new Profile(null);
+    }
+
+    public static String getName() {
+        return getInstance().profile.name().toLowerCase();
+    }
+
+    public static Set<Feature> getDisabledFeatures() {
+        return getInstance().disabledFeatures;
+    }
+
+    public static Set<Feature> getPreviewFeatures() {
+        return getInstance().previewFeatures;
+    }
+
+    public static Set<Feature> getExperimentalFeatures() {
+        return getInstance().experimentalFeatures;
+    }
+
+    public static Set<Feature> getDeprecatedFeatures() {
+        return getInstance().deprecatedFeatures;
+    }
+
+    public static boolean isFeatureEnabled(Feature feature) {
+        return !getInstance().disabledFeatures.contains(feature);
+    }
+
+    public static boolean isProduct() {
+        return getInstance().profile.equals(ProfileValue.PRODUCT);
+    }
 
     public enum Type {
         DEFAULT,
@@ -66,15 +166,13 @@
         PAR("OAuth 2.0 Pushed Authorization Requests (PAR)", Type.DEFAULT),
         DECLARATIVE_USER_PROFILE("Configure user profiles using a declarative style", Type.PREVIEW),
         DYNAMIC_SCOPES("Dynamic OAuth 2.0 scopes", Type.EXPERIMENTAL),
-<<<<<<< HEAD
-        CLIENT_SECRET_ROTATION("Client Secret Rotation",Type.PREVIEW);
-=======
+        CLIENT_SECRET_ROTATION("Client Secret Rotation", Type.PREVIEW),
         STEP_UP_AUTHENTICATION("Step-up Authentication", Type.DEFAULT);
->>>>>>> 1710b38c
-
-        private String label;
+
+
         private final Type typeProject;
         private final Type typeProduct;
+        private String label;
 
         Feature(String label, Type type) {
             this(label, type, type);
@@ -124,111 +222,8 @@
         PREVIEW
     }
 
-    private static Profile CURRENT;
-
-    private final ProductValue product;
-
-    private final ProfileValue profile;
-
-    private final Set<Feature> disabledFeatures = new HashSet<>();
-    private final Set<Feature> previewFeatures = new HashSet<>();
-    private final Set<Feature> experimentalFeatures = new HashSet<>();
-    private final Set<Feature> deprecatedFeatures = new HashSet<>();
-
-    private final PropertyResolver propertyResolver;
-    
-    public Profile(PropertyResolver resolver) {
-        this.propertyResolver = resolver;
-        Config config = new Config();
-
-        product = PRODUCT_NAME.toLowerCase().equals(Version.NAME) ? ProductValue.RHSSO : ProductValue.KEYCLOAK;
-        profile = ProfileValue.valueOf(config.getProfile().toUpperCase());
-
-        for (Feature f : Feature.values()) {
-            Boolean enabled = config.getConfig(f);
-            Type type = product.equals(ProductValue.RHSSO) ? f.getTypeProduct() : f.getTypeProject();
-
-            switch (type) {
-                case DEFAULT:
-                    if (enabled != null && !enabled) {
-                        disabledFeatures.add(f);
-                    }
-                    break;
-                case DEPRECATED:
-                    deprecatedFeatures.add(f);
-                case DISABLED_BY_DEFAULT:
-                    if (enabled == null || !enabled) {
-                        disabledFeatures.add(f);
-                    } else if (DEPRECATED.equals(type)) {
-                        logger.warnf("Deprecated feature enabled: " + f.name().toLowerCase());
-                        if (Feature.UPLOAD_SCRIPTS.equals(f)) {
-                            previewFeatures.add(Feature.SCRIPTS);
-                            disabledFeatures.remove(Feature.SCRIPTS);
-                            logger.warnf("Preview feature enabled: " + Feature.SCRIPTS.name().toLowerCase());
-                        }
-                    }
-                    break;
-                case PREVIEW:
-                    previewFeatures.add(f);
-                    if ((enabled == null || !enabled) && !profile.equals(ProfileValue.PREVIEW)) {
-                        disabledFeatures.add(f);
-                    } else {
-                        logger.info("Preview feature enabled: " + f.name().toLowerCase());
-                    }
-                    break;
-                case EXPERIMENTAL:
-                    experimentalFeatures.add(f);
-                    if (enabled == null || !enabled) {
-                        disabledFeatures.add(f);
-                    } else {
-                        logger.warn("Experimental feature enabled: " + f.name().toLowerCase());
-                    }
-                    break;
-            }
-        }
-    }
-
-    private static Profile getInstance() {
-        if (CURRENT == null) {
-            CURRENT = new Profile(null);
-        }
-        return CURRENT;
-    }
-
-    public static void init() {
-        CURRENT = new Profile(null);
-    }
-    
-    public static void setInstance(Profile instance) {
-        CURRENT = instance;
-    }
-
-    public static String getName() {
-        return getInstance().profile.name().toLowerCase();
-    }
-
-    public static Set<Feature> getDisabledFeatures() {
-        return getInstance().disabledFeatures;
-    }
-
-    public static Set<Feature> getPreviewFeatures() {
-        return getInstance().previewFeatures;
-    }
-
-    public static Set<Feature> getExperimentalFeatures() {
-        return getInstance().experimentalFeatures;
-    }
-
-    public static Set<Feature> getDeprecatedFeatures() {
-        return getInstance().deprecatedFeatures;
-    }
-
-    public static boolean isFeatureEnabled(Feature feature) {
-        return !getInstance().disabledFeatures.contains(feature);
-    }
-
-    public static boolean isProduct() {
-        return getInstance().profile.equals(ProfileValue.PRODUCT);
+    public interface PropertyResolver {
+        String resolve(String feature);
     }
 
     private class Config {
@@ -291,17 +286,13 @@
             if (value != null) {
                 return value;
             }
-            
+
             if (propertyResolver != null) {
                 return propertyResolver.resolve(name);
             }
-            
+
             return null;
         }
     }
-    
-    public interface PropertyResolver {
-        String resolve(String feature);
-    }
 
 }