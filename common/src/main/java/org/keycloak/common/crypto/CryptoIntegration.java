package org.keycloak.common.crypto;

import java.security.Provider;
import java.security.Security;
import java.util.List;
import java.util.ServiceLoader;
import java.util.stream.Collectors;
import java.util.stream.StreamSupport;

import org.jboss.logging.Logger;
import org.keycloak.common.util.BouncyIntegration;

/**
 * @author <a href="mailto:mposolda@redhat.com">Marek Posolda</a>
 */
public class CryptoIntegration {

    protected static final Logger logger = Logger.getLogger(CryptoIntegration.class);

    private static final Object lock = new Object();
    private static volatile CryptoProvider cryptoProvider;

    public static void init(ClassLoader classLoader) {
        if (cryptoProvider == null) {
            synchronized (lock) {
                if (cryptoProvider == null) {
                    cryptoProvider = detectProvider(classLoader);
<<<<<<< HEAD
                    logger.debugv("java security provider: {0}", BouncyIntegration.PROVIDER);

                    if (logger.isTraceEnabled()) {
                        logger.tracef(dumpJavaSecurityProviders());
                    }
=======
                    logger.debugv("BouncyCastle provider: {0}", BouncyIntegration.PROVIDER);
>>>>>>> cff5cfb6
                }
            }
        }

        if (logger.isTraceEnabled()) {
            logger.tracef(dumpJavaSecurityProviders());
        }
    }

    public static CryptoProvider getProvider() {
        if (cryptoProvider == null) {
            throw new IllegalStateException("Illegal state. Please init first before obtaining provider");
        }
        return cryptoProvider;
    }


    // Try to auto-detect provider
    private static CryptoProvider detectProvider(ClassLoader classLoader) {
        List<CryptoProvider> foundProviders = StreamSupport.stream(ServiceLoader.load(CryptoProvider.class, classLoader).spliterator(), false)
                .collect(Collectors.toList());

        if (foundProviders.isEmpty()) {
            throw new IllegalStateException("Not able to load any cryptoProvider with the classLoader: " + classLoader);
        } else if (foundProviders.size() > 1) {
            throw new IllegalStateException("Multiple crypto providers loaded with the classLoader: " + classLoader +
                    ". Make sure only one cryptoProvider available on the classpath. Available providers: " +foundProviders);
        } else {
            logger.debugf("Detected crypto provider: %s", foundProviders.get(0).getClass().getName());
            return foundProviders.get(0);
        }
    }

    public static String dumpJavaSecurityProviders() {
        StringBuilder builder = new StringBuilder("Java security providers: [ \n");
        for (Provider p : Security.getProviders()) {
            builder.append(" " + p.toString() + " - " + p.getClass() + ", \n");
        }
        return builder.append("]").toString();
    }

    public static void setProvider(CryptoProvider provider) {
        cryptoProvider = provider;
    }
}<|MERGE_RESOLUTION|>--- conflicted
+++ resolved
@@ -25,15 +25,8 @@
             synchronized (lock) {
                 if (cryptoProvider == null) {
                     cryptoProvider = detectProvider(classLoader);
-<<<<<<< HEAD
                     logger.debugv("java security provider: {0}", BouncyIntegration.PROVIDER);
 
-                    if (logger.isTraceEnabled()) {
-                        logger.tracef(dumpJavaSecurityProviders());
-                    }
-=======
-                    logger.debugv("BouncyCastle provider: {0}", BouncyIntegration.PROVIDER);
->>>>>>> cff5cfb6
                 }
             }
         }
