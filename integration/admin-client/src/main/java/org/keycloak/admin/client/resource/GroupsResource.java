--- conflicted
+++ resolved
@@ -70,16 +70,6 @@
 
     /**
      * Counts all groups.
-<<<<<<< HEAD
-     * @return The number of groups.
-     */
-    @GET
-    @NoCache
-    @Path("/count")
-    @Produces(MediaType.APPLICATION_JSON)
-    @Consumes(MediaType.APPLICATION_JSON)
-    Response count();
-=======
      * @return A map containing key "count" with number of groups as value.
      */
     @GET
@@ -88,21 +78,10 @@
     @Produces(MediaType.APPLICATION_JSON)
     @Consumes(MediaType.APPLICATION_JSON)
     Map<String, Long> count();
->>>>>>> 0dfbe01c
 
     /**
      * Counts groups by name search.
      * @param search max number of occurrences
-<<<<<<< HEAD
-     * @return The number of group containing search therm.
-     */
-    @GET
-    @NoCache
-    @Path("/count")
-    @Produces(MediaType.APPLICATION_JSON)
-    @Consumes(MediaType.APPLICATION_JSON)
-    Response count(@QueryParam("search") String search);
-=======
      * @return A map containing key "count" with number of groups as value which matching with search.
      */
     @GET
@@ -123,7 +102,6 @@
     @Produces(MediaType.APPLICATION_JSON)
     @Consumes(MediaType.APPLICATION_JSON)
     Map<String, Long> count(@QueryParam("top") @DefaultValue("true") boolean onlyTopGroups);
->>>>>>> 0dfbe01c
 
     /**
      * create or add a top level realm groupSet or create child.  This will update the group and set the parent if it exists.  Create it and set the parent
