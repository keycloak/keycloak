<?xml version="1.0" encoding="UTF-8"?>
<!--
~ Copyright 2013 JBoss Inc
~
~ Licensed under the Apache License, Version 2.0 (the "License");
~ you may not use this file except in compliance with the License.
~ You may obtain a copy of the License at
~
~       http://www.apache.org/licenses/LICENSE-2.0
~
~ Unless required by applicable law or agreed to in writing, software
~ distributed under the License is distributed on an "AS IS" BASIS,
~ WITHOUT WARRANTIES OR CONDITIONS OF ANY KIND, either express or implied.
~ See the License for the specific language governing permissions and
~ limitations under the License.
-->
<project xmlns="http://maven.apache.org/POM/4.0.0" xmlns:xsi="http://www.w3.org/2001/XMLSchema-instance" xsi:schemaLocation="http://maven.apache.org/POM/4.0.0 http://maven.apache.org/xsd/maven-4.0.0.xsd">
    <modelVersion>4.0.0</modelVersion>

    <parent>
        <groupId>org.keycloak</groupId>
        <artifactId>keycloak-parent</artifactId>
<<<<<<< HEAD
        <version>1.3.1.Final</version>
=======
        <version>1.4.0.Final-SNAPSHOT</version>
>>>>>>> 2d7f232c
        <relativePath>../../../pom.xml</relativePath>
    </parent>

    <artifactId>keycloak-wildfly-extensions</artifactId>
    <name>Keycloak WildFly Extensions</name>
    <description/>
    <packaging>jar</packaging>

    <dependencies>
        <dependency>
            <groupId>org.wildfly.core</groupId>
            <artifactId>wildfly-controller</artifactId>
            <scope>provided</scope>
        </dependency>
        <dependency>
            <groupId>org.keycloak</groupId>
            <artifactId>keycloak-core</artifactId>
            <scope>provided</scope>
        </dependency>
        <dependency>
            <groupId>org.keycloak</groupId>
            <artifactId>keycloak-model-api</artifactId>
            <scope>provided</scope>
        </dependency>
        <dependency>
            <groupId>org.keycloak</groupId>
            <artifactId>keycloak-forms-common-freemarker</artifactId>
            <scope>provided</scope>
        </dependency>
        <dependency>
            <groupId>org.keycloak</groupId>
            <artifactId>keycloak-forms-common-themes</artifactId>
            <scope>provided</scope>
        </dependency>
        <dependency>
            <groupId>org.keycloak</groupId>
            <artifactId>keycloak-services</artifactId>
            <scope>provided</scope>
        </dependency>
    </dependencies>
</project><|MERGE_RESOLUTION|>--- conflicted
+++ resolved
@@ -20,11 +20,7 @@
     <parent>
         <groupId>org.keycloak</groupId>
         <artifactId>keycloak-parent</artifactId>
-<<<<<<< HEAD
-        <version>1.3.1.Final</version>
-=======
         <version>1.4.0.Final-SNAPSHOT</version>
->>>>>>> 2d7f232c
         <relativePath>../../../pom.xml</relativePath>
     </parent>
 
