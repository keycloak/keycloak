module.controller('UserRoleMappingCtrl', function($scope, $http, realm, user, clients, client, Notifications, RealmRoleMapping,
                                                  ClientRoleMapping, AvailableRealmRoleMapping, AvailableClientRoleMapping,
                                                  CompositeRealmRoleMapping, CompositeClientRoleMapping) {
    $scope.realm = realm;
    $scope.user = user;
    $scope.selectedRealmRoles = [];
    $scope.selectedRealmMappings = [];
    $scope.realmMappings = [];
    $scope.clients = clients;
    $scope.client = client;
    $scope.clientRoles = [];
    $scope.clientComposite = [];
    $scope.selectedClientRoles = [];
    $scope.selectedClientMappings = [];
    $scope.clientMappings = [];
    $scope.dummymodel = [];

    $scope.realmMappings = RealmRoleMapping.query({realm : realm.realm, userId : user.id});
    $scope.realmRoles = AvailableRealmRoleMapping.query({realm : realm.realm, userId : user.id});
    $scope.realmComposite = CompositeRealmRoleMapping.query({realm : realm.realm, userId : user.id});

    $scope.addRealmRole = function() {
        $scope.realmRolesToAdd = JSON.parse('[' + $scope.selectedRealmRoles + ']');
        $scope.selectedRealmRoles = [];
        $http.post(authUrl + '/admin/realms/' + realm.realm + '/users/' + user.id + '/role-mappings/realm',
                $scope.realmRolesToAdd).then(function() {
                $scope.realmMappings = RealmRoleMapping.query({realm : realm.realm, userId : user.id});
                $scope.realmRoles = AvailableRealmRoleMapping.query({realm : realm.realm, userId : user.id});
                $scope.realmComposite = CompositeRealmRoleMapping.query({realm : realm.realm, userId : user.id});
                $scope.selectedRealmMappings = [];
                $scope.selectRealmRoles = [];
                if ($scope.targetClient) {
                    console.log('load available');
                    $scope.clientComposite = CompositeClientRoleMapping.query({realm : realm.realm, userId : user.id, client : $scope.targetClient.id});
                    $scope.clientRoles = AvailableClientRoleMapping.query({realm : realm.realm, userId : user.id, client : $scope.targetClient.id});
                    $scope.clientMappings = ClientRoleMapping.query({realm : realm.realm, userId : user.id, client : $scope.targetClient.id});
                    $scope.selectedClientRoles = [];
                    $scope.selectedClientMappings = [];
                }
                Notifications.success("Role mappings updated.");

            });
    };

    $scope.deleteRealmRole = function() {
        $scope.realmRolesToRemove = JSON.parse('[' + $scope.selectedRealmMappings + ']');
        $http.delete(authUrl + '/admin/realms/' + realm.realm + '/users/' + user.id + '/role-mappings/realm',
            {data : $scope.realmRolesToRemove, headers : {"content-type" : "application/json"}}).then(function() {
                $scope.realmMappings = RealmRoleMapping.query({realm : realm.realm, userId : user.id});
                $scope.realmRoles = AvailableRealmRoleMapping.query({realm : realm.realm, userId : user.id});
                $scope.realmComposite = CompositeRealmRoleMapping.query({realm : realm.realm, userId : user.id});
                $scope.selectedRealmMappings = [];
                $scope.selectRealmRoles = [];
                if ($scope.targetClient) {
                    console.log('load available');
                    $scope.clientComposite = CompositeClientRoleMapping.query({realm : realm.realm, userId : user.id, client : $scope.targetClient.id});
                    $scope.clientRoles = AvailableClientRoleMapping.query({realm : realm.realm, userId : user.id, client : $scope.targetClient.id});
                    $scope.clientMappings = ClientRoleMapping.query({realm : realm.realm, userId : user.id, client : $scope.targetClient.id});
                    $scope.selectedClientRoles = [];
                    $scope.selectedClientMappings = [];
                }
                Notifications.success("Role mappings updated.");
            });
    };

    $scope.addClientRole = function() {
        $scope.clientRolesToAdd = JSON.parse('[' + $scope.selectedClientRoles + ']');
        $http.post(authUrl + '/admin/realms/' + realm.realm + '/users/' + user.id + '/role-mappings/clients/' + $scope.targetClient.id,
                $scope.clientRolesToAdd).then(function() {
                $scope.clientMappings = ClientRoleMapping.query({realm : realm.realm, userId : user.id, client : $scope.targetClient.id});
                $scope.clientRoles = AvailableClientRoleMapping.query({realm : realm.realm, userId : user.id, client : $scope.targetClient.id});
                $scope.clientComposite = CompositeClientRoleMapping.query({realm : realm.realm, userId : user.id, client : $scope.targetClient.id});
                $scope.selectedClientRoles = [];
                $scope.selectedClientMappings = [];
                $scope.realmComposite = CompositeRealmRoleMapping.query({realm : realm.realm, userId : user.id});
                $scope.realmRoles = AvailableRealmRoleMapping.query({realm : realm.realm, userId : user.id});
                Notifications.success("Role mappings updated.");
            });
    };

    $scope.deleteClientRole = function() {
        $scope.clientRolesToRemove = JSON.parse('[' + $scope.selectedClientMappings + ']');
        $http.delete(authUrl + '/admin/realms/' + realm.realm + '/users/' + user.id + '/role-mappings/clients/' + $scope.targetClient.id,
            {data : $scope.clientRolesToRemove, headers : {"content-type" : "application/json"}}).then(function() {
                $scope.clientMappings = ClientRoleMapping.query({realm : realm.realm, userId : user.id, client : $scope.targetClient.id});
                $scope.clientRoles = AvailableClientRoleMapping.query({realm : realm.realm, userId : user.id, client : $scope.targetClient.id});
                $scope.clientComposite = CompositeClientRoleMapping.query({realm : realm.realm, userId : user.id, client : $scope.targetClient.id});
                $scope.selectedClientRoles = [];
                $scope.selectedClientMappings = [];
                $scope.realmComposite = CompositeRealmRoleMapping.query({realm : realm.realm, userId : user.id});
                $scope.realmRoles = AvailableRealmRoleMapping.query({realm : realm.realm, userId : user.id});
                Notifications.success("Role mappings updated.");
            });
    };


    $scope.changeClient = function() {
        console.log('changeClient');
        if ($scope.targetClient) {
            console.log('load available');
            $scope.clientComposite = CompositeClientRoleMapping.query({realm : realm.realm, userId : user.id, client : $scope.targetClient.id});
            $scope.clientRoles = AvailableClientRoleMapping.query({realm : realm.realm, userId : user.id, client : $scope.targetClient.id});
            $scope.clientMappings = ClientRoleMapping.query({realm : realm.realm, userId : user.id, client : $scope.targetClient.id});
        } else {
            $scope.clientRoles = null;
            $scope.clientMappings = null;
            $scope.clientComposite = null;
        }
        $scope.selectedClientRoles = [];
        $scope.selectedClientMappings = [];
    };



});

module.controller('UserSessionsCtrl', function($scope, realm, user, sessions, UserSessions, UserLogout, UserSessionLogout, Notifications) {
    $scope.realm = realm;
    $scope.user = user;
    $scope.sessions = sessions;

    $scope.logoutAll = function() {
        UserLogout.save({realm : realm.realm, user: user.id}, function () {
            Notifications.success('Logged out user in all clients');
            UserSessions.query({realm: realm.realm, user: user.id}, function(updated) {
                $scope.sessions = updated;
            })
        });
    };

    $scope.logoutSession = function(sessionId) {
        console.log('here in logoutSession');
        UserSessionLogout.delete({realm : realm.realm, session: sessionId}, function() {
            UserSessions.query({realm: realm.realm, user: user.id}, function(updated) {
                $scope.sessions = updated;
                Notifications.success('Logged out session');
            })
        });
    }
});

module.controller('UserFederatedIdentityCtrl', function($scope, $location, realm, user, federatedIdentities, UserFederatedIdentity, Notifications, Dialog) {
    $scope.realm = realm;
    $scope.user = user;
    $scope.federatedIdentities = federatedIdentities;

    $scope.hasAnyProvidersToCreate = function() {
        return realm.identityProviders.length - $scope.federatedIdentities.length > 0;
    }

    $scope.removeProviderLink = function(providerLink) {

        console.log("Removing provider link: " + providerLink.identityProvider);

        Dialog.confirmDelete(providerLink.identityProvider, 'Identity Provider Link', function() {
            UserFederatedIdentity.remove({ realm: realm.realm, user: user.id, provider: providerLink.identityProvider }, function() {
                Notifications.success("The provider link has been deleted.");
                var indexToRemove = $scope.federatedIdentities.indexOf(providerLink);
                $scope.federatedIdentities.splice(indexToRemove, 1);
            });
        });
    }
});

module.controller('UserFederatedIdentityAddCtrl', function($scope, $location, realm, user, federatedIdentities, UserFederatedIdentity, Notifications) {
    $scope.realm = realm;
    $scope.user = user;
    $scope.federatedIdentity = {};

    var getAvailableProvidersToCreate = function() {
        var realmProviders = [];
        for (var i=0 ; i<realm.identityProviders.length ; i++) {
            var providerAlias = realm.identityProviders[i].alias;
            realmProviders.push(providerAlias);
        };

        for (var i=0 ; i<federatedIdentities.length ; i++) {
            var providerAlias = federatedIdentities[i].identityProvider;
            var index = realmProviders.indexOf(providerAlias);
            realmProviders.splice(index, 1);
        }

        return realmProviders;
    }
    $scope.availableProvidersToCreate = getAvailableProvidersToCreate();

    $scope.save = function() {
        UserFederatedIdentity.save({
            realm : realm.realm,
            user: user.id,
            provider: $scope.federatedIdentity.identityProvider
        }, $scope.federatedIdentity, function(data, headers) {
            $location.url("/realms/" + realm.realm + '/users/' + $scope.user.id + '/federated-identity');
            Notifications.success("Provider link has been created.");
        });
    };

    $scope.cancel = function() {
         $location.url("/realms/" + realm.realm + '/users/' + $scope.user.id + '/federated-identity');
    };

});

module.controller('UserConsentsCtrl', function($scope, realm, user, userConsents, UserConsents, Notifications) {
    $scope.realm = realm;
    $scope.user = user;
    $scope.userConsents = userConsents;

    $scope.revokeConsent = function(clientId) {
        UserConsents.delete({realm : realm.realm, user: user.id, client: clientId }, function () {
            UserConsents.query({realm: realm.realm, user: user.id}, function(updated) {
                $scope.userConsents = updated;
            })
            Notifications.success('Grant revoked successfully');
        }, function() {
            Notifications.error("Grant couldn't be revoked");
        });
        console.log("Revoke consent " + clientId);
    }
});

module.controller('UserOfflineSessionsCtrl', function($scope, $location, realm, user, client, offlineSessions) {
    $scope.realm = realm;
    $scope.user = user;
    $scope.client = client;
    $scope.offlineSessions = offlineSessions;

    $scope.cancel = function() {
         $location.url("/realms/" + realm.realm + '/users/' + user.id + '/consents');
    };
});


module.controller('UserListCtrl', function($scope, realm, User, UserSearchState, UserImpersonation, BruteForce, Notifications, $route, Dialog) {
    
    $scope.init = function() {
        $scope.realm = realm;
        
        UserSearchState.query.realm = realm.realm;
        $scope.query = UserSearchState.query;
        $scope.query.briefRepresentation = 'true';
        
        if (!UserSearchState.isFirstSearch) $scope.searchQuery();
    };
    
    $scope.impersonate = function(userId) {
        UserImpersonation.save({realm : realm.realm, user: userId}, function (data) {
            if (data.sameRealm) {
                window.location = data.redirect;
            } else {
                window.open(data.redirect, "_blank");
            }
        });
    };

    $scope.unlockUsers = function() {
        BruteForce.delete({realm: realm.realm}, function(data) {
            Notifications.success("Any temporarily locked users are now unlocked.");
        });
    }


    $scope.firstPage = function() {
        $scope.query.first = 0;
        $scope.searchQuery();
    }

    $scope.previousPage = function() {
        $scope.query.first -= parseInt($scope.query.max);
        if ($scope.query.first < 0) {
            $scope.query.first = 0;
        }
        $scope.searchQuery();
    }

    $scope.nextPage = function() {
        $scope.query.first += parseInt($scope.query.max);
        $scope.searchQuery();
    }

    $scope.searchQuery = function() {
        console.log("query.search: " + $scope.query.search);
        $scope.searchLoaded = false;

        $scope.users = User.query($scope.query, function() {
            $scope.searchLoaded = true;
            $scope.lastSearch = $scope.query.search;
            UserSearchState.isFirstSearch = false;
        });
    };

    $scope.removeUser = function(user) {
        Dialog.confirmDelete(user.id, 'user', function() {
            user.$remove({
                realm : realm.realm,
                userId : user.id
            }, function() {
                $route.reload();
                
                if ($scope.users.length === 1 && $scope.query.first > 0) {
                    $scope.previousPage();
                } 
                
                Notifications.success("The user has been deleted.");
            }, function() {
                Notifications.error("User couldn't be deleted");
            });
        });
    };
});


module.controller('UserTabCtrl', function($scope, $location, Dialog, Notifications, Current) {
    $scope.removeUser = function() {
        Dialog.confirmDelete($scope.user.id, 'user', function() {
            $scope.user.$remove({
                realm : Current.realm.realm,
                userId : $scope.user.id
            }, function() {
                $location.url("/realms/" + Current.realm.realm + "/users");
                Notifications.success("The user has been deleted.");
            }, function() {
                Notifications.error("User couldn't be deleted");
            });
        });
    };
});

module.controller('UserDetailCtrl', function($scope, realm, user, BruteForceUser, User,
                                             Components,
                                             UserImpersonation, RequiredActions,
                                             UserStorageOperations,
                                             $location, $http, Dialog, Notifications) {
    $scope.realm = realm;
    $scope.create = !user.id;
    $scope.editUsername = $scope.create || $scope.realm.editUsernameAllowed;

    if ($scope.create) {
        $scope.user = { enabled: true, attributes: {} }
    } else {
        if (!user.attributes) {
            user.attributes = {}
        }
        convertAttributeValuesToString(user);


        $scope.user = angular.copy(user);
        $scope.impersonate = function() {
            UserImpersonation.save({realm : realm.realm, user: $scope.user.id}, function (data) {
                if (data.sameRealm) {
                    window.location = data.redirect;
                } else {
                    window.open(data.redirect, "_blank");
                }
            });
        };
        if(user.federationLink) {
            console.log("federationLink is not null. It is " + user.federationLink);

            if ($scope.access.viewRealm) {
                Components.get({realm: realm.realm, componentId: user.federationLink}, function (link) {
                    $scope.federationLinkName = link.name;
                    $scope.federationLink = "#/realms/" + realm.realm + "/user-storage/providers/" + link.providerId + "/" + link.id;
                });
            } else {
                // KEYCLOAK-4328
                UserStorageOperations.simpleName.get({realm: realm.realm, componentId: user.federationLink}, function (link) {
                    $scope.federationLinkName = link.name;
                    $scope.federationLink = $location.absUrl();
                })
            }

        } else {
            console.log("federationLink is null");
        }
        if(user.origin) {
            if ($scope.access.viewRealm) {
                Components.get({realm: realm.realm, componentId: user.origin}, function (link) {
                    $scope.originName = link.name;
                    $scope.originLink = "#/realms/" + realm.realm + "/user-storage/providers/" + link.providerId + "/" + link.id;
                })
            }
            else {
                // KEYCLOAK-4328
                UserStorageOperations.simpleName.get({realm: realm.realm, componentId: user.origin}, function (link) {
                    $scope.originName = link.name;
                    $scope.originLink = $location.absUrl();
                })
             }
        } else {
            console.log("origin is null");
        }
        console.log('realm brute force? ' + realm.bruteForceProtected)
        $scope.temporarilyDisabled = false;
        var isDisabled = function () {
            BruteForceUser.get({realm: realm.realm, userId: user.id}, function(data) {
                console.log('here in isDisabled ' + data.disabled);
                $scope.temporarilyDisabled = data.disabled;
            });
        };

        console.log("check if disabled");
        isDisabled();

        $scope.unlockUser = function() {
            BruteForceUser.delete({realm: realm.realm, userId: user.id}, function(data) {
                isDisabled();
            });
        }
    }

    $scope.changed = false; // $scope.create;
    $scope.addDefaltKeys = true;
    if (user.requiredActions) {
        for (var i = 0; i < user.requiredActions.length; i++) {
            console.log("user require action: " + user.requiredActions[i]);
        }
    }
    // ID - Name map for required actions. IDs are enum names.
    RequiredActions.query({realm: realm.realm}, function(data) {
        $scope.userReqActionList = [];
        for (var i = 0; i < data.length; i++) {
            console.log("listed required action: " + data[i].name);
            if (data[i].enabled) {
                var item = data[i];
                $scope.userReqActionList.push(item);
            }
        }
    console.log("---------------------");
    console.log("ng-model: user.requiredActions=" + JSON.stringify($scope.user.requiredActions));
    console.log("---------------------");
    console.log("ng-repeat: userReqActionList=" + JSON.stringify($scope.userReqActionList));
    console.log("---------------------");
    });
    $scope.$watch('user', function() {
        if (!angular.equals($scope.user, user)) {
            $scope.changed = true;
        }
    }, true);

    $scope.save = function() {
        convertAttributeValuesToLists();

        if ($scope.create) {
            User.save({
                realm: realm.realm
            }, $scope.user, function (data, headers) {
                $scope.changed = false;
                convertAttributeValuesToString($scope.user);
                user = angular.copy($scope.user);
                var l = headers().location;

                console.debug("Location == " + l);

                var id = l.substring(l.lastIndexOf("/") + 1);


                $location.url("/realms/" + realm.realm + "/users/" + id);
                Notifications.success("The user has been created.");
            });
        } else {
            User.update({
                realm: realm.realm,
                userId: $scope.user.id
            }, $scope.user, function () {
                $scope.changed = false;
                convertAttributeValuesToString($scope.user);
                user = angular.copy($scope.user);
                Notifications.success("Your changes have been saved to the user.");
            });
        }
    };

    function convertAttributeValuesToLists() {
        var attrs = $scope.user.attributes;
        for (var attribute in attrs) {
            if (typeof attrs[attribute] === "string") {
                var attrVals = attrs[attribute].split("##");
                attrs[attribute] = attrVals;
            }
        }
    }

    function convertAttributeValuesToString(user) {
        var attrs = user.attributes;
        for (var attribute in attrs) {
            if (typeof attrs[attribute] === "object") {
                var attrVals = attrs[attribute].join("##");
                if(attrVals === "true"){
                    attrs[attribute] = true;
                }else if(attrVals==="false"){
                    attrs[attribute] = false;
                }else{
                    attrs[attribute] = attrVals;
                }
            }
        }
    }

    $scope.reset = function() {
        $scope.user = angular.copy(user);
        $scope.changed = false;
        $scope.addDefaltKeys = true;
    };

    $scope.cancel = function() {
        $location.url("/realms/" + realm.realm + "/users");
    };

    $scope.addAttribute = function() {
        $scope.user.attributes[$scope.newAttribute.key] = $scope.newAttribute.value;
        delete $scope.newAttribute;
    }

    $scope.removeAttribute = function(key) {
        delete $scope.user.attributes[key];
        $scope.addDefaltKeys = true;
    }

    $scope.addDefaltAttribute = function(){
        var keys = ['phone', 'policeNo',  'sex','avatarUrl', 'mac', 'workNature', 'isFirst', 'verifyIp', 'ip', 'login_not_password'];
        var attrs = $scope.user.attributes;
        for(var i=0; i< keys.length; i++){
            if (!attrs[keys[i]]) {
                $scope.user.attributes[keys[i]]=[];
            }
        }
        $scope.addDefaltKeys = false;
    }
});

module.controller('UserCredentialsCtrl', function($scope, realm, user, $route, RequiredActions, User, UserExecuteActionsEmail, UserCredentials, Notifications, Dialog, TimeUnit2) {
    console.log('UserCredentialsCtrl');

    $scope.realm = realm;
    $scope.user = angular.copy(user);
    $scope.temporaryPassword = false;

    $scope.isTotp = false;
    if(!!user.totp){
        $scope.isTotp = user.totp;
    }
    // ID - Name map for required actions. IDs are enum names.
    RequiredActions.query({realm: realm.realm}, function(data) {
        $scope.userReqActionList = [];
        for (var i = 0; i < data.length; i++) {
            console.log("listed required action: " + data[i].name);
            if (data[i].enabled) {
                var item = data[i];
                $scope.userReqActionList.push(item);
            }
        }

    });

    $scope.resetPassword = function() {
        // hit enter without entering both fields - ignore
        if (!$scope.passwordAndConfirmPasswordEntered()) return;
        
        if ($scope.pwdChange) {
            if ($scope.password != $scope.confirmPassword) {
                Notifications.error("Password and confirmation does not match.");
                return;
            }
        }

        var msgTitle = 'Change password';
        var msg = 'Are you sure you want to change the users password?';

        Dialog.confirm(msgTitle, msg, function() {
            UserCredentials.resetPassword({ realm: realm.realm, userId: user.id }, { type : "password", value : $scope.password, temporary: $scope.temporaryPassword }, function() {
                Notifications.success("The password has been reset");
                $scope.password = null;
                $scope.confirmPassword = null;
                $route.reload();
            });
        }, function() {
            $scope.password = null;
            $scope.confirmPassword = null;
        });
    };

    $scope.passwordAndConfirmPasswordEntered = function() {
        return $scope.password && $scope.confirmPassword;
    }
    
    $scope.disableCredentialTypes = function() {
        Dialog.confirm('Disable credentials', 'Are you sure you want to disable these users credentials?', function() {
            UserCredentials.disableCredentialTypes({ realm: realm.realm, userId: user.id }, $scope.disableableCredentialTypes, function() {
                $route.reload();
                Notifications.success("Credentials disabled");
            }, function() {
                Notifications.error("Failed to disable credentials");
            });
        });
    };

    $scope.emailActions = [];
    $scope.emailActionsTimeout = TimeUnit2.asUnit(realm.actionTokenGeneratedByAdminLifespan);
    $scope.disableableCredentialTypes = [];

    $scope.sendExecuteActionsEmail = function() {
        if ($scope.changed) {
            Dialog.message("Cannot send email", "You must save your current changes before you can send an email");
            return;
        }
        Dialog.confirm('Send Email', 'Are you sure you want to send email to user?', function() {
            UserExecuteActionsEmail.update({ realm: realm.realm, userId: user.id, lifespan: $scope.emailActionsTimeout.toSeconds() }, $scope.emailActions, function() {
                Notifications.success("Email sent to user");
                $scope.emailActions = [];
            }, function() {
                Notifications.error("Failed to send email to user");
            });
        });
    };



    $scope.$watch('user', function() {
        if (!angular.equals($scope.user, user)) {
            $scope.userChange = true;
        } else {
            $scope.userChange = false;
        }
    }, true);

    $scope.$watch('password', function() {
        if (!!$scope.password){
            $scope.pwdChange = true;
        } else {
            $scope.pwdChange = false;
        }
    }, true);

    $scope.reset = function() {
        $scope.password = "";
        $scope.confirmPassword = "";

        $scope.user = angular.copy(user);

        $scope.isTotp = false;
        if(!!user.totp){
            $scope.isTotp = user.totp;
        }

        $scope.pwdChange = false;
        $scope.userChange = false;
    };
});

module.controller('UserFederationCtrl', function($scope, $location, $route, realm, serverInfo, Components, Notifications, Dialog) {
    console.log('UserFederationCtrl ++++****');
    $scope.realm = realm;
    $scope.providers = serverInfo.componentTypes['org.keycloak.storage.UserStorageProvider'];
    $scope.instancesLoaded = false;

    if (!$scope.providers) $scope.providers = [];
    
    $scope.addProvider = function(provider) {
        console.log('Add provider: ' + provider.id);
        $location.url("/create/user-storage/" + realm.realm + "/providers/" + provider.id);
    };

    $scope.getInstanceLink = function(instance) {
        return "/realms/" + realm.realm + "/user-storage/providers/" + instance.providerId + "/" + instance.id;
    }

    $scope.getInstanceName = function(instance) {
        return instance.name;
    }
    $scope.getInstanceProvider = function(instance) {
        return instance.providerId;
    }

    $scope.isProviderEnabled = function(instance) {
        return !instance.config['enabled'] || instance.config['enabled'][0] == 'true';
    }

    $scope.getInstancePriority = function(instance) {
        if (!instance.config['priority']) {
            console.log('getInstancePriority is undefined');
        }
        return instance.config['priority'][0];
    }

    Components.query({realm: realm.realm,
        parent: realm.id,
        type: 'org.keycloak.storage.UserStorageProvider'
    }, function(data) {
        $scope.instances = data;
        $scope.instancesLoaded = true;
    });

    $scope.removeInstance = function(instance) {
        Dialog.confirmDelete(instance.name, 'user storage provider', function() {
            Components.remove({
                realm : realm.realm,
                componentId : instance.id
            }, function() {
                $route.reload();
                Notifications.success("The provider has been deleted.");
            });
        });
    };
});

module.controller('GenericUserStorageCtrl', function($scope, $location, Notifications, $route, Dialog, realm,
                                                     serverInfo, instance, providerId, Components, UserStorageOperations) {
    console.log('GenericUserStorageCtrl');
    console.log('providerId: ' + providerId);
    $scope.create = !instance.providerId;
    console.log('create: ' + $scope.create);
    var providers = serverInfo.componentTypes['org.keycloak.storage.UserStorageProvider'];
    console.log('providers length ' + providers.length);
    var providerFactory = null;
    for (var i = 0; i < providers.length; i++) {
        var p = providers[i];
        console.log('provider: ' + p.id);
        if (p.id == providerId) {
            $scope.providerFactory = p;
            providerFactory = p;
            break;
        }

    }
    $scope.showSync = false;
    $scope.changed = false;

    console.log("providerFactory: " + providerFactory.id);

    function initUserStorageSettings() {
        if ($scope.create) {
            $scope.changed = true;
            instance.name = providerFactory.id;
            instance.providerId = providerFactory.id;
            instance.providerType = 'org.keycloak.storage.UserStorageProvider';
            instance.parentId = realm.id;
            instance.config = {

            };
            instance.config['priority'] = ["0"];
            instance.config['enabled'] = ["true"];

            $scope.fullSyncEnabled = false;
            $scope.changedSyncEnabled = false;
            if (providerFactory.metadata.synchronizable) {
                instance.config['fullSyncPeriod'] = ['-1'];
                instance.config['changedSyncPeriod'] = ['-1'];

            }
            instance.config['cachePolicy'] = ['DEFAULT'];
            instance.config['evictionDay'] = [''];
            instance.config['evictionHour'] = [''];
            instance.config['evictionMinute'] = [''];
            instance.config['maxLifespan'] = [''];
            if (providerFactory.properties) {

                for (var i = 0; i < providerFactory.properties.length; i++) {
                    var configProperty = providerFactory.properties[i];
                    if (configProperty.defaultValue) {
                        instance.config[configProperty.name] = [configProperty.defaultValue];
                    } else {
                        instance.config[configProperty.name] = [''];
                    }

                }
            }

        } else {
            $scope.changed = false;
            $scope.fullSyncEnabled = (instance.config['fullSyncPeriod'] && instance.config['fullSyncPeriod'][0] > 0);
            $scope.changedSyncEnabled = (instance.config['changedSyncPeriod'] && instance.config['changedSyncPeriod'][0]> 0);
            if (providerFactory.metadata.synchronizable) {
                if (!instance.config['fullSyncPeriod']) {
                    console.log('setting to -1');
                    instance.config['fullSyncPeriod'] = ['-1'];

                }
                if (!instance.config['changedSyncPeriod']) {
                    console.log('setting to -1');
                    instance.config['changedSyncPeriod'] = ['-1'];

                }
            }
            if (!instance.config['enabled']) {
                instance.config['enabled'] = ['true'];
            }
            if (!instance.config['cachePolicy']) {
                instance.config['cachePolicy'] = ['DEFAULT'];

            }
            if (!instance.config['evictionDay']) {
                instance.config['evictionDay'] = [''];

            }
            if (!instance.config['evictionHour']) {
                instance.config['evictionHour'] = [''];

            }
            if (!instance.config['evictionMinute']) {
                instance.config['evictionMinute'] = [''];

            }
            if (!instance.config['maxLifespan']) {
                instance.config['maxLifespan'] = [''];

            }
            if (!instance.config['priority']) {
                instance.config['priority'] = ['0'];
            }
            
            if (providerFactory.properties) {
                for (var i = 0; i < providerFactory.properties.length; i++) {
                    var configProperty = providerFactory.properties[i];
                    if (!instance.config[configProperty.name]) {
                        instance.config[configProperty.name] = [''];
                    }
                }
            }

        }
        if (providerFactory.metadata.synchronizable) {
            if (instance.config && instance.config['importEnabled']) {
                $scope.showSync = instance.config['importEnabled'][0] == 'true';
            } else {
                $scope.showSync = true;
            }
        }

    }

    initUserStorageSettings();
    $scope.instance = angular.copy(instance);
    $scope.realm = realm;

     $scope.$watch('instance', function() {
        if (!angular.equals($scope.instance, instance)) {
            $scope.changed = true;
        }

    }, true);

    $scope.$watch('fullSyncEnabled', function(newVal, oldVal) {
        if (oldVal == newVal) {
            return;
        }

        $scope.instance.config['fullSyncPeriod'][0] = $scope.fullSyncEnabled ? "604800" : "-1";
        $scope.changed = true;
    });

    $scope.$watch('changedSyncEnabled', function(newVal, oldVal) {
        if (oldVal == newVal) {
            return;
        }

        $scope.instance.config['changedSyncPeriod'][0] = $scope.changedSyncEnabled ? "86400" : "-1";
        $scope.changed = true;
    });


    $scope.save = function() {
        console.log('save provider');
        $scope.changed = false;
        if ($scope.create) {
            console.log('saving new provider');
            Components.save({realm: realm.realm}, $scope.instance,  function (data, headers) {
                var l = headers().location;
                var id = l.substring(l.lastIndexOf("/") + 1);

                $location.url("/realms/" + realm.realm + "/user-storage/providers/" + $scope.instance.providerId + "/" + id);
                Notifications.success("The provider has been created.");
            });
        } else {
            console.log('update existing provider');
            Components.update({realm: realm.realm,
                    componentId: instance.id
                },
                $scope.instance,  function () {
                    $route.reload();
                    Notifications.success("The provider has been updated.");
                });
        }
    };

    $scope.reset = function() {
        //initUserStorageSettings();
        //$scope.instance = angular.copy(instance);
        $route.reload();
    };

    $scope.cancel = function() {
        console.log('cancel');
        if ($scope.create) {
            $location.url("/realms/" + realm.realm + "/user-federation");
        } else {
            $route.reload();
        }
    };

    $scope.triggerFullSync = function() {
        console.log('GenericCtrl: triggerFullSync');
        triggerSync('triggerFullSync');
    }

    $scope.triggerChangedUsersSync = function() {
        console.log('GenericCtrl: triggerChangedUsersSync');
        triggerSync('triggerChangedUsersSync');
    }

    function triggerSync(action) {
        UserStorageOperations.sync.save({ action: action, realm: $scope.realm.realm, componentId: $scope.instance.id }, {}, function(syncResult) {
            $route.reload();
            Notifications.success("Sync of users finished successfully. " + syncResult.status);
        }, function() {
            $route.reload();
            Notifications.error("Error during sync of users");
        });
    }
    $scope.removeImportedUsers = function() {
        UserStorageOperations.removeImportedUsers.save({ realm: $scope.realm.realm, componentId: $scope.instance.id }, {}, function(syncResult) {
            $route.reload();
            Notifications.success("Remove imported users finished successfully. ");
        }, function() {
            $route.reload();
            Notifications.error("Error during remove");
        });
    };
    $scope.unlinkUsers = function() {
        UserStorageOperations.unlinkUsers.save({ realm: $scope.realm.realm, componentId: $scope.instance.id }, {}, function(syncResult) {
            $route.reload();
            Notifications.success("Unlink of users finished successfully. ");
        }, function() {
            $route.reload();
            Notifications.error("Error during unlink");
        });
    };

});


function removeGroupMember(groups, member) {
    for (var j = 0; j < groups.length; j++) {
        //console.log('checking: ' + groups[j].path);
        if (member.path == groups[j].path) {
            groups.splice(j, 1);
            break;
        }
        if (groups[j].subGroups && groups[j].subGroups.length > 0) {
            //console.log('going into subgroups');
            removeGroupMember(groups[j].subGroups, member);
        }
    }
}

module.controller('UserGroupMembershipCtrl', function($scope, $q, realm, user, UserGroupMembership, UserGroupMembershipCount, UserGroupMapping, Notifications, Groups, GroupsCount) {
    $scope.realm = realm;
    $scope.user = user;
    $scope.groupList = [];
    $scope.allGroupMemberships = [];
    $scope.groupMemberships = [];
    $scope.tree = [];
    $scope.membershipTree = [];

    $scope.searchCriteria = '';
    $scope.searchCriteriaMembership = '';
    $scope.currentPage = 1;
    $scope.currentMembershipPage = 1;
    $scope.currentPageInput = $scope.currentPage;
    $scope.currentMembershipPageInput = $scope.currentMembershipPage;
    $scope.pageSize = 20;
    $scope.numberOfPages = 1;
    $scope.numberOfMembershipPages = 1;

    var refreshCompleteUserGroupMembership = function() {
        var queryParams = {
            realm : realm.realm,
            userId: user.id
        };

        var promiseGetCompleteUserGroupMembership = $q.defer();
        UserGroupMembership.query(queryParams, function(entry) {
            promiseGetCompleteUserGroupMembership.resolve(entry);
        }, function() {
            promiseGetCompleteUserGroupMembership.reject('Unable to fetch all group memberships' + queryParams);
        });
        promiseGetCompleteUserGroupMembership.promise.then(function(groups) {
            for (var i = 0; i < groups.length; i++) {
                $scope.allGroupMemberships.push(groups[i]);
                $scope.getGroupClass(groups[i]);
            }
        }, function (failed) {
            Notifications.error(failed);
        });
    };

    var refreshUserGroupMembership = function (search) {
        $scope.currentMembershipPageInput = $scope.currentMembershipPage;
        var first = ($scope.currentMembershipPage * $scope.pageSize) - $scope.pageSize;
        var queryParams = {
            realm : realm.realm,
            userId: user.id,
            first : first,
            max : $scope.pageSize
        };

        var countParams = {
            realm : realm.realm,
            userId: user.id
        };

        var isSearch = function() {
            return angular.isDefined(search) && search !== '';
        };

        if (isSearch()) {
            queryParams.search = search;
            countParams.search = search;
        }

        var promiseGetUserGroupMembership = $q.defer();
        UserGroupMembership.query(queryParams, function(entry) {
            promiseGetUserGroupMembership.resolve(entry);
        }, function() {
            promiseGetUserGroupMembership.reject('Unable to fetch ' + queryParams);
        });
        promiseGetUserGroupMembership.promise.then(function(groups) {
            $scope.groupMemberships = groups;
        }, function (failed) {
            Notifications.error(failed);
        });

        var promiseMembershipCount = $q.defer();
        UserGroupMembershipCount.query(countParams, function(entry) {
            promiseMembershipCount.resolve(entry);
        }, function() {
            promiseMembershipCount.reject('Unable to fetch ' + countParams);
        });
        promiseMembershipCount.promise.then(function(membershipEntry) {
            if(angular.isDefined(membershipEntry.count) && membershipEntry.count > $scope.pageSize) {
                $scope.numberOfMembershipPages = Math.ceil(membershipEntry.count/$scope.pageSize);
            } else {
                $scope.numberOfMembershipPages = 1;
            }
            if (parseInt($scope.currentMembershipPage, 10) > $scope.numberOfMembershipPages) {
                $scope.currentMembershipPage = $scope.numberOfMembershipPages;
            }
        }, function (failed) {
            Notifications.error(failed);
        });
    };

    var refreshAvailableGroups = function (search) {
        $scope.currentPageInput = $scope.currentPage;
        var first = ($scope.currentPage * $scope.pageSize) - $scope.pageSize;
        var queryParams = {
            realm : realm.realm,
            first : first,
            max : $scope.pageSize
        };

        var countParams = {
            realm : realm.realm,
            top : 'true'
        };

        if(angular.isDefined(search) && search !== '') {
            queryParams.search = search;
            countParams.search = search;
        }

        var promiseGetGroups = $q.defer();
        Groups.query(queryParams, function(entry) {
            promiseGetGroups.resolve(entry);
        }, function() {
            promiseGetGroups.reject('Unable to fetch ' + queryParams);
        });

        promiseGetGroups.promise.then(function(groups) {
            $scope.groupList = groups;
        }, function (failed) {
            Notifications.error(failed);
        });

        var promiseCount = $q.defer();
        GroupsCount.query(countParams, function(entry) {
            promiseCount.resolve(entry);
        }, function() {
            promiseCount.reject('Unable to fetch ' + countParams);
        });
        promiseCount.promise.then(function(entry) {
            if(angular.isDefined(entry.count) && entry.count > $scope.pageSize) {
                $scope.numberOfPages = Math.ceil(entry.count/$scope.pageSize);
            } else {
                $scope.numberOfPages = 1;
            }
        }, function (failed) {
            Notifications.error(failed);
        });
        return promiseGetGroups.promise;
    };

    $scope.clearSearchMembership = function() {
        $scope.searchCriteriaMembership = '';
        if (parseInt($scope.currentMembershipPage, 10) === 1) {
            refreshUserGroupMembership();
        } else {
            $scope.currentMembershipPage = 1;
        }
    };

    $scope.searchGroupMembership = function() {
        if (parseInt($scope.currentMembershipPage, 10) === 1) {
            refreshUserGroupMembership($scope.searchCriteriaMembership);
        } else {
            $scope.currentMembershipPage = 1;
        }
    };

    refreshAvailableGroups();
    refreshUserGroupMembership();
    refreshCompleteUserGroupMembership();

    $scope.$watch('currentPage', function(newValue, oldValue) {
        if(parseInt(newValue, 10) !== parseInt(oldValue, 10)) {
            refreshAvailableGroups($scope.searchCriteria);
        }
    });

    $scope.$watch('currentMembershipPage', function(newValue, oldValue) {
        if(parseInt(newValue, 10) !== parseInt(oldValue, 10)) {
            refreshUserGroupMembership($scope.searchCriteriaMembership);
        }
    });

<<<<<<< HEAD
    var getIndex = function(array, id) {
        var tmpItem = {};
        angular.forEach(array, function(item) {
          if (item.id == id) {
            tmpItem = item;
          }
        });
        return array.indexOf(tmpItem);
    }

	var containGroup = function(array, id) {
		var bool = false;
        angular.forEach(array, function(item) {
          if (item.id == id) {
			  bool = true;
              return false;
          }
        });
		return bool;
	}

	 $scope.clearSearch = function() {
            $scope.searchCriteria = '';
            $scope.currentPage = 1;
            $scope.currentPageInput = 1;
            refreshAvailableGroups();
        };

        $scope.searchGroup = function() {
            $scope.currentPage = 1;
            refreshAvailableGroups($scope.searchCriteria);
        };

=======
    $scope.clearSearch = function() {
        $scope.searchCriteria = '';
        if (parseInt($scope.currentPage, 10) === 1) {
            refreshAvailableGroups();
        } else {
            $scope.currentPage = 1;
        }
    };

    $scope.searchGroup = function() {
        if (parseInt($scope.currentPage, 10) === 1) {
            refreshAvailableGroups($scope.searchCriteria);
        } else {
            $scope.currentPage = 1;
        }
    };
>>>>>>> 4e09794e

    $scope.joinGroup = function() {
        if (!$scope.tree.currentNode) {
            Notifications.error('Please select a group to add');
            return;
        };

        if(containGroup($scope.groupMemberships,$scope.tree.currentNode.id)==true){
        	Notifications.error('The group is added, Please select other group to add');
            return;
        }

        if (isMember($scope.tree.currentNode)) {
            Notifications.error('Group already added');
            return;
        }

       UserGroupMapping.update({realm: realm.realm, userId: user.id, groupId: $scope.tree.currentNode.id}, function() {
            $scope.allGroupMemberships.push($scope.tree.currentNode);
            refreshUserGroupMembership($scope.searchCriteriaMembership);
            Notifications.success('Added group membership');
       });

    };

    $scope.leaveGroup = function() {
        if (!$scope.membershipTree.currentNode) {
            Notifications.error('Please select a group to remove');
            return;
        }
        UserGroupMapping.remove({realm: realm.realm, userId: user.id, groupId: $scope.membershipTree.currentNode.id}, function () {
            removeGroupMember($scope.allGroupMemberships, $scope.membershipTree.currentNode);
            refreshUserGroupMembership($scope.searchCriteriaMembership);
            Notifications.success('Removed group membership');
        });

    };

    var isLeaf = function(node) {
        return node.id !== 'realm' && (!node.subGroups || node.subGroups.length === 0);
    };

    var isMember = function(node) {
        for (var i = 0; i < $scope.allGroupMemberships.length; i++) {
            var member = $scope.allGroupMemberships[i];
            if (node.id === member.id) {
                return true;
            }
        }
        return false;
    };

    $scope.getGroupClass = function(node) {
           if (node.id === "realm") {
               return 'pficon pficon-users';
           }
           if(node.hasChild){
               return 'collapsed';
           }
           if (isMember(node)) {
               return 'normal deactivate';
           }
           if (isLeaf(node)) {
               return 'normal';
           }
           if (node.subGroups.length && node.collapsed) return 'collapsed';
           if (node.subGroups.length && !node.collapsed) return 'expanded';
           return 'collapsed';

    }

    $scope.getSelectedClass = function(node) {
        if (node.selected) {
            if (isMember(node)) {
                return "deactivate_selected";
            } else {
                return 'selected';
            }
        } else if ($scope.cutNode && $scope.cutNode.id === node.id) {
            return 'cut';
        }
        return undefined;
    }

    $scope.tree.selectNodeHead = function(node) {
            node.collapsed = !node.collapsed;

        	if ((!node.subGroups || !node.subGroups.length ) && node.id != '' && node.hasChild){
    			var queryParams = {
    				realm : realm.realm,
    				first : 0,
    				max : $scope.pageSize,
    				parent: node.id
    			};
        	     Groups.query(queryParams, function(entry) {
                       promiseSubGroups.resolve(entry);
                 }, function() {
                       promiseSubGroups.reject('subGroups Unable to fetch ' + queryParams);
                 });
                 var promiseSubGroups = $q.defer();
                 var promiseGetGroupsChain   = promiseSubGroups.promise.then(function(groups) {
                       console.log('*** subGroups call groups size: ' + groups.length);
                       if(groups && groups.length > 0){
                       		node.subGroups = groups;
                       		node.collapsed = false;
                       }
                 });

        	}
     };


    var refreshGroups = function (search) {
            var queryParams = {
                realm : realm.realm,
            };
            var countParams = {
                realm : realm.realm,
                top : 'true'
            };

            if(angular.isDefined(search) && search !== '') {
                queryParams.search = search;
                countParams.search = search;
            }
            var promiseGetGroups = $q.defer();
            Groups.query(queryParams, function(entry) {
                promiseGetGroups.resolve(entry);
            }, function() {
                promiseGetGroups.reject('Unable to fetch ' + queryParams);
            });
            var promiseGetGroupsChain   = promiseGetGroups.promise.then(function(groups) {
                console.log('*** group call groups size: ' + groups.length);
                $scope.groupList = [
                    {
                        "id" : "",
                        "name": "Groups",
                        "subGroups" : groups
                    }
                ];
            });
    };

    $scope.searchGroup = function() {
        refreshGroups($scope.searchTerms);
    };

});

module.controller('LDAPUserStorageCtrl', function($scope, $location, Notifications, $route, Dialog, realm,
                                                     serverInfo, instance, Components, UserStorageOperations, RealmLDAPConnectionTester) {
    console.log('LDAPUserStorageCtrl');
    var providerId = 'ldap';
    console.log('providerId: ' + providerId);
    $scope.create = !instance.providerId;
    console.log('create: ' + $scope.create);
    var providers = serverInfo.componentTypes['org.keycloak.storage.UserStorageProvider'];
    console.log('providers length ' + providers.length);
    var providerFactory = null;
    for (var i = 0; i < providers.length; i++) {
        var p = providers[i];
        console.log('provider: ' + p.id);
        if (p.id == providerId) {
            $scope.providerFactory = p;
            providerFactory = p;
            break;
        }

    }

    $scope.provider = instance;
    $scope.showSync = false;

    if (serverInfo.profileInfo.name == 'community') {
        $scope.ldapVendors = [
            {"id": "ad", "name": "Active Directory"},
            {"id": "rhds", "name": "Red Hat Directory Server"},
            {"id": "tivoli", "name": "Tivoli"},
            {"id": "edirectory", "name": "Novell eDirectory"},
            {"id": "other", "name": "Other"}
        ];
    } else {
        $scope.ldapVendors = [
            {"id": "ad", "name": "Active Directory"},
            {"id": "rhds", "name": "Red Hat Directory Server"}
        ];
    }

    $scope.authTypes = [
        { "id": "none", "name": "none" },
        { "id": "simple", "name": "simple" }
    ];

    $scope.searchScopes = [
        { "id": "1", "name": "One Level" },
        { "id": "2", "name": "Subtree" }
    ];

    $scope.useTruststoreOptions = [
        { "id": "always", "name": "Always" },
        { "id": "ldapsOnly", "name": "Only for ldaps" },
        { "id": "never", "name": "Never" }
    ];

    var DEFAULT_BATCH_SIZE = "1000";


    console.log("providerFactory: " + providerFactory.id);

    $scope.changed = false;
    function initUserStorageSettings() {
        if ($scope.create) {
            $scope.changed = true;
            instance.name = 'ldap';
            instance.providerId = 'ldap';
            instance.providerType = 'org.keycloak.storage.UserStorageProvider';
            instance.parentId = realm.id;
            instance.config = {

            };
            instance.config['enabled'] = ["true"];
            instance.config['priority'] = ["0"];

            $scope.fullSyncEnabled = false;
            $scope.changedSyncEnabled = false;
            instance.config['fullSyncPeriod'] = ['-1'];
            instance.config['changedSyncPeriod'] = ['-1'];
            instance.config['cachePolicy'] = ['DEFAULT'];
            instance.config['evictionDay'] = [''];
            instance.config['evictionHour'] = [''];
            instance.config['evictionMinute'] = [''];
            instance.config['maxLifespan'] = [''];
            instance.config['batchSizeForSync'] = [DEFAULT_BATCH_SIZE];
            //instance.config['importEnabled'] = ['true'];

            if (providerFactory.properties) {

                for (var i = 0; i < providerFactory.properties.length; i++) {
                    var configProperty = providerFactory.properties[i];
                    if (configProperty.defaultValue) {
                        instance.config[configProperty.name] = [configProperty.defaultValue];
                    } else {
                        instance.config[configProperty.name] = [''];
                    }

                }
            }


        } else {
            $scope.changed = false;
            $scope.fullSyncEnabled = (instance.config['fullSyncPeriod'] && instance.config['fullSyncPeriod'][0] > 0);
            $scope.changedSyncEnabled = (instance.config['changedSyncPeriod'] && instance.config['changedSyncPeriod'][0]> 0);
            if (!instance.config['fullSyncPeriod']) {
                console.log('setting to -1');
                instance.config['fullSyncPeriod'] = ['-1'];

            }
            if (!instance.config['enabled']) {
                instance.config['enabled'] = ['true'];
            }
            if (!instance.config['changedSyncPeriod']) {
                console.log('setting to -1');
                instance.config['changedSyncPeriod'] = ['-1'];

            }
            if (!instance.config['cachePolicy']) {
                instance.config['cachePolicy'] = ['DEFAULT'];

            }
            if (!instance.config['evictionDay']) {
                instance.config['evictionDay'] = [''];

            }
            if (!instance.config['evictionHour']) {
                instance.config['evictionHour'] = [''];

            }
            if (!instance.config['evictionMinute']) {
                instance.config['evictionMinute'] = [''];

            }
            if (!instance.config['maxLifespan']) {
                instance.config['maxLifespan'] = [''];

            }
            if (!instance.config['priority']) {
                instance.config['priority'] = ['0'];
            }
            if (!instance.config['importEnabled']) {
                instance.config['importEnabled'] = ['true'];
            }

            if (providerFactory.properties) {

                for (var i = 0; i < providerFactory.properties.length; i++) {
                    var configProperty = providerFactory.properties[i];
                    if (!instance.config[configProperty.name]) {
                        if (configProperty.defaultValue) {
                            instance.config[configProperty.name] = [configProperty.defaultValue];
                        } else {
                            instance.config[configProperty.name] = [''];
                        }
                    }

                }
            }

            for (var i=0 ; i<$scope.ldapVendors.length ; i++) {
                if ($scope.ldapVendors[i].id === instance.config['vendor'][0]) {
                    $scope.vendorName = $scope.ldapVendors[i].name;
                }
            };



        }
        if (instance.config && instance.config['importEnabled']) {
            $scope.showSync = instance.config['importEnabled'][0] == 'true';
        } else {
            $scope.showSync = true;
        }

        $scope.lastVendor = instance.config['vendor'][0];
    }

    initUserStorageSettings();
    $scope.instance = angular.copy(instance);
    $scope.realm = realm;

    $scope.$watch('instance', function() {
        if (!angular.equals($scope.instance, instance)) {
            $scope.changed = true;
        }

        if (!angular.equals($scope.instance.config['vendor'][0], $scope.lastVendor)) {
            console.log("LDAP vendor changed. Previous=" + $scope.lastVendor + " New=" + $scope.instance.config['vendor'][0]);
            $scope.lastVendor = $scope.instance.config['vendor'][0];

            if ($scope.lastVendor === "ad") {
                $scope.instance.config['usernameLDAPAttribute'][0] = "cn";
                $scope.instance.config['userObjectClasses'][0] = "person, organizationalPerson, user";
            } else {
                $scope.instance.config['usernameLDAPAttribute'][0] = "uid";
                $scope.instance.config['userObjectClasses'][0] = "inetOrgPerson, organizationalPerson";
            }

            $scope.instance.config['rdnLDAPAttribute'][0] = $scope.instance.config['usernameLDAPAttribute'][0];

            var vendorToUUID = {
                rhds: "nsuniqueid",
                tivoli: "uniqueidentifier",
                edirectory: "guid",
                ad: "objectGUID",
                other: "entryUUID"
            };
            $scope.instance.config['uuidLDAPAttribute'][0] = vendorToUUID[$scope.lastVendor];
        }


    }, true);

    $scope.$watch('fullSyncEnabled', function(newVal, oldVal) {
        if (oldVal == newVal) {
            return;
        }

        $scope.instance.config['fullSyncPeriod'][0] = $scope.fullSyncEnabled ? "604800" : "-1";
        $scope.changed = true;
    });

    $scope.$watch('changedSyncEnabled', function(newVal, oldVal) {
        if (oldVal == newVal) {
            return;
        }

        $scope.instance.config['changedSyncPeriod'][0] = $scope.changedSyncEnabled ? "86400" : "-1";
        $scope.changed = true;
    });


    $scope.save = function() {
        $scope.changed = false;
        if (!$scope.instance.config['batchSizeForSync'] || !parseInt($scope.instance.config['batchSizeForSync'][0])) {
            $scope.instance.config['batchSizeForSync'] = [ DEFAULT_BATCH_SIZE ];
        } else {
            $scope.instance.config['batchSizeForSync'][0] = parseInt($scope.instance.config.batchSizeForSync).toString();
        }

        if ($scope.create) {
            Components.save({realm: realm.realm}, $scope.instance,  function (data, headers) {
                var l = headers().location;
                var id = l.substring(l.lastIndexOf("/") + 1);

                $location.url("/realms/" + realm.realm + "/user-storage/providers/" + $scope.instance.providerId + "/" + id);
                Notifications.success("The provider has been created.");
            });
        } else {
            Components.update({realm: realm.realm,
                    componentId: instance.id
                },
                $scope.instance,  function () {
                    $route.reload();
                    Notifications.success("The provider has been updated.");
                });
        }
    };

    $scope.reset = function() {
        $route.reload();
    };

    $scope.cancel = function() {
        if ($scope.create) {
            $location.url("/realms/" + realm.realm + "/user-federation");
        } else {
            $route.reload();
        }
    };

    $scope.triggerFullSync = function() {
        console.log('GenericCtrl: triggerFullSync');
        triggerSync('triggerFullSync');
    }

    $scope.triggerChangedUsersSync = function() {
        console.log('GenericCtrl: triggerChangedUsersSync');
        triggerSync('triggerChangedUsersSync');
    }
    

    function triggerSync(action) {
        UserStorageOperations.sync.save({ action: action, realm: $scope.realm.realm, componentId: $scope.instance.id }, {}, function(syncResult) {
            $route.reload();
            Notifications.success("Sync of users finished successfully. " + syncResult.status);
        }, function() {
            $route.reload();
            Notifications.error("Error during sync of users");
        });
    }
    $scope.removeImportedUsers = function() {
        UserStorageOperations.removeImportedUsers.save({ realm: $scope.realm.realm, componentId: $scope.instance.id }, {}, function(syncResult) {
            $route.reload();
            Notifications.success("Remove imported users finished successfully. ");
        }, function() {
            $route.reload();
            Notifications.error("Error during remove");
        });
    };
    $scope.unlinkUsers = function() {
        UserStorageOperations.unlinkUsers.save({ realm: $scope.realm.realm, componentId: $scope.instance.id }, {}, function(syncResult) {
            $route.reload();
            Notifications.success("Unlink of users finished successfully. ");
        }, function() {
            $route.reload();
            Notifications.error("Error during unlink");
        });
    };
    var initConnectionTest = function(testAction, ldapConfig) {
        return {
            action: testAction,
            realm: $scope.realm.realm,
            connectionUrl: ldapConfig.connectionUrl,
            bindDn: ldapConfig.bindDn,
            bindCredential: ldapConfig.bindCredential,
            useTruststoreSpi: ldapConfig.useTruststoreSpi,
            connectionTimeout: ldapConfig.connectionTimeout,
            componentId: instance.id
        };
    };

    $scope.testConnection = function() {
        console.log('LDAPCtrl: testConnection');
        RealmLDAPConnectionTester.save(initConnectionTest("testConnection", $scope.instance.config), function() {
            Notifications.success("LDAP connection successful.");
        }, function() {
            Notifications.error("Error when trying to connect to LDAP. See server.log for details.");
        });
    }

    $scope.testAuthentication = function() {
        console.log('LDAPCtrl: testAuthentication');
        RealmLDAPConnectionTester.save(initConnectionTest("testAuthentication", $scope.instance.config), function() {
            Notifications.success("LDAP authentication successful.");
        }, function() {
            Notifications.error("LDAP authentication failed. See server.log for details");
        });
    }



});

module.controller('LDAPTabCtrl', function(Dialog, $scope, Current, Notifications, $location) {
    $scope.removeUserFederation = function() {
        Dialog.confirmDelete($scope.instance.name, 'ldap provider', function() {
            $scope.instance.$remove({
                realm : Current.realm.realm,
                componentId : $scope.instance.id
            }, function() {
                $location.url("/realms/" + Current.realm.realm + "/user-federation");
                Notifications.success("The provider has been deleted.");
            });
        });
    };
});


module.controller('LDAPMapperListCtrl', function($scope, $location, Notifications, $route, Dialog, realm, provider, mappers) {
    console.log('LDAPMapperListCtrl');

    $scope.realm = realm;
    $scope.provider = provider;
    $scope.instance = provider;

    $scope.mappers = mappers;

});

module.controller('LDAPMapperCtrl', function($scope, $route, realm,  provider, mapperTypes, mapper, clients, Components, LDAPMapperSync, Notifications, Dialog, $location) {
    console.log('LDAPMapperCtrl');
    $scope.realm = realm;
    $scope.provider = provider;
    $scope.clients = clients;
    $scope.create = false;
    $scope.changed = false;

    for (var i = 0; i < mapperTypes.length; i++) {
        console.log('mapper.providerId: ' + mapper.providerId);
        console.log('mapperTypes[i].id ' + mapperTypes[i].id);
        if (mapperTypes[i].id == mapper.providerId) {
            $scope.mapperType = mapperTypes[i];
            break;
        }
    }

    if ($scope.mapperType.properties) {

        for (var i = 0; i < $scope.mapperType.properties.length; i++) {
            var configProperty = $scope.mapperType.properties[i];
            if (!mapper.config[configProperty.name]) {
                if (configProperty.defaultValue) {
                    mapper.config[configProperty.name] = [configProperty.defaultValue];
                } else {
                    mapper.config[configProperty.name] = [''];
                }
            }

        }
    }
    $scope.mapper = angular.copy(mapper);


    $scope.$watch('mapper', function() {
        if (!angular.equals($scope.mapper, mapper)) {
            $scope.changed = true;
        }
    }, true);

    $scope.save = function() {
        Components.update({realm: realm.realm,
                componentId: mapper.id
            },
            $scope.mapper,  function () {
                $route.reload();
                Notifications.success("The mapper has been updated.");
            });
    };

    $scope.reset = function() {
        $scope.mapper = angular.copy(mapper);
        $scope.changed = false;
    };

    $scope.remove = function() {
        Dialog.confirmDelete($scope.mapper.name, 'ldap mapper', function() {
            Components.remove({
                realm : realm.realm,
                componentId : mapper.id
            }, function() {
                $location.url("/realms/" + realm.realm + '/ldap-mappers/' + provider.id);
                Notifications.success("The provider has been deleted.");
            });
        });
    };

    $scope.triggerFedToKeycloakSync = function() {
        triggerMapperSync("fedToKeycloak")
    }

    $scope.triggerKeycloakToFedSync = function() {
        triggerMapperSync("keycloakToFed");
    }

    function triggerMapperSync(direction) {
        LDAPMapperSync.save({ direction: direction, realm: realm.realm, parentId: provider.id, mapperId : $scope.mapper.id }, {}, function(syncResult) {
            Notifications.success("Data synced successfully. " + syncResult.status);
        }, function(error) {
            Notifications.error(error.data.errorMessage);
        });
    }

});

module.controller('LDAPMapperCreateCtrl', function($scope, realm, provider, mapperTypes, clients, Components, Notifications, Dialog, $location) {
    console.log('LDAPMapperCreateCtrl');
    $scope.realm = realm;
    $scope.provider = provider;
    $scope.clients = clients;
    $scope.create = true;
    $scope.mapper = { config: {}};
    $scope.mapperTypes = mapperTypes;
    $scope.mapperType = null;
    $scope.changed = true;

    $scope.$watch('mapperType', function() {
        if ($scope.mapperType != null) {
            $scope.mapper.config = {};
            if ($scope.mapperType.properties) {

                for (var i = 0; i < $scope.mapperType.properties.length; i++) {
                    var configProperty = $scope.mapperType.properties[i];
                    if (!$scope.mapper.config[configProperty.name]) {
                        if (configProperty.defaultValue) {
                            $scope.mapper.config[configProperty.name] = [configProperty.defaultValue];
                        } else {
                            $scope.mapper.config[configProperty.name] = [''];
                        }
                    }

                }
            }
        }
    }, true);

    $scope.save = function() {
        if ($scope.mapperType == null) {
            Notifications.error("You need to select mapper type!");
            return;
        }

        $scope.mapper.providerId = $scope.mapperType.id;
        $scope.mapper.providerType = 'org.keycloak.storage.ldap.mappers.LDAPStorageMapper';
        $scope.mapper.parentId = provider.id;

        if ($scope.mapper.config && $scope.mapper.config["role"] && !Array.isArray($scope.mapper.config["role"])) {
            $scope.mapper.config["role"] = [$scope.mapper.config["role"]];
        }

        Components.save({realm: realm.realm}, $scope.mapper,  function (data, headers) {
            var l = headers().location;
            var id = l.substring(l.lastIndexOf("/") + 1);

            $location.url("/realms/" + realm.realm + "/ldap-mappers/" + $scope.mapper.parentId + "/mappers/" + id);
            Notifications.success("The mapper has been created.");
        });
    };

    $scope.reset = function() {
        $location.url("/realms/" + realm.realm + '/ldap-mappers/' + provider.id);
    };


});




<|MERGE_RESOLUTION|>--- conflicted
+++ resolved
@@ -1133,7 +1133,6 @@
         }
     });
 
-<<<<<<< HEAD
     var getIndex = function(array, id) {
         var tmpItem = {};
         angular.forEach(array, function(item) {
@@ -1155,19 +1154,6 @@
 		return bool;
 	}
 
-	 $scope.clearSearch = function() {
-            $scope.searchCriteria = '';
-            $scope.currentPage = 1;
-            $scope.currentPageInput = 1;
-            refreshAvailableGroups();
-        };
-
-        $scope.searchGroup = function() {
-            $scope.currentPage = 1;
-            refreshAvailableGroups($scope.searchCriteria);
-        };
-
-=======
     $scope.clearSearch = function() {
         $scope.searchCriteria = '';
         if (parseInt($scope.currentPage, 10) === 1) {
@@ -1184,29 +1170,21 @@
             $scope.currentPage = 1;
         }
     };
->>>>>>> 4e09794e
 
     $scope.joinGroup = function() {
         if (!$scope.tree.currentNode) {
             Notifications.error('Please select a group to add');
             return;
-        };
-
-        if(containGroup($scope.groupMemberships,$scope.tree.currentNode.id)==true){
-        	Notifications.error('The group is added, Please select other group to add');
-            return;
-        }
-
+        }
         if (isMember($scope.tree.currentNode)) {
             Notifications.error('Group already added');
             return;
         }
-
-       UserGroupMapping.update({realm: realm.realm, userId: user.id, groupId: $scope.tree.currentNode.id}, function() {
+        UserGroupMapping.update({realm: realm.realm, userId: user.id, groupId: $scope.tree.currentNode.id}, function() {
             $scope.allGroupMemberships.push($scope.tree.currentNode);
             refreshUserGroupMembership($scope.searchCriteriaMembership);
             Notifications.success('Added group membership');
-       });
+        });
 
     };
 
