 <div class="col-sm-9 col-md-10 col-sm-push-3 col-md-push-2">
     <ol class="breadcrumb">
         <li><a href="#/realms/{{realm.realm}}/users">{{:: 'users' | translate}}</a></li>
         <li>{{user.username}}</li>
     </ol>

     <kc-tabs-user></kc-tabs-user>

     <form class="form-horizontal" name="realmForm" novalidate>
         <div class="form-group" kc-read-only="!user.access.manageGroupMembership">
             <label class="col-md-1 control-label" class="control-label"></label>

             <div class="col-md-11" >
                  <div class="row">
                     <div class="col-md-5">
                         <table class="table table-striped table-bordered" style="margin-bottom: 0">
                             <thead>
                             <tr>
                                 <th class="kc-table-actions" colspan="5">
                                     <div class="form-inline">
                                         <div>
                                            <label class="control-label">{{:: 'group-membership' | translate}}</label>
                                            <kc-tooltip>{{:: 'group-membership.tooltip' | translate}}</kc-tooltip>
                                         </div>
                                         <div class="pull-left">
                                             <div class="input-group">
                                                 <input type="text" placeholder="{{:: 'search.placeholder' | translate}}" ng-model="searchCriteriaMembership" class="form-control search" onkeydown="if (event.keyCode == 13) document.getElementById('groupSearch').click()">
                                                 <div class="input-group-addon">
                                                     <i class="fa fa-search" id="groupSearch" ng-click="searchGroupMembership()"></i>
                                                 </div>
                                             </div>
                                         </div>
                                         &nbsp;
                                         <button id="viewAllGroups" class="btn btn-default" ng-click="clearSearchMembership()">{{:: 'view-all-groups' | translate}}</button>
                                         <div class="pull-right" data-ng-show="user.access.manageGroupMembership">
                                             <button id="leaveGroups" class="btn btn-default" ng-click="leaveGroup()">{{:: 'leave' | translate}}</button>
                                         </div>
                                     </div>
                                 </th>
                             </tr>
                             </thead>
                             <tbody>
                             <tr>
                                 <td>
<<<<<<< HEAD
                                     <select id="groupMembership" class="form-control" size=5
                                                            ng-model="selectedGroup"
                                                            ng-options="r.name for r in groupMemberships">
                                         <option style="display:none" value="">{{:: 'select-a-type.placeholder' | translate}}</option>
                                 </select>


=======
                                     <div
                                             tree-id="membershipTree"
                                             angular-treeview="true"
                                             tree-model="groupMemberships"
                                             node-id="id"
                                             node-label="name"
                                             node-children="subGroupsMembership" >
                                     </div>
>>>>>>> b2a7d423
                                 </td>
                             </tr>
                             </tbody>
                         </table>
                         <div style="margin-bottom: 50px">
                             <kc-paging current-page="currentMembershipPage" number-of-pages="numberOfMembershipPages" current-page-input="currentMembershipPageInput"></kc-paging>
                         </div>
                     </div>
<<<<<<< HEAD
                     <div class="col-md-6">
                         <table class="table table-striped table-bordered">
=======
                     <div class="col-md-5">
                         <table class="table table-striped table-bordered" style="margin-bottom: 0">
>>>>>>> b2a7d423
                             <thead>
                             <tr>
                                 <th class="kc-table-actions" colspan="5">

                                     <div class="form-inline">
<<<<<<< HEAD
                                         <label class="control-label">{{:: 'available-groups' | translate}}</label>
                                         <kc-tooltip>{{:: 'membership.available-groups.tooltip' | translate}}</kc-tooltip>
                                         <div class="input-group">
                                             <input type="text" placeholder="{{:: 'search.placeholder' | translate}}" ng-model="searchTerms" class="form-control search" onkeydown="if (event.keyCode == 13) document.getElementById('groupSearch').click()">
                                             <div class="input-group-addon">
                                                 <i class="fa fa-search" id="groupSearch" ng-click="searchGroup()"></i>
                                             </div>
                                         </div>
=======
                                         <div>
                                             <label class="control-label">{{:: 'available-groups' | translate}}</label>
                                             <kc-tooltip>{{:: 'membership.available-groups.tooltip' | translate}}</kc-tooltip>
                                         </div>
                                         <div class="pull-left">
                                             <div class="input-group">
                                                 <input type="text" placeholder="{{:: 'search.placeholder' | translate}}" ng-model="searchCriteria" class="form-control search" onkeydown="if (event.keyCode == 13) document.getElementById('groupSearch').click()">
                                                 <div class="input-group-addon">
                                                     <i class="fa fa-search" id="groupSearch_availablegroups" ng-click="searchGroup()"></i>
                                                 </div>
                                             </div>
                                         </div>
                                         &nbsp;
                                         <button id="viewAllGroups" class="btn btn-default" ng-click="clearSearch()">{{:: 'view-all-groups' | translate}}</button>
>>>>>>> b2a7d423
                                         <div class="pull-right" data-ng-show="user.access.manageGroupMembership">
                                             <button id="joinGroup" class="btn btn-default" ng-click="joinGroup()">{{:: 'join' | translate}}</button>
                                         </div>
                                     </div>
                                 </th>
                             </tr>
                             </thead>
<<<<<<< HEAD
                         <tbody>
                             <tr>
                                 <td>                             <div
                                         tree-id="tree"
                                         angular-treeview="true"
                                         tree-model="groupList"
                                         node-id="id"
                                         node-label="name"
                                         node-children="subGroups"
                                         class="pre-scrollable"
                                 >
                                 </div>

                                 </td>
                             </tr>
=======
                             <tbody>
                                 <tr>
                                     <td>
                                         <div
                                             tree-id="tree"
                                             angular-treeview="true"
                                             tree-model="groupList"
                                             node-id="id"
                                             node-label="name"
                                             node-children="subGroups" >
                                         </div>
                                     </td>
                                 </tr>
>>>>>>> b2a7d423
                             </tbody>
                         </table>
                         <div style="margin-bottom: 50px">
                             <kc-paging current-page="currentPage" number-of-pages="numberOfPages" current-page-input="currentPageInput"></kc-paging>
                         </div>
                     </div>
                 </div>
             </div>
         </div>
     </form>
 </div>

<kc-menu></kc-menu><|MERGE_RESOLUTION|>--- conflicted
+++ resolved
@@ -10,7 +10,7 @@
          <div class="form-group" kc-read-only="!user.access.manageGroupMembership">
              <label class="col-md-1 control-label" class="control-label"></label>
 
-             <div class="col-md-11" >
+             <div class="col-md-12" >
                   <div class="row">
                      <div class="col-md-5">
                          <table class="table table-striped table-bordered" style="margin-bottom: 0">
@@ -42,15 +42,6 @@
                              <tbody>
                              <tr>
                                  <td>
-<<<<<<< HEAD
-                                     <select id="groupMembership" class="form-control" size=5
-                                                            ng-model="selectedGroup"
-                                                            ng-options="r.name for r in groupMemberships">
-                                         <option style="display:none" value="">{{:: 'select-a-type.placeholder' | translate}}</option>
-                                 </select>
-
-
-=======
                                      <div
                                              tree-id="membershipTree"
                                              angular-treeview="true"
@@ -59,7 +50,6 @@
                                              node-label="name"
                                              node-children="subGroupsMembership" >
                                      </div>
->>>>>>> b2a7d423
                                  </td>
                              </tr>
                              </tbody>
@@ -68,28 +58,13 @@
                              <kc-paging current-page="currentMembershipPage" number-of-pages="numberOfMembershipPages" current-page-input="currentMembershipPageInput"></kc-paging>
                          </div>
                      </div>
-<<<<<<< HEAD
-                     <div class="col-md-6">
-                         <table class="table table-striped table-bordered">
-=======
                      <div class="col-md-5">
                          <table class="table table-striped table-bordered" style="margin-bottom: 0">
->>>>>>> b2a7d423
                              <thead>
                              <tr>
                                  <th class="kc-table-actions" colspan="5">
 
                                      <div class="form-inline">
-<<<<<<< HEAD
-                                         <label class="control-label">{{:: 'available-groups' | translate}}</label>
-                                         <kc-tooltip>{{:: 'membership.available-groups.tooltip' | translate}}</kc-tooltip>
-                                         <div class="input-group">
-                                             <input type="text" placeholder="{{:: 'search.placeholder' | translate}}" ng-model="searchTerms" class="form-control search" onkeydown="if (event.keyCode == 13) document.getElementById('groupSearch').click()">
-                                             <div class="input-group-addon">
-                                                 <i class="fa fa-search" id="groupSearch" ng-click="searchGroup()"></i>
-                                             </div>
-                                         </div>
-=======
                                          <div>
                                              <label class="control-label">{{:: 'available-groups' | translate}}</label>
                                              <kc-tooltip>{{:: 'membership.available-groups.tooltip' | translate}}</kc-tooltip>
@@ -104,7 +79,6 @@
                                          </div>
                                          &nbsp;
                                          <button id="viewAllGroups" class="btn btn-default" ng-click="clearSearch()">{{:: 'view-all-groups' | translate}}</button>
->>>>>>> b2a7d423
                                          <div class="pull-right" data-ng-show="user.access.manageGroupMembership">
                                              <button id="joinGroup" class="btn btn-default" ng-click="joinGroup()">{{:: 'join' | translate}}</button>
                                          </div>
@@ -112,23 +86,6 @@
                                  </th>
                              </tr>
                              </thead>
-<<<<<<< HEAD
-                         <tbody>
-                             <tr>
-                                 <td>                             <div
-                                         tree-id="tree"
-                                         angular-treeview="true"
-                                         tree-model="groupList"
-                                         node-id="id"
-                                         node-label="name"
-                                         node-children="subGroups"
-                                         class="pre-scrollable"
-                                 >
-                                 </div>
-
-                                 </td>
-                             </tr>
-=======
                              <tbody>
                                  <tr>
                                      <td>
@@ -142,7 +99,6 @@
                                          </div>
                                      </td>
                                  </tr>
->>>>>>> b2a7d423
                              </tbody>
                          </table>
                          <div style="margin-bottom: 50px">
