module.controller('GroupListCtrl', function($scope, $route, $q, realm, Groups, GroupsCount, Group, GroupChildren, Notifications, $location, Dialog) {
    $scope.realm = realm;
    $scope.groupList = [
        {
            "id" : "realm",
            "name": "Groups",
            "subGroups" : []
        }
    ];

    $scope.searchCriteria = '';
    $scope.currentPage = 1;
    $scope.currentPageInput = $scope.currentPage;
    $scope.pageSize = 20;
    $scope.numberOfPages = 1;
    $scope.tree = [];

    var refreshGroups = function (search) {
        console.log('refreshGroups');

        var first = ($scope.currentPage * $scope.pageSize) - $scope.pageSize;
        console.log('first:' + first);
        var queryParams = {
            realm : realm.realm,
            first : first,
            max : $scope.pageSize
        };
        var countParams = {
            realm : realm.realm,
            top : 'true'
        };

        if(angular.isDefined(search) && search !== '') {
            queryParams.search = search;
            countParams.search = search;
        }

        var promiseGetGroups = $q.defer();
        Groups.query(queryParams, function(entry) {
            promiseGetGroups.resolve(entry);
        }, function() {
            promiseGetGroups.reject('Unable to fetch ' + queryParams);
        });
<<<<<<< HEAD
        var promiseGetGroupsChain   = promiseGetGroups.promise.then(function(groups) {
            console.log('*** group call groups size: ' + groups.length);
            console.log(groups);
=======
        promiseGetGroups.promise.then(function(groups) {
>>>>>>> b2a7d423
            $scope.groupList = [
                {
                    "id" : "realm",
                    "name": "Groups",
                    "subGroups" : groups
                }
            ];
        }, function (failed) {
            Notifications.error(failed);
        });

        var promiseCount = $q.defer();
        console.log('countParams: realm[' + countParams.realm);
        GroupsCount.query(countParams, function(entry) {
            promiseCount.resolve(entry);
        }, function() {
            promiseCount.reject('Unable to fetch ' + countParams);
        });
        promiseCount.promise.then(function(entry) {
            if(angular.isDefined(entry.count) && entry.count > $scope.pageSize) {
                $scope.numberOfPages = Math.ceil(entry.count/$scope.pageSize);
            } else {
                $scope.numberOfPages = 1;
            }
        }, function (failed) {
            Notifications.error(failed);
        });
    };
    refreshGroups();

    $scope.$watch('currentPage', function(newValue, oldValue) {
        if(newValue !== oldValue) {
            refreshGroups($scope.searchCriteria);
        }
    });

    $scope.clearSearch = function() {
        $scope.searchCriteria = '';
        $scope.currentPage = 1;
        refreshGroups();
    };

    $scope.searchGroup = function() {
        $scope.currentPage = 1;
        refreshGroups($scope.searchCriteria);
    };

    $scope.edit = function(selected) {
        if (selected.id === 'realm') return;
        $location.url("/realms/" + realm.realm + "/groups/" + selected.id);
    };

    $scope.cut = function(selected) {
        $scope.cutNode = selected;
    };

    $scope.isDisabled = function() {
        if (!$scope.tree.currentNode) return true;
        return $scope.tree.currentNode.id === 'realm';
    };

    $scope.paste = function(selected) {
        if (selected === null) return;
        if ($scope.cutNode === null) return;
        if (selected.id === $scope.cutNode.id) return;
        if (selected.id === 'realm') {
            Groups.save({realm: realm.realm}, {id:$scope.cutNode.id}, function() {
                $route.reload();
                Notifications.success("Group moved.");

            });

        } else {
            GroupChildren.save({realm: realm.realm, groupId: selected.id}, {id:$scope.cutNode.id}, function() {
                $route.reload();
                Notifications.success("Group moved.");

            });

        }

    };

    $scope.remove = function(selected) {
        if (selected === null) return;
        Dialog.confirmDelete(selected.name, 'group', function() {
            Group.remove({ realm: realm.realm, groupId : selected.id }, function() {
                $route.reload();
                Notifications.success("The group has been deleted.");
            });
        });

    };

    $scope.createGroup = function(selected) {
        var parent = 'realm';
        if (selected) {
            parent = selected.id;
        }
        $location.url("/create/group/" + realm.realm + '/parent/' + parent);

    };
    var isLeaf = function(node) {
        return node.id !== "realm" && (!node.subGroups || node.subGroups.length === 0);
    };

    $scope.getGroupClass = function(node) {
        if (node.id === "realm") {
            return 'pficon pficon-users';
        }
        if(node.hasChild){
            return 'collapsed';
        }
        if (isLeaf(node)) {
            return 'normal';
        }
        if (node.subGroups.length && node.collapsed) return 'collapsed';
        if (node.subGroups.length && !node.collapsed) return 'expanded';
        return 'collapsed';

    };

    $scope.getSelectedClass = function(node) {
        if (node.selected) {
            return 'selected';
        } else if ($scope.cutNode && $scope.cutNode.id === node.id) {
            return 'cut';
        }
        return undefined;
    }

    $scope.tree.selectNodeHead = function(node) {
            node.collapsed = !node.collapsed;

        	if ((!node.subGroups || !node.subGroups.length ) && node.id != '' && node.hasChild){
    			var queryParams = {
    				realm : realm.realm,
    				first : 0,
    				max : $scope.pageSize,
    				parent: node.id
    			};
        	     Groups.query(queryParams, function(entry) {
                       promiseSubGroups.resolve(entry);
                 }, function() {
                       promiseSubGroups.reject('subGroups Unable to fetch ' + queryParams);
                 });
                 var promiseSubGroups = $q.defer();
                 var promiseGetGroupsChain   = promiseSubGroups.promise.then(function(groups) {
                       console.log('*** subGroups call groups size: ' + groups.length);
                       if(groups && groups.length > 0){
                       		node.subGroups = groups;
                       		node.collapsed = false;
                       }
                 });

        	}
     };
});

module.controller('GroupCreateCtrl', function($scope, $route, realm, parentId, Groups, Group, GroupChildren, Notifications, $location) {
    $scope.realm = realm;
    $scope.group = {};
    $scope.save = function() {
        console.log('save!!!');
        if (parentId === 'realm') {
            console.log('realm');
            Groups.save({realm: realm.realm}, $scope.group, function(data, headers) {
                var l = headers().location;


                var id = l.substring(l.lastIndexOf("/") + 1);

                $location.url("/realms/" + realm.realm + "/groups/" + id);
                Notifications.success("Group Created.");
            })

        } else {
            GroupChildren.save({realm: realm.realm, groupId: parentId}, $scope.group, function(data, headers) {
                var l = headers().location;


                var id = l.substring(l.lastIndexOf("/") + 1);

                $location.url("/realms/" + realm.realm + "/groups/" + id);
                Notifications.success("Group Created.");
            })

        }

    };
    $scope.cancel = function() {
        $location.url("/realms/" + realm.realm + "/groups");
    };
});

module.controller('GroupTabCtrl', function(Dialog, $scope, Current, Group, Notifications, $location) {
    $scope.removeGroup = function() {
        Dialog.confirmDelete($scope.group.name, 'group', function() {
            Group.remove({
                realm : Current.realm.realm,
                groupId : $scope.group.id
            }, function() {
                $location.url("/realms/" + Current.realm.realm + "/groups");
                Notifications.success("The group has been deleted.");
            });
        });
    };
});

module.controller('GroupDetailCtrl', function(Dialog, $scope, realm, group, Group, Notifications, $location) {
    $scope.realm = realm;

    if (!group.attributes) {
        group.attributes = {}
    }
    convertAttributeValuesToString(group);


    $scope.group = angular.copy(group);

    $scope.changed = false; // $scope.create;
    $scope.addDefaltKeys = true;
    $scope.$watch('group', function() {
        if (!angular.equals($scope.group, group)) {
            $scope.changed = true;
        }
    }, true);

    $scope.save = function() {
        convertAttributeValuesToLists();

        Group.update({
            realm: realm.realm,
            groupId: $scope.group.id
        }, $scope.group, function () {
            $scope.changed = false;
            convertAttributeValuesToString($scope.group);
            group = angular.copy($scope.group);
            Notifications.success("Your changes have been saved to the group.");
        });
    };

    function convertAttributeValuesToLists() {
        var attrs = $scope.group.attributes;
        for (var attribute in attrs) {
            if (typeof attrs[attribute] === "string") {
                attrs[attribute] = attrs[attribute].split("##");
            }
        }
    }

    function convertAttributeValuesToString(group) {
        var attrs = group.attributes;
        for (var attribute in attrs) {
            if (typeof attrs[attribute] === "object") {
                attrs[attribute] = attrs[attribute].join("##");
            }
        }
    }

    $scope.reset = function() {
        $scope.group = angular.copy(group);
        $scope.changed = false;
    };

    $scope.cancel = function() {
        $location.url("/realms/" + realm.realm + "/groups");
    };

    $scope.addAttribute = function() {
        $scope.group.attributes[$scope.newAttribute.key] = $scope.newAttribute.value;
        delete $scope.newAttribute;
    }

    $scope.removeAttribute = function(key) {
        delete $scope.group.attributes[key];
        $scope.addDefaltKeys = true;
    }

    $scope.addDefaltAttribute = function(){
        var keys = ['unitCode', 'parentCode',  'shortName', 'unitLevel'];
        var attrs = $scope.group.attributes;
        for(var i=0; i< keys.length; i++){
             if (!attrs[keys[i]]) {
                 $scope.group.attributes[keys[i]]=[];
             }
        }
        $scope.addDefaltKeys = false;
    }

});

module.controller('GroupRoleMappingCtrl', function($scope, $http, realm, group, clients, client, Notifications, GroupRealmRoleMapping,
                                                   GroupClientRoleMapping, GroupAvailableRealmRoleMapping, GroupAvailableClientRoleMapping,
                                                   GroupCompositeRealmRoleMapping, GroupCompositeClientRoleMapping) {
    $scope.realm = realm;
    $scope.group = group;
    $scope.selectedRealmRoles = [];
    $scope.selectedRealmMappings = [];
    $scope.realmMappings = [];
    $scope.clients = clients;
    $scope.client = client;
    $scope.clientRoles = [];
    $scope.clientComposite = [];
    $scope.selectedClientRoles = [];
    $scope.selectedClientMappings = [];
    $scope.clientMappings = [];
    $scope.dummymodel = [];

    $scope.realmMappings = GroupRealmRoleMapping.query({realm : realm.realm, groupId : group.id});
    $scope.realmRoles = GroupAvailableRealmRoleMapping.query({realm : realm.realm, groupId : group.id});
    $scope.realmComposite = GroupCompositeRealmRoleMapping.query({realm : realm.realm, groupId : group.id});

    $scope.addRealmRole = function() {
        var roles = $scope.selectedRealmRoles;
        $scope.selectedRealmRoles = [];
        $http.post(authUrl + '/admin/realms/' + realm.realm + '/groups/' + group.id + '/role-mappings/realm',
            roles).then(function() {
            $scope.realmMappings = GroupRealmRoleMapping.query({realm : realm.realm, groupId : group.id});
            $scope.realmRoles = GroupAvailableRealmRoleMapping.query({realm : realm.realm, groupId : group.id});
            $scope.realmComposite = GroupCompositeRealmRoleMapping.query({realm : realm.realm, groupId : group.id});
            $scope.selectedRealmMappings = [];
            $scope.selectRealmRoles = [];
            if ($scope.targetClient) {
                console.log('load available');
                $scope.clientComposite = GroupCompositeClientRoleMapping.query({realm : realm.realm, groupId : group.id, client : $scope.targetClient.id});
                $scope.clientRoles = GroupAvailableClientRoleMapping.query({realm : realm.realm, groupId : group.id, client : $scope.targetClient.id});
                $scope.clientMappings = GroupClientRoleMapping.query({realm : realm.realm, groupId : group.id, client : $scope.targetClient.id});
                $scope.selectedClientRoles = [];
                $scope.selectedClientMappings = [];
            }
            Notifications.success("Role mappings updated.");

        });
    };

    $scope.deleteRealmRole = function() {
        $http.delete(authUrl + '/admin/realms/' + realm.realm + '/groups/' + group.id + '/role-mappings/realm',
            {data : $scope.selectedRealmMappings, headers : {"content-type" : "application/json"}}).then(function() {
            $scope.realmMappings = GroupRealmRoleMapping.query({realm : realm.realm, groupId : group.id});
            $scope.realmRoles = GroupAvailableRealmRoleMapping.query({realm : realm.realm, groupId : group.id});
            $scope.realmComposite = GroupCompositeRealmRoleMapping.query({realm : realm.realm, groupId : group.id});
            $scope.selectedRealmMappings = [];
            $scope.selectRealmRoles = [];
            if ($scope.targetClient) {
                console.log('load available');
                $scope.clientComposite = GroupCompositeClientRoleMapping.query({realm : realm.realm, groupId : group.id, client : $scope.targetClient.id});
                $scope.clientRoles = GroupAvailableClientRoleMapping.query({realm : realm.realm, groupId : group.id, client : $scope.targetClient.id});
                $scope.clientMappings = GroupClientRoleMapping.query({realm : realm.realm, groupId : group.id, client : $scope.targetClient.id});
                $scope.selectedClientRoles = [];
                $scope.selectedClientMappings = [];
            }
            Notifications.success("Role mappings updated.");
        });
    };

    $scope.addClientRole = function() {
        $http.post(authUrl + '/admin/realms/' + realm.realm + '/groups/' + group.id + '/role-mappings/clients/' + $scope.targetClient.id,
            $scope.selectedClientRoles).then(function() {
            $scope.clientMappings = GroupClientRoleMapping.query({realm : realm.realm, groupId : group.id, client : $scope.targetClient.id});
            $scope.clientRoles = GroupAvailableClientRoleMapping.query({realm : realm.realm, groupId : group.id, client : $scope.targetClient.id});
            $scope.clientComposite = GroupCompositeClientRoleMapping.query({realm : realm.realm, groupId : group.id, client : $scope.targetClient.id});
            $scope.selectedClientRoles = [];
            $scope.selectedClientMappings = [];
            $scope.realmComposite = GroupCompositeRealmRoleMapping.query({realm : realm.realm, groupId : group.id});
            $scope.realmRoles = GroupAvailableRealmRoleMapping.query({realm : realm.realm, groupId : group.id});
            Notifications.success("Role mappings updated.");
        });
    };

    $scope.deleteClientRole = function() {
        $http.delete(authUrl + '/admin/realms/' + realm.realm + '/groups/' + group.id + '/role-mappings/clients/' + $scope.targetClient.id,
            {data : $scope.selectedClientMappings, headers : {"content-type" : "application/json"}}).then(function() {
            $scope.clientMappings = GroupClientRoleMapping.query({realm : realm.realm, groupId : group.id, client : $scope.targetClient.id});
            $scope.clientRoles = GroupAvailableClientRoleMapping.query({realm : realm.realm, groupId : group.id, client : $scope.targetClient.id});
            $scope.clientComposite = GroupCompositeClientRoleMapping.query({realm : realm.realm, groupId : group.id, client : $scope.targetClient.id});
            $scope.selectedClientRoles = [];
            $scope.selectedClientMappings = [];
            $scope.realmComposite = GroupCompositeRealmRoleMapping.query({realm : realm.realm, groupId : group.id});
            $scope.realmRoles = GroupAvailableRealmRoleMapping.query({realm : realm.realm, groupId : group.id});
            Notifications.success("Role mappings updated.");
        });
    };


    $scope.changeClient = function() {
        if ($scope.targetClient) {
            $scope.clientComposite = GroupCompositeClientRoleMapping.query({realm : realm.realm, groupId : group.id, client : $scope.targetClient.id});
            $scope.clientRoles = GroupAvailableClientRoleMapping.query({realm : realm.realm, groupId : group.id, client : $scope.targetClient.id});
            $scope.clientMappings = GroupClientRoleMapping.query({realm : realm.realm, groupId : group.id, client : $scope.targetClient.id});
        } else {
            $scope.clientRoles = null;
            $scope.clientMappings = null;
            $scope.clientComposite = null;
        }
        $scope.selectedClientRoles = [];
        $scope.selectedClientMappings = [];
    };



});

module.controller('GroupMembersCtrl', function($scope, realm, group, GroupMembership) {
    $scope.realm = realm;
    $scope.page = 0;
    $scope.group = group;

    $scope.query = {
        realm: realm.realm,
        groupId: group.id,
        max : 5,
        first : 0
    };


    $scope.firstPage = function() {
        $scope.query.first = 0;
        $scope.searchQuery();
    };

    $scope.previousPage = function() {
        $scope.query.first -= parseInt($scope.query.max);
        if ($scope.query.first < 0) {
            $scope.query.first = 0;
        }
        $scope.searchQuery();
    };

    $scope.nextPage = function() {
        $scope.query.first += parseInt($scope.query.max);
        $scope.searchQuery();
    };

    $scope.searchQuery = function() {
        console.log("query.search: " + $scope.query.search);
        $scope.searchLoaded = false;

        $scope.users = GroupMembership.query($scope.query, function() {
            console.log('search loaded');
            $scope.searchLoaded = true;
            $scope.lastSearch = $scope.query.search;
        });
    };

    $scope.searchQuery();

});

<<<<<<< HEAD
module.controller('DefaultGroupsCtrl', function($scope, $route, $q, realm, Groups, groups, DefaultGroups, Notifications) {
=======
module.controller('DefaultGroupsCtrl', function($scope, $q, realm, Groups, GroupsCount, DefaultGroups, Notifications) {
>>>>>>> b2a7d423
    $scope.realm = realm;
    $scope.groupList = [];
    $scope.selectedGroup = null;
    $scope.tree = [];

    $scope.searchCriteria = '';
    $scope.currentPage = 1;
    $scope.currentPageInput = $scope.currentPage;
    $scope.pageSize = 20;
    $scope.numberOfPages = 1;

    var refreshDefaultGroups = function () {
        DefaultGroups.query({realm: realm.realm}, function(data) {
            $scope.defaultGroups = data;
        });
    }

    var refreshAvailableGroups = function (search) {
        var first = ($scope.currentPage * $scope.pageSize) - $scope.pageSize;
        var queryParams = {
            realm : realm.realm,
            first : first,
            max : $scope.pageSize
        };
        var countParams = {
            realm : realm.realm,
            top : 'true'
        };

        if(angular.isDefined(search) && search !== '') {
            queryParams.search = search;
            countParams.search = search;
        }

        var promiseGetGroups = $q.defer();
        Groups.query(queryParams, function(entry) {
            promiseGetGroups.resolve(entry);
        }, function() {
            promiseGetGroups.reject('Unable to fetch ' + queryParams);
        });
        promiseGetGroups.promise.then(function(groups) {
            $scope.groupList = groups;
        }, function (failed) {
            Notifications.success(failed);
        });

        var promiseCount = $q.defer();
        GroupsCount.query(countParams, function(entry) {
            promiseCount.resolve(entry);
        }, function() {
            promiseCount.reject('Unable to fetch ' + countParams);
        });
        promiseCount.promise.then(function(entry) {
            if(angular.isDefined(entry.count) && entry.count > $scope.pageSize) {
                $scope.numberOfPages = Math.ceil(entry.count/$scope.pageSize);
            }
        }, function (failed) {
            Notifications.success(failed);
        });
    };

    refreshAvailableGroups();

    $scope.$watch('currentPage', function(newValue, oldValue) {
        if(newValue !== oldValue) {
            refreshAvailableGroups($scope.searchCriteria);
        }
    });

    $scope.clearSearch = function() {
        $scope.searchCriteria = '';
        $scope.currentPage = 1;
        refreshAvailableGroups();
    };

    $scope.searchGroup = function() {
        $scope.currentPage = 1;
        refreshAvailableGroups($scope.searchCriteria);
    };

    refreshDefaultGroups();

    $scope.addDefaultGroup = function() {
        if (!$scope.tree.currentNode) {
            Notifications.error('Please select a group to add');
            return;
        }

        DefaultGroups.update({realm: realm.realm, groupId: $scope.tree.currentNode.id}, function() {
            refreshDefaultGroups();
            Notifications.success('Added default group');
        });

    };

    $scope.removeDefaultGroup = function() {
        DefaultGroups.remove({realm: realm.realm, groupId: $scope.selectedGroup.id}, function() {
            refreshDefaultGroups();
            Notifications.success('Removed default group');
        });

    };

    var isLeaf = function(node) {
        return node.id !== "realm" && (!node.subGroups || node.subGroups.length === 0);
    };

    $scope.getGroupClass = function(node) {
        if (node.id === "realm") {
            return 'pficon pficon-users';
        }
        if(node.hasChild){
             return "collapsed";
        }

        if (isLeaf(node)) {
            return 'normal';
        }

        if (node.subGroups.length && node.collapsed) return 'collapsed';
        if (node.subGroups.length && !node.collapsed) return 'expanded';
        return 'collapsed';

    };

    $scope.getSelectedClass = function(node) {
        if (node.selected) {
            return 'selected';
        } else if ($scope.cutNode && $scope.cutNode.id === node.id) {
            return 'cut';
        }
        return undefined;
    }

    $scope.tree.selectNodeHead = function(node) {
            node.collapsed = !node.collapsed;

        	if ((!node.subGroups || !node.subGroups.length ) && node.id != '' && node.hasChild){
    			var queryParams = {
    				realm : realm.realm,
    				first : 0,
    				max : $scope.pageSize,
    				parent: node.id
    			};
        	     Groups.query(queryParams, function(entry) {
                       promiseSubGroups.resolve(entry);
                 }, function() {
                       promiseSubGroups.reject('subGroups Unable to fetch ' + queryParams);
                 });
                 var promiseSubGroups = $q.defer();
                 var promiseGetGroupsChain   = promiseSubGroups.promise.then(function(groups) {
                       console.log('*** subGroups call groups size: ' + groups.length);
                       if(groups && groups.length > 0){
                       		node.subGroups = groups;
                       		node.collapsed = false;
                       }
                 });

        	}
     };

});

module.controller('GroupBindUsersCtrl', function($scope, $route, $q, realm, Groups, GroupsCount, GroupMembership, UserGroupMapping, User, Notifications) {
    $scope.realm = realm;
    $scope.groupList = [];

    $scope.searchTerms = '';
    $scope.searchUserTerms = '';
    $scope.currentPage = 1;
    $scope.currentPageInput = $scope.currentPage;
    $scope.pageSize = 20;
    $scope.tree = [{
          "id" : "",
          "name": "Groups",
          "subGroups" : []
    }];

    $scope.query = {
        realm: realm.realm,
        max : $scope.pageSize,
        first : 0
    };

    var refreshGroups = function (search) {
        console.log('refreshGroups');

        var first = ($scope.currentPage * $scope.pageSize) - $scope.pageSize;
        console.log('first:' + first);
        var queryParams = {
            realm : realm.realm,
            first : first,
            max : $scope.pageSize
        };
        var countParams = {
            realm : realm.realm,
            top : 'true'
        };

        if(angular.isDefined(search) && search !== '') {
            queryParams.search = search;
            countParams.search = search;
        }
        var promiseGetGroups = $q.defer();
        Groups.query(queryParams, function(entry) {
            promiseGetGroups.resolve(entry);
        }, function() {
            promiseGetGroups.reject('Unable to fetch ' + queryParams);
        });
        var promiseGetGroupsChain   = promiseGetGroups.promise.then(function(groups) {
            console.log('*** group call groups size: ' + groups.length);
            $scope.groupList = [
                {
                    "id" : "",
                    "name": "Groups",
                    "subGroups" : groups
                }
            ];
        });

        var promiseCount = $q.defer();
        console.log('countParams: realm[' + countParams.realm);
        GroupsCount.query(countParams, function(entry) {
            promiseCount.resolve(entry);
        }, function() {
            promiseCount.reject('Unable to fetch ' + countParams);
        });
        var promiseCountChain   = promiseCount.promise.then(function(groupsCount) {
            $scope.numberOfPages = Math.ceil(groupsCount.count/$scope.pageSize);
         });
    };
    refreshGroups();

    $scope.$watch('currentPage', function(newValue, oldValue) {
        if(newValue !== oldValue) {
            refreshGroups($scope.searchTerms);
        }
    });

    $scope.clearSearch = function() {
        $scope.searchTerms = '';
        $scope.currentPage = 1;
        refreshGroups();
    };

    $scope.searchGroup = function() {
        $scope.currentPage = 1;
        refreshGroups($scope.searchTerms);
    };

    var isLeaf = function(node) {
        return node.id !== "realm" && (!node.subGroups || node.subGroups.length === 0);
    };

    $scope.getGroupClass = function(node) {
        if (node.id === "realm") {
            return 'pficon pficon-users';
        }
        if(node.hasChild){
            return 'collapsed';
        }
        if (isLeaf(node)) {
            return 'normal';
        }
        if (node.subGroups.length && node.collapsed) return 'collapsed';
        if (node.subGroups.length && !node.collapsed) return 'expanded';
        return 'collapsed';

    };

    $scope.getSelectedClass = function(node) {
        if (node.selected) {
            return 'selected';
        } else if ($scope.cutNode && $scope.cutNode.id === node.id) {
            return 'cut';
        }
        return undefined;
    }

    $scope.tree.selectNodeLabel = function(node) {
        $scope.query.groupId = node.id;
        if($scope.tree.currentNode && $scope.tree.currentNode.selected ) {
        	$scope.tree.currentNode.selected = undefined;
        }
        node.selected = 'selected';
        $scope.tree.currentNode = node;
        $scope.groupMembers = GroupMembership.query($scope.query, function() {
            console.log('user search loaded');
            $scope.searchLoaded = true;
            $scope.lastSearch = $scope.query.search;
        });
    }

    $scope.tree.selectNodeHead = function(node) {
            node.collapsed = !node.collapsed;

        	if ((!node.subGroups || !node.subGroups.length ) && node.id != '' && node.hasChild){
    			var queryParams = {
    				realm : realm.realm,
    				first : 0,
    				max : $scope.pageSize,
    				parent: node.id
    			};
        	     Groups.query(queryParams, function(entry) {
                       promiseSubGroups.resolve(entry);
                 }, function() {
                       promiseSubGroups.reject('subGroups Unable to fetch ' + queryParams);
                 });
                 var promiseSubGroups = $q.defer();
                 var promiseGetGroupsChain   = promiseSubGroups.promise.then(function(groups) {
                       console.log('*** subGroups call groups size: ' + groups.length);
                       if(groups && groups.length > 0){
                       		node.subGroups = groups;
                       		node.collapsed = false;
                       }
                 });

        	}
     };

    var getIndex = function(array, id) {
        var tmpItem = {};
        angular.forEach(array, function(item) {
          if (item.id == id) {
            tmpItem = item;
          }
        });
        return array.indexOf(tmpItem);
    }

	var containGroup = function(array, id) {
		var bool = false;
        angular.forEach(array, function(item) {
          if (item.id == id) {
			  bool = true;
              return false;
          }
        });
		return bool;
	}

    $scope.leaveGroupMember = function(){
        if (!$scope.selectedGroupMember || !$scope.tree.currentNode) {
            return;
        }
        UserGroupMapping.remove({realm: realm.realm, userId: $scope.selectedGroupMember, groupId: $scope.tree.currentNode.id}, function() {
			var tmpIdIndex = getIndex($scope.groupMembers, $scope.selectedGroupMember);
			if ($scope.selectedGroupMember[tmpIdIndex].showConfirm == false) {
				tmpIndex = realOptions.indexOf($scope.selectedGroupMember[tmpIdIndex].content);
				realOptions.splice(tmpIndex, 1);
			}
			$scope.groupMembers.splice(tmpIdIndex, 1);
            Notifications.success('Removed group member');
        });
    }


    $scope.joinUser = function() {
        if (!$scope.tree.currentNode) {
            Notifications.error('Please select a group');
            return;
        };

		if(containGroup($scope.groupMembers,$scope.selectedUser)==true){
			Notifications.error('The user is added, Please select other user to add');
            return;
		}
        var tmpIdIndex = getIndex($scope.users, $scope.selectedUser);
        var currentUser = $scope.users[tmpIdIndex];
        if(currentUser.groups && currentUser.groups.length > 0){
            $scope.query.search = currentUser.groups[0];
            Groups.query($scope.query, function(entry) {
                UserGroupMapping.remove({realm: realm.realm, userId: currentUser.id, groupId: entry[0].id});
            });
        }

        UserGroupMapping.update({realm: realm.realm, userId: $scope.selectedUser, groupId: $scope.tree.currentNode.id}, function() {
			$scope.groupMembers.push(currentUser);
            Notifications.success('Added group membership');
        });

    };

    $scope.firstPage = function() {
        $scope.query.first = 0;
        $scope.searchUser();
    }

    $scope.previousPage = function() {
        $scope.query.first -= parseInt($scope.query.max);
        if ($scope.query.first < 0) {
            $scope.query.first = 0;
        }
        $scope.searchUser();
    }

    $scope.nextPage = function() {
        $scope.query.first += parseInt($scope.query.max);
        $scope.searchUser();
    }

    $scope.searchUser = function() {
        $scope.query.search = $scope.searchUserTerms;
        console.log("query.search: " + $scope.query.search);
        $scope.searchLoaded = false;
        $scope.users = User.query($scope.query, function() {
            $scope.searchLoaded = true;
            $scope.lastSearch = $scope.query.search;
        });
    };


});

<|MERGE_RESOLUTION|>--- conflicted
+++ resolved
@@ -41,13 +41,7 @@
         }, function() {
             promiseGetGroups.reject('Unable to fetch ' + queryParams);
         });
-<<<<<<< HEAD
-        var promiseGetGroupsChain   = promiseGetGroups.promise.then(function(groups) {
-            console.log('*** group call groups size: ' + groups.length);
-            console.log(groups);
-=======
         promiseGetGroups.promise.then(function(groups) {
->>>>>>> b2a7d423
             $scope.groupList = [
                 {
                     "id" : "realm",
@@ -311,6 +305,7 @@
     $scope.reset = function() {
         $scope.group = angular.copy(group);
         $scope.changed = false;
+        $scope.addDefaltKeys = true;
     };
 
     $scope.cancel = function() {
@@ -497,11 +492,7 @@
 
 });
 
-<<<<<<< HEAD
-module.controller('DefaultGroupsCtrl', function($scope, $route, $q, realm, Groups, groups, DefaultGroups, Notifications) {
-=======
 module.controller('DefaultGroupsCtrl', function($scope, $q, realm, Groups, GroupsCount, DefaultGroups, Notifications) {
->>>>>>> b2a7d423
     $scope.realm = realm;
     $scope.groupList = [];
     $scope.selectedGroup = null;
@@ -620,7 +611,6 @@
         if (isLeaf(node)) {
             return 'normal';
         }
-
         if (node.subGroups.length && node.collapsed) return 'collapsed';
         if (node.subGroups.length && !node.collapsed) return 'expanded';
         return 'collapsed';
