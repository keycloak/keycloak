--- conflicted
+++ resolved
@@ -822,7 +822,6 @@
         return undefined;
     }
 
-<<<<<<< HEAD
     $scope.tree.selectNodeLabel = function(node) {
         $scope.query.groupId = node.id;
         if($scope.tree.currentNode && $scope.tree.currentNode.selected ) {
@@ -957,7 +956,3 @@
 
 
 });
-
-=======
-});
->>>>>>> e7393445
