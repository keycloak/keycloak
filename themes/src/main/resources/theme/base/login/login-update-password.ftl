<#import "template.ftl" as layout>
<#import "password-commons.ftl" as passwordCommons>
<@layout.registrationLayout displayMessage=!messagesPerField.existsError('password','password-confirm'); section>
    <#if section = "header">
        ${msg("updatePasswordTitle")}
    <#elseif section = "form">
<<<<<<< HEAD
        <form id="kc-passwd-update-form" class="${properties.kcFormClass!}" onsubmit="login.disabled = true; return true;" action="${url.loginAction}" method="post">
=======
        <form id="kc-passwd-update-form" class="${properties.kcFormClass!}" action="${url.loginAction}" method="post" style="margin-top: 1rem;">
            <input type="text" id="username" name="username" value="${username}" autocomplete="username"
                   readonly="readonly" style="display:none;"/>
            <div class="${properties.kcInputGroup!}" style="display:none;">
                <input type="password" id="password" name="password" autocomplete="current-password"/>
                <button class="pf-c-button pf-m-control" type="button" aria-label="${msg('showPassword')}"
                        aria-controls="password"  data-password-toggle
                        data-label-show="${msg('showPassword')}" data-label-hide="${msg('hidePassword')}">
                    <i class="fa fa-eye" aria-hidden="true"></i>
                </button>
            </div>

>>>>>>> 5678f9c1
            <div class="${properties.kcFormGroupClass!}">
                <div class="${properties.kcLabelWrapperClass!}">
                    <label for="password-new" class="${properties.kcLabelClass!}">${msg("passwordNew")}</label>
                </div>
                <div class="${properties.kcInputWrapperClass!}">
                    <div class="${properties.kcInputGroup!}" dir="ltr">
                        <input type="password" id="password-new" name="password-new" class="${properties.kcInputClass!}"
                               autofocus autocomplete="new-password"
                               aria-invalid="<#if messagesPerField.existsError('password','password-confirm')>true</#if>"
                        />
                        <button class="${properties.kcFormPasswordVisibilityButtonClass!}" type="button" aria-label="${msg('showPassword')}"
                                aria-controls="password-new"  data-password-toggle
                                data-icon-show="${properties.kcFormPasswordVisibilityIconShow!}" data-icon-hide="${properties.kcFormPasswordVisibilityIconHide!}"
                                data-label-show="${msg('showPassword')}" data-label-hide="${msg('hidePassword')}">
                            <i class="${properties.kcFormPasswordVisibilityIconShow!}" aria-hidden="true"></i>
                        </button>
                    </div>

                    <#if messagesPerField.existsError('password')>
                        <span id="input-error-password" class="${properties.kcInputErrorMessageClass!}" aria-live="polite">
                            ${kcSanitize(messagesPerField.get('password'))?no_esc}
                        </span>
                    </#if>
                </div>
            </div>

            <div class="${properties.kcFormGroupClass!}">
                <div class="${properties.kcLabelWrapperClass!}">
                    <label for="password-confirm" class="${properties.kcLabelClass!}">${msg("passwordConfirm")}</label>
                </div>
                <div class="${properties.kcInputWrapperClass!}">
                    <div class="${properties.kcInputGroup!}" dir="ltr">
                        <input type="password" id="password-confirm" name="password-confirm"
                               class="${properties.kcInputClass!}"
                               autocomplete="new-password"
                               aria-invalid="<#if messagesPerField.existsError('password-confirm')>true</#if>"
                        />
                        <button class="${properties.kcFormPasswordVisibilityButtonClass!}" type="button" aria-label="${msg('showPassword')}"
                                aria-controls="password-confirm"  data-password-toggle
                                data-icon-show="${properties.kcFormPasswordVisibilityIconShow!}" data-icon-hide="${properties.kcFormPasswordVisibilityIconHide!}"
                                data-label-show="${msg('showPassword')}" data-label-hide="${msg('hidePassword')}">
                            <i class="${properties.kcFormPasswordVisibilityIconShow!}" aria-hidden="true"></i>
                        </button>
                    </div>

                    <#if messagesPerField.existsError('password-confirm')>
                        <span id="input-error-password-confirm" class="${properties.kcInputErrorMessageClass!}" aria-live="polite">
                            ${kcSanitize(messagesPerField.get('password-confirm'))?no_esc}
                        </span>
                    </#if>

                </div>
            </div>

            <div class="${properties.kcFormGroupClass!}">
                <@passwordCommons.logoutOtherSessions/>

                <div id="kc-form-buttons" class="${properties.kcFormButtonsClass!}">
                    <#if isAppInitiatedAction??>
                        <input name="login" class="${properties.kcButtonClass!} ${properties.kcButtonPrimaryClass!} ${properties.kcButtonLargeClass!}" type="submit" value="${msg("doSubmit")}" />
                        <button class="${properties.kcButtonClass!} ${properties.kcButtonDefaultClass!} ${properties.kcButtonLargeClass!}" type="submit" name="cancel-aia" value="true" />${msg("doCancel")}</button>
                    <#else>
                        <input name="login" class="${properties.kcButtonClass!} ${properties.kcButtonPrimaryClass!} ${properties.kcButtonBlockClass!} ${properties.kcButtonLargeClass!}" type="submit" value="${msg("doSubmit")}" />
                    </#if>
                </div>
            </div>
        </form>
        <script type="module" src="${url.resourcesPath}/js/passwordVisibility.js"></script>
    </#if>
</@layout.registrationLayout><|MERGE_RESOLUTION|>--- conflicted
+++ resolved
@@ -4,9 +4,6 @@
     <#if section = "header">
         ${msg("updatePasswordTitle")}
     <#elseif section = "form">
-<<<<<<< HEAD
-        <form id="kc-passwd-update-form" class="${properties.kcFormClass!}" onsubmit="login.disabled = true; return true;" action="${url.loginAction}" method="post">
-=======
         <form id="kc-passwd-update-form" class="${properties.kcFormClass!}" action="${url.loginAction}" method="post" style="margin-top: 1rem;">
             <input type="text" id="username" name="username" value="${username}" autocomplete="username"
                    readonly="readonly" style="display:none;"/>
@@ -19,7 +16,6 @@
                 </button>
             </div>
 
->>>>>>> 5678f9c1
             <div class="${properties.kcFormGroupClass!}">
                 <div class="${properties.kcLabelWrapperClass!}">
                     <label for="password-new" class="${properties.kcLabelClass!}">${msg("passwordNew")}</label>
