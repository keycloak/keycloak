/*
 * Copyright 2018 Red Hat, Inc. and/or its affiliates.
 *
 * Licensed under the Apache License, Version 2.0 (the "License");
 * you may not use this file except in compliance with the License.
 * You may obtain a copy of the License at
 *
 *      http://www.apache.org/licenses/LICENSE-2.0
 *
 * Unless required by applicable law or agreed to in writing, software
 * distributed under the License is distributed on an "AS IS" BASIS,
 * WITHOUT WARRANTIES OR CONDITIONS OF ANY KIND, either express or implied.
 * See the License for the specific language governing permissions and
 * limitations under the License.
 */
import * as React from 'react';
<<<<<<< HEAD
import { ActionGroup, Button, Form, FormGroup, TextInput, ValidatedOptions, Grid, GridItem, ExpandableSection, Card, CardBody} from '@patternfly/react-core';
=======
import { ActionGroup, 
         Button, 
         Form, 
         FormGroup, 
         TextInput, 
         Grid, 
         GridItem, 
         ExpandableSection, 
         Card, 
         CardBody,
         HelperText,
         HelperTextItem
       } from '@patternfly/react-core';
>>>>>>> 4d69322c

import { HttpResponse } from '../../account-service/account.service';
import { AccountServiceContext } from '../../account-service/AccountServiceContext';
import { Features } from '../../widgets/features';
import { Msg } from '../../widgets/Msg';
import { ContentPage } from '../ContentPage';
import { ContentAlert } from '../ContentAlert';
import { LocaleSelector } from '../../widgets/LocaleSelectors';
import { KeycloakContext } from '../../keycloak-service/KeycloakContext';
import { KeycloakService } from '../../keycloak-service/keycloak.service';
import { AIACommand } from '../../util/AIACommand';

declare const features: Features;
declare const locale: string;

interface AccountPageProps {
}

interface FormFields {
    readonly username?: string;
    readonly firstName?: string;
    readonly lastName?: string;
    readonly email?: string;
    attributes?: { locale?: [string] };
}

interface AccountPageState {
    readonly errors: FormFields;
    readonly formFields: FormFields;
}

/**
 * @author Stan Silvert ssilvert@redhat.com (C) 2018 Red Hat Inc.
 */
export class AccountPage extends React.Component<AccountPageProps, AccountPageState> {
    static contextType = AccountServiceContext;
    context: React.ContextType<typeof AccountServiceContext>;
    private isRegistrationEmailAsUsername: boolean = features.isRegistrationEmailAsUsername;
    private isEditUserNameAllowed: boolean = features.isEditUserNameAllowed;
    private isDeleteAccountAllowed: boolean = features.deleteAccountAllowed;
    private readonly DEFAULT_STATE: AccountPageState = {
        errors: {
            username: '',
            firstName: '',
            lastName: '',
            email: ''
        },
        formFields: {
            username: '',
            firstName: '',
            lastName: '',
            email: '',
            attributes: {}
        }
    };

    public state: AccountPageState = this.DEFAULT_STATE;

    public constructor(props: AccountPageProps, context: React.ContextType<typeof AccountServiceContext>) {
        super(props);
        this.context = context;

        this.fetchPersonalInfo();
    }

    private fetchPersonalInfo(): void {
        this.context!.doGet<FormFields>("/")
            .then((response: HttpResponse<FormFields>) => {
                this.setState(this.DEFAULT_STATE);
                const formFields = response.data;
                if (!formFields!.attributes) {
                    formFields!.attributes = { locale: [locale] };
                }
                else if (!formFields!.attributes.locale) {
                    formFields!.attributes.locale = [locale];
                }

                this.setState({...{ formFields: formFields as FormFields }});
            });
    }

    private handleCancel = (): void => {
        this.fetchPersonalInfo();
    }

    private handleChange = (value: string, event: React.FormEvent<HTMLInputElement>) => {
        const target = event.currentTarget;
        const name = target.name;

        this.setState({
            errors: { ...this.state.errors, [name]: target.validationMessage },
            formFields: { ...this.state.formFields, [name]: value }
        });
    }

    private handleSubmit = (event: React.FormEvent<HTMLFormElement>): void => {
        event.preventDefault();
        const form = event.target as HTMLFormElement;
        const isValid = form.checkValidity();
        if (isValid) {
            const reqData: FormFields = { ...this.state.formFields };
            this.context!.doPost<void>("/", reqData)
                .then(() => {
                    ContentAlert.success('accountUpdatedMessage');
                    if (locale !== this.state.formFields.attributes!.locale![0]) {
                        window.location.reload();
                    }
                });
        } else {
            const formData = new FormData(form);
            const validationMessages = Array.from(formData.keys()).reduce((acc, key) => {
                acc[key] = form.elements[key].validationMessage
                return acc
            }, {});
            this.setState({
                errors: { ...validationMessages },
                formFields: this.state.formFields
            });
        }

    }

    private handleDelete = (keycloak: KeycloakService): void => {
        new AIACommand(keycloak, "delete_account").execute();
    }

    public render(): React.ReactNode {
        const fields: FormFields = this.state.formFields;
        return (
            <ContentPage title="personalInfoHtmlTitle"
                introMessage="personalSubMessage">
                <Card>
                    <CardBody>
                        <Form isHorizontal onSubmit={event => this.handleSubmit(event)}>
                            {!this.isRegistrationEmailAsUsername &&
                            <FormGroup
                                label={Msg.localize('username')}
                                isRequired
                                fieldId="user-name"
                                helperTextInvalid={this.state.errors.username}
                                validated={this.state.errors.username !== '' ? ValidatedOptions.error : ValidatedOptions.default}
                            >
                                {this.isEditUserNameAllowed && <this.UsernameInput />}
                                {!this.isEditUserNameAllowed && <this.RestrictedUsernameInput />}
                            </FormGroup>
                            }
                            <FormGroup
                                label={Msg.localize('email')}
                                isRequired
                                fieldId="email-address"
                                helperTextInvalid={this.state.errors.email}
                                validated={this.state.errors.email !== '' ? ValidatedOptions.error : ValidatedOptions.default}
                            >
                                <TextInput
                                    isRequired
                                    type="email"
                                    id="email-address"
                                    name="email"
                                    maxLength={254}
                                    value={fields.email}
                                    onChange={this.handleChange}
                                    validated={this.state.errors.email !== '' ? ValidatedOptions.error : ValidatedOptions.default}
                                >
                                </TextInput>
                            </FormGroup>
                            <FormGroup
                                label={Msg.localize('firstName')}
                                isRequired
                                fieldId="first-name"
                                helperTextInvalid={this.state.errors.firstName}
                                validated={this.state.errors.firstName !== '' ? ValidatedOptions.error : ValidatedOptions.default}
                            >
                                <TextInput
                                    isRequired
                                    type="text"
                                    id="first-name"
                                    name="firstName"
                                    maxLength={254}
                                    value={fields.firstName}
                                    onChange={this.handleChange}
                                    validated={this.state.errors.firstName !== '' ? ValidatedOptions.error : ValidatedOptions.default}
                                >
                                </TextInput>
                            </FormGroup>
                            <FormGroup
                                label={Msg.localize('lastName')}
                                isRequired
                                fieldId="last-name"
                                helperTextInvalid={this.state.errors.lastName}
                                validated={this.state.errors.lastName !== '' ? ValidatedOptions.error : ValidatedOptions.default}
                            >
                                <TextInput
                                    isRequired
                                    type="text"
                                    id="last-name"
                                    name="lastName"
                                    maxLength={254}
                                    value={fields.lastName}
                                    onChange={this.handleChange}
                                    validated={this.state.errors.lastName !== '' ? ValidatedOptions.error : ValidatedOptions.default}
                                    >
                                </TextInput>
                            </FormGroup>
                            {features.isInternationalizationEnabled && <FormGroup
                                label={Msg.localize('selectLocale')}
                                isRequired
                                fieldId="locale"
                            >
                                <LocaleSelector id="locale-selector"
                                    value={fields.attributes!.locale || ''}
                                    onChange={value => this.setState({
                                        errors: this.state.errors,
                                        formFields: { ...this.state.formFields, attributes: { ...this.state.formFields.attributes, locale: [value] }}
                    })}
                                />
                            </FormGroup>}
                            <ActionGroup>
                                <Button
                                    type="submit"
                                    id="save-btn"
                                    variant="primary"
                                    isDisabled={Object.values(this.state.errors).filter(e => e !== '').length !== 0}
                                >
                                    <Msg msgKey="doSave" />
                                </Button>
                                <Button
                                    id="cancel-btn"
                                    variant="secondary"
                                    onClick={this.handleCancel}
                                >
                                    <Msg msgKey="doCancel" />
                                </Button>
                            </ActionGroup>
                        </Form>

                        { this.isDeleteAccountAllowed && 
                        <div id="delete-account" style={{marginTop:"30px"}}>
                            <ExpandableSection toggleText="Delete Account">
                                <Grid hasGutter>
                                    <GridItem span={6}>
                                        <p>
                                            <Msg msgKey="deleteAccountWarning" />
                                        </p>
                                    </GridItem>
                                    <GridItem span={4}>
                                        <KeycloakContext.Consumer>
                                            { (keycloak: KeycloakService) => (
                                                <Button id="delete-account-btn" variant="danger" onClick={() => this.handleDelete(keycloak)} className="delete-button"><Msg msgKey="doDelete" /></Button>
                                            )}
                                        </KeycloakContext.Consumer>
                                    </GridItem>
                                    <GridItem span={2}>
                                    </GridItem>
                                </Grid>

                            </ExpandableSection> 
                        </div>}
                    </CardBody>
                </Card>
            </ContentPage>
        );
    }

    private UsernameInput = () => (
        <TextInput
            isRequired
            type="text"
            id="user-name"
            name="username"
            maxLength={254}
            value={this.state.formFields.username}
            onChange={this.handleChange}
            validated={this.state.errors.username !== '' ? ValidatedOptions.error : ValidatedOptions.default}
            >
        </TextInput>
    );

    private RestrictedUsernameInput = () => (
        <TextInput
            isReadOnly
            type="text"
            id="user-name"
            name="username"
            value={this.state.formFields.username}
        >
        </TextInput>
    );
};<|MERGE_RESOLUTION|>--- conflicted
+++ resolved
@@ -14,9 +14,6 @@
  * limitations under the License.
  */
 import * as React from 'react';
-<<<<<<< HEAD
-import { ActionGroup, Button, Form, FormGroup, TextInput, ValidatedOptions, Grid, GridItem, ExpandableSection, Card, CardBody} from '@patternfly/react-core';
-=======
 import { ActionGroup, 
          Button, 
          Form, 
@@ -28,9 +25,9 @@
          Card, 
          CardBody,
          HelperText,
-         HelperTextItem
+         HelperTextItem,
+         ValidatedOptions
        } from '@patternfly/react-core';
->>>>>>> 4d69322c
 
 import { HttpResponse } from '../../account-service/account.service';
 import { AccountServiceContext } from '../../account-service/AccountServiceContext';
