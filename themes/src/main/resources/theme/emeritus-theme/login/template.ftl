--- conflicted
+++ resolved
@@ -51,18 +51,11 @@
 <div class="${properties.kcLoginClass!}">
     <div id="kc-header" class="${properties.kcHeaderClass!}">
           <div id="kc-header-wrapper" class="${properties.kcHeaderWrapperClass!}">
-<<<<<<< HEAD
-        <img onclick="redirectToInsights()" id="kc-header-logo" src="https://s40424.pcdn.co/in/wp-content/uploads/2022/02/emeritus-logo.png" alt="company"/>
-=======
-        <a href="https://insights-fe-staging-b1fc39a5bdb9.herokuapp.com" target="_blank"><img id="kc-header-logo" src="https://s40424.pcdn.co/in/wp-content/uploads/2022/02/emeritus-logo.png" alt="company"/></a>
->>>>>>> d830f917
+          <a href="https://insights-fe-staging-b1fc39a5bdb9.herokuapp.com" target="_blank">
+            <img id="kc-header-logo" src="https://s40424.pcdn.co/in/wp-content/uploads/2022/02/emeritus-logo.png" alt="company"/>
+           </a>
         </div>
     </div>
-<script>
-   function redirectToInsights() {
-        window.location.href = 'https://insights-fe-staging-b1fc39a5bdb9.herokuapp.com/';
-    }
-</script>
     <div class="${properties.kcFormCardClass!}">
         <header class="${properties.kcFormHeaderClass!}">
             <#if realm.internationalizationEnabled  && locale.supported?size gt 1>
