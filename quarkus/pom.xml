--- conflicted
+++ resolved
@@ -47,14 +47,6 @@
         <sun.saaj-impl.version>1.4.1.SP1</sun.saaj-impl.version>
         <org.jvnet.staxex.version>1.8.3</org.jvnet.staxex.version>
 
-<<<<<<< HEAD
-        <!--
-            Quarkiverse dependency versions
-         -->
-        <io.quarkiverse.vault.version>2.1.0</io.quarkiverse.vault.version>
-
-=======
->>>>>>> dceb2f96
         <project.build.sourceEncoding>UTF-8</project.build.sourceEncoding>
         <maven.compiler.plugin.version>3.8.1</maven.compiler.plugin.version>
         <maven.compiler.release>11</maven.compiler.release>
