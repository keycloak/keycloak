package org.keycloak.config;

<<<<<<< HEAD
public class SecurityOptions {

    public enum FipsMode {
        enabled("org.keycloak.crypto.elytron.WildFlyElytronProvider"),
        strict("org.keycloak.crypto.elytron.WildFlyElytronProvider"),
        disabled("org.keycloak.crypto.elytron.WildFlyElytronProvider");


        private String providerClassName;
=======
import org.keycloak.common.crypto.FipsMode;
>>>>>>> 1fe3ce79

public class SecurityOptions {

    public static final Option<FipsMode> FIPS_MODE = new OptionBuilder<>("fips-mode", FipsMode.class)
            .category(OptionCategory.SECURITY)
            .buildTime(true)
            .description("Sets the FIPS mode. If 'enabled' is set, FIPS is enabled but on non-approved mode. For full FIPS compliance, set 'strict' to run on approved mode.")
            .defaultValue(FipsMode.disabled)
            .build();
}<|MERGE_RESOLUTION|>--- conflicted
+++ resolved
@@ -1,18 +1,6 @@
 package org.keycloak.config;
 
-<<<<<<< HEAD
-public class SecurityOptions {
-
-    public enum FipsMode {
-        enabled("org.keycloak.crypto.elytron.WildFlyElytronProvider"),
-        strict("org.keycloak.crypto.elytron.WildFlyElytronProvider"),
-        disabled("org.keycloak.crypto.elytron.WildFlyElytronProvider");
-
-
-        private String providerClassName;
-=======
 import org.keycloak.common.crypto.FipsMode;
->>>>>>> 1fe3ce79
 
 public class SecurityOptions {
 
