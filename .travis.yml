language: java
dist: precise

cache:
  cache: false

env:
  global:
    - MAVEN_SKIP_RC=true
    - MAVEN_OPTS="-Xms512m -Xmx1536m"
  matrix:
    - TESTS=unit
    - TESTS=server-group1
    - TESTS=server-group2
    - TESTS=server-group3
    - TESTS=server-group4
    - TESTS=old
    - TESTS=crossdc-server
    - TESTS=crossdc-adapter
    - TESTS=ssl

jdk:
  - oraclejdk8

install: true

before_install:
  - "export PHANTOMJS_VERSION=2.1.1"
  - "phantomjs --version"
  - "export PATH=$PWD/travis_phantomjs/phantomjs-$PHANTOMJS_VERSION-linux-x86_64/bin:$PATH"
  - "phantomjs --version"
  - "if [ $(phantomjs --version) != '$PHANTOMJS_VERSION' ]; then rm -rf $PWD/travis_phantomjs; mkdir -p $PWD/travis_phantomjs; fi"
  - "if [ $(phantomjs --version) != '$PHANTOMJS_VERSION' ]; then wget https://github.com/Medium/phantomjs/releases/download/v$PHANTOMJS_VERSION/phantomjs-$PHANTOMJS_VERSION-linux-x86_64.tar.bz2 -O $PWD/travis_phantomjs/phantomjs-$PHANTOMJS_VERSION-linux-x86_64.tar.bz2; fi"
  - "if [ $(phantomjs --version) != '$PHANTOMJS_VERSION' ]; then tar -xvf $PWD/travis_phantomjs/phantomjs-$PHANTOMJS_VERSION-linux-x86_64.tar.bz2 -C $PWD/travis_phantomjs; fi"
  - "phantomjs --version"

script: 
  - ./travis-run-tests.sh $TESTS

<<<<<<< HEAD
after_success:
  - .travis/docker-hub-master-trigger.sh

sudo: false
=======
sudo: false

    
#deploy:
#  provider: releases
#  skip-cleanup: true
#  github-token: d95de34a254496084c85a6cf0e5f5e7829bf77c4  # Set in the settings page of your repository, as a secure variable
#  keep-history: true
#  on:
#    branch: master    
>>>>>>> dc37f7e8
<|MERGE_RESOLUTION|>--- conflicted
+++ resolved
@@ -37,12 +37,9 @@
 script: 
   - ./travis-run-tests.sh $TESTS
 
-<<<<<<< HEAD
 after_success:
   - .travis/docker-hub-master-trigger.sh
 
-sudo: false
-=======
 sudo: false
 
     
@@ -52,5 +49,4 @@
 #  github-token: d95de34a254496084c85a6cf0e5f5e7829bf77c4  # Set in the settings page of your repository, as a secure variable
 #  keep-history: true
 #  on:
-#    branch: master    
->>>>>>> dc37f7e8
+#    branch: master    