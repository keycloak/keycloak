--- conflicted
+++ resolved
@@ -33,9 +33,6 @@
     <description>Keycloak Test Framework Parent</description>
 
     <modules>
-<<<<<<< HEAD
-        <module>core</module>
-=======
         <module>bom</module>
         <module>core</module>
         <module>db-mariadb</module>
@@ -43,7 +40,6 @@
         <module>db-mysql</module>
         <module>db-oracle</module>
         <module>db-postgres</module>
->>>>>>> a9c3e592
         <module>ui</module>
         <module>examples</module>
     </modules>
