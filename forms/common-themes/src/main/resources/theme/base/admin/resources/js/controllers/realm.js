--- conflicted
+++ resolved
@@ -1,4 +1,3 @@
-<<<<<<< HEAD
 module.controller('GlobalCtrl', function($scope, $http, Auth, WhoAmI, Current, $location, Notifications, ServerInfo) {
     $scope.addMessage = function() {
         Notifications.success("test");
@@ -80,8 +79,11 @@
 
         get manageEvents() {
             return getAccess('manage-events');
-        }
-    }
+        },
+        get impersonation() {
+            return getAccess('impersonation');
+        }
+    };
 
     $scope.$watch(function() {
         return $location.path();
@@ -109,6 +111,18 @@
             $location.url('/realms');
         }
     });
+});
+
+module.controller('RealmTabCtrl', function(Dialog, $scope, Current, Realm, Notifications, $location) {
+    $scope.removeRealm = function() {
+        Dialog.confirmDelete(Current.realm.realm, 'realm', function() {
+            Realm.remove({ id : Current.realm.realm }, function() {
+                Current.realms = Realm.query();
+                Notifications.success("The realm has been deleted.");
+                $location.url("/");
+            });
+        });
+    };
 });
 
 module.controller('RealmListCtrl', function($scope, Realm, Current) {
@@ -284,16 +298,6 @@
     $scope.cancel = function() {
         window.history.back();
     };
-
-    $scope.remove = function() {
-        Dialog.confirmDelete($scope.realm.realm, 'realm', function() {
-            Realm.remove({ id : $scope.realm.realm }, function() {
-                Current.realms = Realm.query();
-                Notifications.success("The realm has been deleted.");
-                $location.url("/");
-            });
-        });
-    };
 });
 
 function genericRealmUpdate($scope, Current, Realm, realm, serverInfo, $http, $location, Dialog, Notifications, url) {
@@ -478,6 +482,8 @@
             }
         }
 
+        $scope.selectedRealmRoles = [];
+
         // Update/save the realm with new default roles.
         Realm.update($scope.realm, function () {
             Notifications.success("Realm default roles updated.");
@@ -495,6 +501,8 @@
                 $scope.realm.defaultRoles.splice(index, 1);
             }
         }
+
+        $scope.selectedRealmDefRoles = [];
 
         // Update/save the realm with new default roles.
         //var realmCopy = angular.copy($scope.realm);
@@ -548,6 +556,8 @@
             }
         }
 
+        $scope.selectedClientRoles = [];
+
         // Update/save the selected client with new default roles.
         Client.update({
             realm: $scope.realm.realm,
@@ -572,6 +582,8 @@
             }
         }
 
+        $scope.selectedClientDefRoles = [];
+
         // Update/save the selected client with new default roles.
         Client.update({
             realm: $scope.realm.realm,
@@ -581,6 +593,22 @@
         });
     };
 
+});
+
+
+
+module.controller('IdentityProviderTabCtrl', function(Dialog, $scope, Current, Notifications, $location) {
+    $scope.removeIdentityProvider = function() {
+        Dialog.confirmDelete($scope.identityProvider.alias, 'provider', function() {
+            $scope.identityProvider.$remove({
+                realm : Current.realm.realm,
+                alias : $scope.identityProvider.alias
+            }, function() {
+                $location.url("/realms/" + Current.realm.realm + "/identity-provider-settings");
+                Notifications.success("The identity provider has been deleted.");
+            });
+        });
+    };
 });
 
 module.controller('RealmIdentityProviderCtrl', function($scope, $filter, $upload, $http, $route, realm, instance, providerFactory, IdentityProvider, serverInfo, $location, Notifications, Dialog) {
@@ -793,18 +821,6 @@
         $location.url("/create/identity-provider/" + realm.realm + "/" + provider.id);
     };
 
-    $scope.remove = function() {
-        Dialog.confirmDelete($scope.identityProvider.alias, 'provider', function() {
-            $scope.identityProvider.$remove({
-                realm : realm.realm,
-                alias : $scope.identityProvider.alias
-            }, function() {
-                $location.url("/realms/" + realm.realm + "/identity-provider-settings");
-                Notifications.success("The client has been deleted.");
-            });
-        });
-    };
-
     $scope.save = function() {
         if ($scope.newIdentityProvider) {
             if (!$scope.identityProvider.alias) {
@@ -1568,1662 +1584,6 @@
 
 });
 
-module.controller('AuthenticationFlowsCtrl', function($scope, realm, AuthenticationExecutions, Notifications, Dialog, $location) {
-    $scope.realm = realm;
-    var setupForm = function() {
-        AuthenticationExecutions.query({realm: realm.realm, alias: 'browser'}, function(data) {
-            $scope.executions = data;
-            $scope.flowmax = 0;
-            for (var i = 0; i < $scope.executions.length; i++ ) {
-                execution = $scope.executions[i];
-                if (execution.requirementChoices.length > $scope.flowmax) {
-                    $scope.flowmax = execution.requirementChoices.length;
-                }
-            }
-            for (var i = 0; i < $scope.executions.length; i++ ) {
-                execution = $scope.executions[i];
-                execution.empties = [];
-                for (j = 0; j < $scope.flowmax - execution.requirementChoices.length; j++) {
-                    execution.empties.push(j);
-                }
-            }
-        })
-    };
-
-    $scope.updateExecution = function(execution) {
-        var copy = angular.copy(execution);
-        delete copy.empties;
-        AuthenticationExecutions.update({realm: realm.realm, alias: 'browser'}, copy, function() {
-            Notifications.success("Auth requirement updated");
-            setupForm();
-        });
-
-    };
-
-
-    setupForm();
-
-
-});
-
-module.controller('RequiredActionsCtrl', function($scope, realm, RequiredActions, Notifications, Dialog, $location) {
-    console.log('RequiredActionsCtrl');
-    $scope.realm = realm;
-    $scope.requiredActions = [];
-    var setupRequiredActionsForm = function() {
-        console.log('setupRequiredActionsForm');
-        RequiredActions.query({id: realm.realm}, function(data) {
-            $scope.requiredActions = [];
-            for (var i = 0; i < data.length; i++) {
-                $scope.requiredActions.push(data[i]);
-            }
-        });
-    };
-
-    $scope.updateRequiredAction = function(action) {
-        RequiredActions.update({id: realm.realm, alias: action.alias}, action, function() {
-            Notifications.success("Required action updated");
-            setupRequiredActionsForm();
-        });
-    }
-
-    setupRequiredActionsForm();
-
-
-});
-
-
-
-
-
-
-
-=======
-module.controller('GlobalCtrl', function($scope, $http, Auth, WhoAmI, Current, $location, Notifications, ServerInfo) {
-    $scope.addMessage = function() {
-        Notifications.success("test");
-    };
-
-    $scope.authUrl = authUrl;
-    $scope.resourceUrl = resourceUrl;
-    $scope.auth = Auth;
-    $scope.serverInfo = ServerInfo.get();
-    $scope.serverInfoUpdate = function() {
-        $scope.serverInfo = ServerInfo.get();
-    };
-
-    function hasAnyAccess() {
-        var realmAccess = Auth.user && Auth.user['realm_access'];
-        if (realmAccess) {
-            for (var p in realmAccess){
-                return true;
-            }
-            return false;
-        } else {
-            return false;
-        }
-    }
-
-    WhoAmI.get(function (data) {
-        Auth.user = data;
-        Auth.loggedIn = true;
-        Auth.hasAnyAccess = hasAnyAccess();
-    });
-
-    function getAccess(role) {
-        if (!Current.realm) {
-            return false;
-        }
-
-        var realmAccess = Auth.user && Auth.user['realm_access'];
-        if (realmAccess) {
-            realmAccess = realmAccess[Current.realm.realm];
-            if (realmAccess) {
-                return realmAccess.indexOf(role) >= 0;
-            }
-        }
-        return false;
-    }
-
-    $scope.access = {
-        get createRealm() {
-            return Auth.user && Auth.user.createRealm;
-        },
-
-        get viewRealm() {
-            return getAccess('view-realm') || this.manageRealm;
-        },
-
-        get viewClients() {
-            return getAccess('view-clients') || this.manageClients;
-        },
-
-        get viewUsers() {
-            return getAccess('view-users') || this.manageClients;
-        },
-
-        get viewEvents() {
-            return getAccess('view-events') || this.manageClients;
-        },
-
-        get manageRealm() {
-            return getAccess('manage-realm');
-        },
-
-        get manageClients() {
-            return getAccess('manage-clients');
-        },
-
-        get manageUsers() {
-            return getAccess('manage-users');
-        },
-
-        get manageEvents() {
-            return getAccess('manage-events');
-        },
-        get impersonation() {
-            return getAccess('impersonation');
-        }
-    };
-
-    $scope.$watch(function() {
-        return $location.path();
-    }, function() {
-        $scope.fragment = $location.path();
-        $scope.path = $location.path().substring(1).split("/");
-    });
-});
-
-module.controller('HomeCtrl', function(Realm, Auth, $location) {
-    Realm.query(null, function(realms) {
-        var realm;
-        if (realms.length == 1) {
-            realm = realms[0].realm;
-        } else if (realms.length == 2) {
-            if (realms[0].realm == Auth.user.realm) {
-                realm = realms[1].realm;
-            } else if (realms[1].realm == Auth.user.realm) {
-                realm = realms[0].realm;
-            }
-        }
-        if (realm) {
-            $location.url('/realms/' + realm);
-        } else {
-            $location.url('/realms');
-        }
-    });
-});
-
-module.controller('RealmTabCtrl', function(Dialog, $scope, Current, Realm, Notifications, $location) {
-    $scope.removeRealm = function() {
-        Dialog.confirmDelete(Current.realm.realm, 'realm', function() {
-            Realm.remove({ id : Current.realm.realm }, function() {
-                Current.realms = Realm.query();
-                Notifications.success("The realm has been deleted.");
-                $location.url("/");
-            });
-        });
-    };
-});
-
-module.controller('RealmListCtrl', function($scope, Realm, Current) {
-    $scope.realms = Realm.query();
-    Current.realms = $scope.realms;
-});
-
-module.controller('RealmDropdownCtrl', function($scope, Realm, Current, Auth, $location) {
-//    Current.realms = Realm.get();
-    $scope.current = Current;
-
-    $scope.changeRealm = function(selectedRealm) {
-        $location.url("/realms/" + selectedRealm);
-    }
-});
-
-module.controller('RealmCreateCtrl', function($scope, Current, Realm, $upload, $http, WhoAmI, $location, Dialog, Notifications, Auth) {
-    console.log('RealmCreateCtrl');
-
-    Current.realm = null;
-
-    $scope.realm = {
-        enabled: true
-    };
-
-    $scope.changed = false;
-    $scope.files = [];
-
-    var oldCopy = angular.copy($scope.realm);
-
-    $scope.onFileSelect = function($files) {
-        $scope.files = $files;
-    };
-
-    $scope.clearFileSelect = function() {
-        $scope.files = null;
-    }
-
-    $scope.uploadFile = function() {
-        //$files: an array of files selected, each file has name, size, and type.
-        for (var i = 0; i < $scope.files.length; i++) {
-            var $file = $scope.files[i];
-            $scope.upload = $upload.upload({
-                url: authUrl + '/admin/realms', //upload.php script, node.js route, or servlet url
-                // method: POST or PUT,
-                // headers: {'headerKey': 'headerValue'}, withCredential: true,
-                data: {myObj: ""},
-                file: $file
-                /* set file formData name for 'Content-Desposition' header. Default: 'file' */
-                //fileFormDataName: myFile,
-                /* customize how data is added to formData. See #40#issuecomment-28612000 for example */
-                //formDataAppender: function(formData, key, val){}
-            }).progress(function(evt) {
-                    console.log('percent: ' + parseInt(100.0 * evt.loaded / evt.total));
-                }).success(function(data, status, headers) {
-                    Realm.query(function(data) {
-                        Current.realms = data;
-
-
-                        WhoAmI.get(function(user) {
-                            Auth.user = user;
-
-                            Notifications.success("The realm has been uploaded.");
-
-                            var location = headers('Location');
-                            if (location) {
-                                $location.url("/realms/" + location.substring(location.lastIndexOf('/') + 1));
-                            } else {
-                                $location.url("/realms");
-                            }
-                        });
-                    });
-                })
-            .error(function() {
-                    Notifications.error("The realm can not be uploaded. Please verify the file.");
-
-                });
-            //.then(success, error, progress);
-        }
-    };
-
-    $scope.$watch('realm', function() {
-        if (!angular.equals($scope.realm, oldCopy)) {
-            $scope.changed = true;
-        }
-    }, true);
-
-    $scope.save = function() {
-        var realmCopy = angular.copy($scope.realm);
-        Realm.create(realmCopy, function() {
-            Realm.query(function(data) {
-                Current.realms = data;
-
-                WhoAmI.get(function(user) {
-                    Auth.user = user;
-
-                    $location.url("/realms/" + realmCopy.realm);
-                    Notifications.success("The realm has been created.");
-                });
-            });
-        });
-    };
-
-    $scope.cancel = function() {
-        window.history.back();
-    };
-});
-
-
-module.controller('RealmDetailCtrl', function($scope, Current, Realm, realm, serverInfo, $http, $location, Dialog, Notifications, WhoAmI, Auth) {
-    $scope.createRealm = !realm.realm;
-    $scope.serverInfo = serverInfo;
-
-    if (Current.realm == null || Current.realm.realm != realm.realm) {
-        for (var i = 0; i < Current.realms.length; i++) {
-            if (realm.realm == Current.realms[i].realm) {
-                Current.realm = Current.realms[i];
-                break;
-            }
-        }
-    }
-    for (var i = 0; i < Current.realms.length; i++) {
-        if (Current.realms[i].realm == realm.realm) {
-            Current.realm = Current.realms[i];
-        }
-    }
-    $scope.realm = angular.copy(realm);
-
-    var oldCopy = angular.copy($scope.realm);
-
-    $scope.changed = $scope.create;
-
-    $scope.$watch('realm', function() {
-        if (!angular.equals($scope.realm, oldCopy)) {
-            $scope.changed = true;
-        }
-    }, true);
-
-    $scope.save = function() {
-        var realmCopy = angular.copy($scope.realm);
-        $scope.changed = false;
-        var nameChanged = !angular.equals($scope.realm.realm, oldCopy.realm)
-        Realm.update({ id : oldCopy.realm}, realmCopy, function () {
-            var data = Realm.query(function () {
-                Current.realms = data;
-                for (var i = 0; i < Current.realms.length; i++) {
-                    if (Current.realms[i].realm == realmCopy.realm) {
-                        Current.realm = Current.realms[i];
-                        oldCopy = angular.copy($scope.realm);
-                    }
-                }
-            });
-
-            if (nameChanged) {
-                WhoAmI.get(function(user) {
-                    Auth.user = user;
-
-                    $location.url("/realms/" + realmCopy.realm);
-                    Notifications.success("Your changes have been saved to the realm.");
-                });
-            } else {
-                $location.url("/realms/" + realmCopy.realm);
-                Notifications.success("Your changes have been saved to the realm.");
-            }
-        });
-    };
-
-    $scope.reset = function() {
-        $scope.realm = angular.copy(oldCopy);
-        $scope.changed = false;
-    };
-
-    $scope.cancel = function() {
-        window.history.back();
-    };
-});
-
-function genericRealmUpdate($scope, Current, Realm, realm, serverInfo, $http, $location, Dialog, Notifications, url) {
-    $scope.realm = angular.copy(realm);
-    $scope.serverInfo = serverInfo;
-    $scope.registrationAllowed = $scope.realm.registrationAllowed;
-
-    var oldCopy = angular.copy($scope.realm);
-
-    $scope.changed = false;
-
-    $scope.$watch('realm', function() {
-        if (!angular.equals($scope.realm, oldCopy)) {
-            $scope.changed = true;
-        }
-    }, true);
-
-    $scope.save = function() {
-        var realmCopy = angular.copy($scope.realm);
-        console.log('updating realm...');
-        $scope.changed = false;
-        console.log('oldCopy.realm - ' + oldCopy.realm);
-        Realm.update({ id : oldCopy.realm}, realmCopy, function () {
-            var data = Realm.query(function () {
-                Current.realms = data;
-                for (var i = 0; i < Current.realms.length; i++) {
-                    if (Current.realms[i].realm == realmCopy.realm) {
-                        Current.realm = Current.realms[i];
-                        oldCopy = angular.copy($scope.realm);
-                    }
-                }
-            });
-            $location.url(url);
-            Notifications.success("Your changes have been saved to the realm.");
-            $scope.registrationAllowed = $scope.realm.registrationAllowed;
-        });
-    };
-
-    $scope.reset = function() {
-        $scope.realm = angular.copy(oldCopy);
-        $scope.changed = false;
-    };
-
-    $scope.cancel = function() {
-        //$location.url("/realms");
-        window.history.back();
-    };
-
-}
-
-module.controller('DefenseHeadersCtrl', function($scope, Current, Realm, realm, serverInfo, $http, $location, Dialog, Notifications) {
-    genericRealmUpdate($scope, Current, Realm, realm, serverInfo, $http, $location, Dialog, Notifications, "/realms/" + realm.realm + "/defense/headers");
-});
-
-module.controller('RealmLoginSettingsCtrl', function($scope, Current, Realm, realm, serverInfo, $http, $location, Dialog, Notifications) {
-    genericRealmUpdate($scope, Current, Realm, realm, serverInfo, $http, $location, Dialog, Notifications, "/realms/" + realm.realm + "/login-settings");
-});
-
-module.controller('RealmThemeCtrl', function($scope, Current, Realm, realm, serverInfo, $http, $location, Dialog, Notifications) {
-    genericRealmUpdate($scope, Current, Realm, realm, serverInfo, $http, $location, Dialog, Notifications, "/realms/" + realm.realm + "/theme-settings");
-
-    $scope.supportedLocalesOptions = {
-        'multiple' : true,
-        'simple_tags' : true,
-        'tags' : ['en', 'de', 'pt-BR', 'it']
-    };
-
-    $scope.$watch('realm.supportedLocales', function(oldVal, newVal) {
-        if(angular.isUndefined(newVal) || (angular.isArray(newVal) && newVal.length == 0)){
-            $scope.realm.defaultLocale = undefined;
-        }
-    }, true);
-});
-
-module.controller('RealmCacheCtrl', function($scope, Current, Realm, realm, serverInfo, $http, $location, Dialog, Notifications) {
-    genericRealmUpdate($scope, Current, Realm, realm, serverInfo, $http, $location, Dialog, Notifications, "/realms/" + realm.realm + "/cache-settings");
-});
-
-module.controller('RealmPasswordPolicyCtrl', function($scope, Realm, realm, $http, $location, Dialog, Notifications, PasswordPolicy) {
-    console.log('RealmPasswordPolicyCtrl');
-
-    $scope.realm = realm;
-
-    var oldCopy = angular.copy($scope.realm);
-
-    $scope.allPolicies = PasswordPolicy.allPolicies;
-    $scope.policyMessages = PasswordPolicy.policyMessages;
-
-    $scope.policy = PasswordPolicy.parse(realm.passwordPolicy);
-    var oldPolicy = angular.copy($scope.policy);
-
-    $scope.addPolicy = function(policy){
-        if (!$scope.policy) {
-            $scope.policy = [];
-        }
-        $scope.policy.push(policy);
-    }
-
-    $scope.removePolicy = function(index){
-        $scope.policy.splice(index, 1);
-    }
-
-    $scope.changed = false;
-
-    $scope.$watch('realm', function() {
-        if (!angular.equals($scope.realm, oldCopy)) {
-            $scope.changed = true;
-        }
-    }, true);
-
-    $scope.$watch('policy', function(oldVal, newVal) {
-        if (!angular.equals($scope.policy, oldPolicy)) {
-            $scope.realm.passwordPolicy = PasswordPolicy.toString($scope.policy);
-            $scope.changed = true;
-        }
-    }, true);
-
-    $scope.save = function() {
-        $scope.changed = false;
-
-        Realm.update($scope.realm, function () {
-            $location.url("/realms/" + realm.realm + "/authentication/password-policy");
-            Notifications.success("Your changes have been saved to the realm.");
-            oldCopy = angular.copy($scope.realm);
-            oldPolicy = angular.copy($scope.policy);
-        });
-    };
-
-    $scope.reset = function() {
-        $scope.realm = angular.copy(oldCopy);
-        $scope.policy = angular.copy(oldPolicy);
-        $scope.changed = false;
-    };
-});
-
-module.controller('RealmDefaultRolesCtrl', function ($scope, Realm, realm, clients, roles, Notifications, ClientRole, Client) {
-
-    console.log('RealmDefaultRolesCtrl');
-
-    $scope.realm = realm;
-
-    $scope.availableRealmRoles = [];
-    $scope.selectedRealmRoles = [];
-    $scope.selectedRealmDefRoles = [];
-
-    $scope.clients = angular.copy(clients);
-    for (var i = 0; i < clients.length; i++) {
-        if (clients[i].name == 'account') {
-            $scope.client = $scope.clients[i];
-            break;
-        }
-    }
-
-    $scope.availableClientRoles = [];
-    $scope.selectedClientRoles = [];
-    $scope.selectedClientDefRoles = [];
-
-    if (!$scope.realm.hasOwnProperty('defaultRoles') || $scope.realm.defaultRoles === null) {
-        $scope.realm.defaultRoles = [];
-    }
-
-    // Populate available roles. Available roles are neither already assigned
-    for (var i = 0; i < roles.length; i++) {
-        var item = roles[i].name;
-
-        if ($scope.realm.defaultRoles.indexOf(item) < 0) {
-            $scope.availableRealmRoles.push(item);
-        }
-    }
-
-    $scope.addRealmDefaultRole = function () {
-
-        // Remove selected roles from the Available roles and add them to realm default roles (move from left to right).
-        for (var i = 0; i < $scope.selectedRealmRoles.length; i++) {
-            var selectedRole = $scope.selectedRealmRoles[i];
-
-            $scope.realm.defaultRoles.push(selectedRole);
-
-            var index = $scope.availableRealmRoles.indexOf(selectedRole);
-            if (index > -1) {
-                $scope.availableRealmRoles.splice(index, 1);
-            }
-        }
-
-        $scope.selectedRealmRoles = [];
-
-        // Update/save the realm with new default roles.
-        Realm.update($scope.realm, function () {
-            Notifications.success("Realm default roles updated.");
-        });
-    };
-
-    $scope.deleteRealmDefaultRole = function () {
-
-        // Remove selected roles from the realm default roles and add them to available roles (move from right to left).
-        for (var i = 0; i < $scope.selectedRealmDefRoles.length; i++) {
-            $scope.availableRealmRoles.push($scope.selectedRealmDefRoles[i]);
-
-            var index = $scope.realm.defaultRoles.indexOf($scope.selectedRealmDefRoles[i]);
-            if (index > -1) {
-                $scope.realm.defaultRoles.splice(index, 1);
-            }
-        }
-
-        $scope.selectedRealmDefRoles = [];
-
-        // Update/save the realm with new default roles.
-        //var realmCopy = angular.copy($scope.realm);
-        Realm.update($scope.realm, function () {
-            Notifications.success("Realm default roles updated.");
-        });
-    };
-
-    $scope.changeClient = function () {
-
-        $scope.selectedClientRoles = [];
-        $scope.selectedClientDefRoles = [];
-
-        // Populate available roles for selected client
-        if ($scope.client) {
-            var appDefaultRoles = ClientRole.query({realm: $scope.realm.realm, client: $scope.client.id}, function () {
-
-                if (!$scope.client.hasOwnProperty('defaultRoles') || $scope.client.defaultRoles === null) {
-                    $scope.client.defaultRoles = [];
-                }
-
-                $scope.availableClientRoles = [];
-
-                for (var i = 0; i < appDefaultRoles.length; i++) {
-                    var roleName = appDefaultRoles[i].name;
-                    if ($scope.client.defaultRoles.indexOf(roleName) < 0) {
-                        $scope.availableClientRoles.push(roleName);
-                    }
-                }
-            });
-        } else {
-            $scope.availableClientRoles = null;
-        }
-    };
-
-    $scope.addClientDefaultRole = function () {
-
-        // Remove selected roles from the app available roles and add them to app default roles (move from left to right).
-        for (var i = 0; i < $scope.selectedClientRoles.length; i++) {
-            var role = $scope.selectedClientRoles[i];
-
-            var idx = $scope.client.defaultRoles.indexOf(role);
-            if (idx < 0) {
-                $scope.client.defaultRoles.push(role);
-            }
-
-            idx = $scope.availableClientRoles.indexOf(role);
-
-            if (idx != -1) {
-                $scope.availableClientRoles.splice(idx, 1);
-            }
-        }
-
-        $scope.selectedClientRoles = [];
-
-        // Update/save the selected client with new default roles.
-        Client.update({
-            realm: $scope.realm.realm,
-            client: $scope.client.id
-        }, $scope.client, function () {
-            Notifications.success("Your changes have been saved to the client.");
-        });
-    };
-
-    $scope.rmClientDefaultRole = function () {
-
-        // Remove selected roles from the app default roles and add them to app available roles (move from right to left).
-        for (var i = 0; i < $scope.selectedClientDefRoles.length; i++) {
-            var role = $scope.selectedClientDefRoles[i];
-            var idx = $scope.client.defaultRoles.indexOf(role);
-            if (idx != -1) {
-                $scope.client.defaultRoles.splice(idx, 1);
-            }
-            idx = $scope.availableClientRoles.indexOf(role);
-            if (idx < 0) {
-                $scope.availableClientRoles.push(role);
-            }
-        }
-
-        $scope.selectedClientDefRoles = [];
-
-        // Update/save the selected client with new default roles.
-        Client.update({
-            realm: $scope.realm.realm,
-            client: $scope.client.id
-        }, $scope.client, function () {
-            Notifications.success("Your changes have been saved to the client.");
-        });
-    };
-
-});
-
-
-
-module.controller('IdentityProviderTabCtrl', function(Dialog, $scope, Current, Notifications, $location) {
-    $scope.removeIdentityProvider = function() {
-        Dialog.confirmDelete($scope.identityProvider.alias, 'provider', function() {
-            $scope.identityProvider.$remove({
-                realm : Current.realm.realm,
-                alias : $scope.identityProvider.alias
-            }, function() {
-                $location.url("/realms/" + Current.realm.realm + "/identity-provider-settings");
-                Notifications.success("The identity provider has been deleted.");
-            });
-        });
-    };
-});
-
-module.controller('RealmIdentityProviderCtrl', function($scope, $filter, $upload, $http, $route, realm, instance, providerFactory, IdentityProvider, serverInfo, $location, Notifications, Dialog) {
-    console.log('RealmIdentityProviderCtrl');
-
-    $scope.realm = angular.copy(realm);
-
-    $scope.initProvider = function() {
-        if (instance && instance.alias) {
-
-        } else {
-            $scope.identityProvider.updateProfileFirstLoginMode = "on";
-        }
-
-    };
-
-    $scope.initSamlProvider = function() {
-        $scope.nameIdFormats = [
-            /*
-            {
-                format: "urn:oasis:names:tc:SAML:2.0:nameid-format:transient",
-                name: "Transient"
-            },
-            */
-            {
-                format: "urn:oasis:names:tc:SAML:2.0:nameid-format:persistent",
-                name: "Persistent"
-
-            },
-            {
-                format: "urn:oasis:names:tc:SAML:1.1:nameid-format:emailAddress",
-                name: "Email"
-
-            },
-            {
-                format: "urn:oasis:names:tc:SAML:2.0:nameid-format:kerberos",
-                name: "Kerberos"
-
-            },
-            {
-                format: "urn:oasis:names:tc:SAML:1.1:nameid-format:X509SubjectName",
-                name: "X.509 Subject Name"
-
-            },
-            {
-                format: "urn:oasis:names:tc:SAML:1.1:nameid-format:WindowsDomainQualifiedName",
-                name: "Windows Domain Qualified Name"
-
-            },
-            {
-                format: "urn:oasis:names:tc:SAML:1.1:nameid-format:unspecified",
-                name: "Unspecified"
-
-            }
-        ];
-        if (instance && instance.alias) {
-
-        } else {
-            $scope.identityProvider.config.nameIDPolicyFormat = $scope.nameIdFormats[0].format;
-            $scope.identityProvider.updateProfileFirstLoginMode = "off";
-        }
-    }
-
-    $scope.hidePassword = true;
-    $scope.fromUrl = {
-        data: ''
-    };
-
-    if (instance && instance.alias) {
-        $scope.identityProvider = angular.copy(instance);
-        $scope.newIdentityProvider = false;
-    } else {
-        $scope.identityProvider = {};
-        $scope.identityProvider.config = {};
-        $scope.identityProvider.alias = providerFactory.id;
-        $scope.identityProvider.providerId = providerFactory.id;
-        $scope.identityProvider.enabled = true;
-        $scope.identityProvider.updateProfileFirstLoginMode = "off";
-        $scope.identityProvider.authenticateByDefault = false;
-        $scope.newIdentityProvider = true;
-    }
-
-    $scope.changed = $scope.newIdentityProvider;
-
-    $scope.$watch('identityProvider', function() {
-        if (!angular.equals($scope.identityProvider, instance)) {
-            $scope.changed = true;
-        }
-    }, true);
-
-
-    $scope.serverInfo = serverInfo;
-
-    $scope.allProviders = angular.copy(serverInfo.identityProviders);
-
-    $scope.configuredProviders = angular.copy(realm.identityProviders);
-
-    $scope.$watch(function() {
-        return $location.path();
-    }, function() {
-        $scope.path = $location.path().substring(1).split("/");
-    });
-
-
-    $scope.files = [];
-    $scope.importFile = false;
-    $scope.importUrl = false;
-
-    $scope.onFileSelect = function($files) {
-        $scope.importFile = true;
-        $scope.files = $files;
-    };
-
-    $scope.clearFileSelect = function() {
-        $scope.importUrl = false;
-        $scope.importFile = false;
-        $scope.files = null;
-    };
-
-    var setConfig = function(data) {
-        for (var key in data) {
-            $scope.identityProvider.config[key] = data[key];
-        }
-    }
-
-
-    $scope.uploadFile = function() {
-        if (!$scope.identityProvider.alias) {
-            Notifications.error("You must specify an alias");
-            return;
-        }
-        var input = {
-            providerId: providerFactory.id
-        }
-        //$files: an array of files selected, each file has name, size, and type.
-        for (var i = 0; i < $scope.files.length; i++) {
-            var $file = $scope.files[i];
-            $scope.upload = $upload.upload({
-                url: authUrl + '/admin/realms/' + realm.realm + '/identity-provider/import-config',
-                // method: POST or PUT,
-                // headers: {'headerKey': 'headerValue'}, withCredential: true,
-                data: input,
-                file: $file
-                /* set file formData name for 'Content-Desposition' header. Default: 'file' */
-                //fileFormDataName: myFile,
-                /* customize how data is added to formData. See #40#issuecomment-28612000 for example */
-                //formDataAppender: function(formData, key, val){}
-            }).progress(function(evt) {
-                console.log('percent: ' + parseInt(100.0 * evt.loaded / evt.total));
-            }).success(function(data, status, headers) {
-                setConfig(data);
-                $scope.clearFileSelect();
-                Notifications.success("The IDP metadata has been loaded from file.");
-            }).error(function() {
-                Notifications.error("The file can not be uploaded. Please verify the file.");
-            });
-        }
-    };
-
-    $scope.importFrom = function() {
-        if (!$scope.identityProvider.alias) {
-            Notifications.error("You must specify an alias");
-            return;
-        }
-        var input = {
-            fromUrl: $scope.fromUrl.data,
-            providerId: providerFactory.id
-        }
-        $http.post(authUrl + '/admin/realms/' + realm.realm + '/identity-provider/import-config', input)
-            .success(function(data, status, headers) {
-                setConfig(data);
-                $scope.fromUrl.data = '';
-                $scope.importUrl = false;
-                Notifications.success("Imported config information from url.");
-            }).error(function() {
-                Notifications.error("Config can not be imported. Please verify the url.");
-            });
-    };
-    $scope.$watch('fromUrl.data', function(newVal, oldVal){
-        if ($scope.fromUrl.data && $scope.fromUrl.data.length > 0) {
-            $scope.importUrl = true;
-        } else{
-            $scope.importUrl = false;
-        }
-    });
-
-    $scope.$watch('configuredProviders', function(configuredProviders) {
-        if (configuredProviders) {
-            $scope.configuredProviders = angular.copy(configuredProviders);
-
-            for (var j = 0; j < configuredProviders.length; j++) {
-                var configProvidedId = configuredProviders[j].providerId;
-
-                for (var i in $scope.allProviders) {
-                    var provider = $scope.allProviders[i];
-
-                    if (provider.groupName == 'Social' && (provider.id == configProvidedId)) {
-                        $scope.allProviders.splice(i, 1);
-                        break;
-                    }
-                }
-            }
-        }
-    }, true);
-
-    $scope.callbackUrl = $location.absUrl().replace(/\/admin.*/, "/realms/") + realm.realm + "/broker/" ;
-
-    $scope.addProvider = function(provider) {
-        $location.url("/create/identity-provider/" + realm.realm + "/" + provider.id);
-    };
-
-    $scope.save = function() {
-        if ($scope.newIdentityProvider) {
-            if (!$scope.identityProvider.alias) {
-                Notifications.error("You must specify an alias");
-                return;
-            }
-            IdentityProvider.save({
-                realm: $scope.realm.realm, alias: ''
-            }, $scope.identityProvider, function () {
-                $location.url("/realms/" + realm.realm + "/identity-provider-settings/provider/" + $scope.identityProvider.providerId + "/" + $scope.identityProvider.alias);
-                Notifications.success("The " + $scope.identityProvider.alias + " provider has been created.");
-            });
-        } else {
-            IdentityProvider.update({
-                realm: $scope.realm.realm,
-                id: $scope.identityProvider.internalId
-            }, $scope.identityProvider, function () {
-                $route.reload();
-                Notifications.success("The " + $scope.identityProvider.alias + " provider has been update.");
-            });
-        }
-    };
-
-    $scope.cancel = function() {
-        if ($scope.newIdentityProvider) {
-            $location.url("/realms/" + realm.realm + "/identity-provider-settings");
-        } else {
-            $route.reload();
-        }
-    };
-
-
-    $scope.reset = function() {
-        $scope.identityProvider = {};
-        $scope.configuredProviders = angular.copy($scope.realm.identityProviders);
-    };
-
-    $scope.showPassword = function(flag) {
-        $scope.hidePassword = flag;
-    };
-
-});
-
-module.controller('RealmIdentityProviderExportCtrl', function(realm, identityProvider, $scope, $http, IdentityProviderExport) {
-    $scope.realm = realm;
-    $scope.identityProvider = identityProvider;
-    $scope.download = null;
-    $scope.exported = "";
-    $scope.exportedType = "";
-
-    var url = IdentityProviderExport.url({realm: realm.realm, alias: identityProvider.alias}) ;
-    $http.get(url).success(function(data, status, headers, config) {
-        $scope.exportedType = headers('Content-Type');
-        $scope.exported = data;
-    });
-
-    $scope.download = function() {
-        var suffix = "txt";
-        if ($scope.exportedType == 'application/xml') {
-            suffix = 'xml';
-        } else if ($scope.exportedType == 'application/json') {
-            suffix = 'json';
-        }
-        saveAs(new Blob([$scope.exported], { type: $scope.exportedType }), 'keycloak.' + suffix);
-    }
-});
-
-module.controller('RealmTokenDetailCtrl', function($scope, Realm, realm, $http, $location, $route, Dialog, Notifications, TimeUnit) {
-    console.log('RealmTokenDetailCtrl');
-
-    $scope.realm = realm;
-
-    $scope.realm.accessTokenLifespanUnit = TimeUnit.autoUnit(realm.accessTokenLifespan);
-    $scope.realm.accessTokenLifespan = TimeUnit.toUnit(realm.accessTokenLifespan, $scope.realm.accessTokenLifespanUnit);
-    $scope.$watch('realm.accessTokenLifespanUnit', function(to, from) {
-        $scope.realm.accessTokenLifespan = TimeUnit.convert($scope.realm.accessTokenLifespan, from, to);
-    });
-
-    $scope.realm.ssoSessionIdleTimeoutUnit = TimeUnit.autoUnit(realm.ssoSessionIdleTimeout);
-    $scope.realm.ssoSessionIdleTimeout = TimeUnit.toUnit(realm.ssoSessionIdleTimeout, $scope.realm.ssoSessionIdleTimeoutUnit);
-    $scope.$watch('realm.ssoSessionIdleTimeoutUnit', function(to, from) {
-        $scope.realm.ssoSessionIdleTimeout = TimeUnit.convert($scope.realm.ssoSessionIdleTimeout, from, to);
-    });
-
-    $scope.realm.ssoSessionMaxLifespanUnit = TimeUnit.autoUnit(realm.ssoSessionMaxLifespan);
-    $scope.realm.ssoSessionMaxLifespan = TimeUnit.toUnit(realm.ssoSessionMaxLifespan, $scope.realm.ssoSessionMaxLifespanUnit);
-    $scope.$watch('realm.ssoSessionMaxLifespanUnit', function(to, from) {
-        $scope.realm.ssoSessionMaxLifespan = TimeUnit.convert($scope.realm.ssoSessionMaxLifespan, from, to);
-    });
-
-    $scope.realm.accessCodeLifespanUnit = TimeUnit.autoUnit(realm.accessCodeLifespan);
-    $scope.realm.accessCodeLifespan = TimeUnit.toUnit(realm.accessCodeLifespan, $scope.realm.accessCodeLifespanUnit);
-    $scope.$watch('realm.accessCodeLifespanUnit', function(to, from) {
-        $scope.realm.accessCodeLifespan = TimeUnit.convert($scope.realm.accessCodeLifespan, from, to);
-    });
-
-    $scope.realm.accessCodeLifespanLoginUnit = TimeUnit.autoUnit(realm.accessCodeLifespanLogin);
-    $scope.realm.accessCodeLifespanLogin = TimeUnit.toUnit(realm.accessCodeLifespanLogin, $scope.realm.accessCodeLifespanLoginUnit);
-    $scope.$watch('realm.accessCodeLifespanLoginUnit', function(to, from) {
-        $scope.realm.accessCodeLifespanLogin = TimeUnit.convert($scope.realm.accessCodeLifespanLogin, from, to);
-    });
-
-    $scope.realm.accessCodeLifespanUserActionUnit = TimeUnit.autoUnit(realm.accessCodeLifespanUserAction);
-    $scope.realm.accessCodeLifespanUserAction = TimeUnit.toUnit(realm.accessCodeLifespanUserAction, $scope.realm.accessCodeLifespanUserActionUnit);
-    $scope.$watch('realm.accessCodeLifespanUserActionUnit', function(to, from) {
-        $scope.realm.accessCodeLifespanUserAction = TimeUnit.convert($scope.realm.accessCodeLifespanUserAction, from, to);
-    });
-
-    var oldCopy = angular.copy($scope.realm);
-    $scope.changed = false;
-
-    $scope.$watch('realm', function() {
-        if (!angular.equals($scope.realm, oldCopy)) {
-            $scope.changed = true;
-        }
-    }, true);
-
-    $scope.save = function() {
-        var realmCopy = angular.copy($scope.realm);
-        delete realmCopy["accessTokenLifespanUnit"];
-        delete realmCopy["ssoSessionMaxLifespanUnit"];
-        delete realmCopy["accessCodeLifespanUnit"];
-        delete realmCopy["ssoSessionIdleTimeoutUnit"];
-        delete realmCopy["accessCodeLifespanUserActionUnit"];
-        delete realmCopy["accessCodeLifespanLoginUnit"];
-
-        realmCopy.accessTokenLifespan = TimeUnit.toSeconds($scope.realm.accessTokenLifespan, $scope.realm.accessTokenLifespanUnit)
-        realmCopy.ssoSessionIdleTimeout = TimeUnit.toSeconds($scope.realm.ssoSessionIdleTimeout, $scope.realm.ssoSessionIdleTimeoutUnit)
-        realmCopy.ssoSessionMaxLifespan = TimeUnit.toSeconds($scope.realm.ssoSessionMaxLifespan, $scope.realm.ssoSessionMaxLifespanUnit)
-        realmCopy.accessCodeLifespan = TimeUnit.toSeconds($scope.realm.accessCodeLifespan, $scope.realm.accessCodeLifespanUnit)
-        realmCopy.accessCodeLifespanUserAction = TimeUnit.toSeconds($scope.realm.accessCodeLifespanUserAction, $scope.realm.accessCodeLifespanUserActionUnit)
-        realmCopy.accessCodeLifespanLogin = TimeUnit.toSeconds($scope.realm.accessCodeLifespanLogin, $scope.realm.accessCodeLifespanLoginUnit)
-
-        Realm.update(realmCopy, function () {
-            $route.reload();
-            Notifications.success("The changes have been saved to the realm.");
-        });
-    };
-
-    $scope.reset = function() {
-        $route.reload();
-    };
-});
-
-module.controller('RealmKeysDetailCtrl', function($scope, Realm, realm, $http, $location, Dialog, Notifications) {
-    $scope.realm = realm;
-
-    $scope.generate = function() {
-        Dialog.confirmGenerateKeys($scope.realm.realm, 'realm', function() {
-                Realm.update({ realm: realm.realm, publicKey : 'GENERATE' }, function () {
-                Notifications.success('New keys generated for realm.');
-                Realm.get({ id : realm.realm }, function(updated) {
-                    $scope.realm = updated;
-                })
-            });
-        });
-    };
-});
-
-module.controller('RealmSessionStatsCtrl', function($scope, realm, stats, RealmClientSessionStats, RealmLogoutAll, Notifications) {
-    $scope.realm = realm;
-    $scope.stats = stats;
-
-    $scope.logoutAll = function() {
-        RealmLogoutAll.save({realm : realm.realm}, function (globalReqResult) {
-            var successCount = globalReqResult.successRequests ? globalReqResult.successRequests.length : 0;
-            var failedCount  = globalReqResult.failedRequests ? globalReqResult.failedRequests.length : 0;
-
-            if (failedCount > 0) {
-                var msgStart = successCount>0 ? 'Successfully logout all users under: ' + globalReqResult.successRequests + ' . ' : '';
-                Notifications.error(msgStart + 'Failed to logout users under: ' + globalReqResult.failedRequests + '. Verify availability of failed hosts and try again');
-            } else {
-                window.location.reload();
-            }
-        });
-    };
-});
-
-
-module.controller('RealmRevocationCtrl', function($scope, Realm, RealmPushRevocation, realm, $http, $location, Dialog, Notifications) {
-    $scope.realm = angular.copy(realm);
-
-    var setNotBefore = function() {
-        if ($scope.realm.notBefore == 0) {
-            $scope.notBefore = "None";
-        } else {
-            $scope.notBefore = new Date($scope.realm.notBefore * 1000);
-        }
-    };
-
-    setNotBefore();
-
-    var reset = function() {
-        Realm.get({ id : realm.realm }, function(updated) {
-            $scope.realm = updated;
-            setNotBefore();
-        })
-
-    };
-
-    $scope.clear = function() {
-        Realm.update({ realm: realm.realm, notBefore : 0 }, function () {
-            $scope.notBefore = "None";
-            Notifications.success('Not Before cleared for realm.');
-            reset();
-        });
-    }
-    $scope.setNotBeforeNow = function() {
-        Realm.update({ realm: realm.realm, notBefore : new Date().getTime()/1000}, function () {
-            Notifications.success('Not Before set for realm.');
-            reset();
-        });
-    }
-    $scope.pushRevocation = function() {
-        RealmPushRevocation.save({ realm: realm.realm}, function (globalReqResult) {
-            var successCount = globalReqResult.successRequests ? globalReqResult.successRequests.length : 0;
-            var failedCount  = globalReqResult.failedRequests ? globalReqResult.failedRequests.length : 0;
-
-            if (successCount==0 && failedCount==0) {
-                Notifications.warn('No push sent. No admin URI configured or no registered cluster nodes available');
-            } else if (failedCount > 0) {
-                var msgStart = successCount>0 ? 'Successfully push notBefore to: ' + globalReqResult.successRequests + ' . ' : '';
-                Notifications.error(msgStart + 'Failed to push notBefore to: ' + globalReqResult.failedRequests + '. Verify availability of failed hosts and try again');
-            } else {
-                Notifications.success('Successfully push notBefore to all configured clients');
-            }
-        });
-    }
-
-});
-
-
-module.controller('RoleListCtrl', function($scope, $location, realm, roles) {
-
-    $scope.realm = realm;
-    $scope.roles = roles;
-
-    $scope.$watch(function() {
-        return $location.path();
-    }, function() {
-        $scope.path = $location.path().substring(1).split("/");
-    });
-});
-
-
-module.controller('RoleDetailCtrl', function($scope, realm, role, roles, clients,
-                                             Role, ClientRole, RoleById, RoleRealmComposites, RoleClientComposites,
-                                             $http, $location, Dialog, Notifications) {
-    $scope.realm = realm;
-    $scope.role = angular.copy(role);
-    $scope.create = !role.name;
-
-    $scope.changed = $scope.create;
-
-    $scope.save = function() {
-        console.log('save');
-        if ($scope.create) {
-            Role.save({
-                realm: realm.realm
-            }, $scope.role, function (data, headers) {
-                $scope.changed = false;
-                role = angular.copy($scope.role);
-
-                Role.get({ realm: realm.realm, role: role.name }, function(role) {
-                    var id = role.id;
-                    $location.url("/realms/" + realm.realm + "/roles/" + id);
-                    Notifications.success("The role has been created.");
-                });
-            });
-        } else {
-            $scope.update();
-        }
-    };
-
-    $scope.remove = function () {
-        Dialog.confirmDelete($scope.role.name, 'role', function () {
-            $scope.role.$remove({
-                realm: realm.realm,
-                role: $scope.role.id
-            }, function () {
-                $location.url("/realms/" + realm.realm + "/roles");
-                Notifications.success("The role has been deleted.");
-            });
-        });
-    };
-
-    $scope.cancel = function () {
-        $location.url("/realms/" + realm.realm + "/roles");
-    };
-
-
-
-    roleControl($scope, realm, role, roles, clients,
-        ClientRole, RoleById, RoleRealmComposites, RoleClientComposites,
-        $http, $location, Notifications, Dialog);
-});
-
-module.controller('RealmSMTPSettingsCtrl', function($scope, Current, Realm, realm, $http, $location, Dialog, Notifications) {
-    console.log('RealmSMTPSettingsCtrl');
-
-    var booleanSmtpAtts = ["auth","ssl","starttls"];
-
-    $scope.realm = realm;
-
-    if ($scope.realm.smtpServer) {
-        $scope.realm.smtpServer = typeObject($scope.realm.smtpServer);
-    };
-
-    var oldCopy = angular.copy($scope.realm);
-    $scope.changed = false;
-
-    $scope.$watch('realm', function() {
-        if (!angular.equals($scope.realm, oldCopy)) {
-            $scope.changed = true;
-        }
-    }, true);
-
-    $scope.save = function() {
-        var realmCopy = angular.copy($scope.realm);
-        realmCopy['smtpServer'] = detypeObject(realmCopy.smtpServer);
-        $scope.changed = false;
-        Realm.update(realmCopy, function () {
-            $location.url("/realms/" + realm.realm + "/smtp-settings");
-            Notifications.success("Your changes have been saved to the realm.");
-        });
-    };
-
-    $scope.reset = function() {
-        $scope.realm = angular.copy(oldCopy);
-        $scope.changed = false;
-    };
-
-    /* Convert string attributes containing a boolean to actual boolean type + convert an integer string (port) to integer. */
-    function typeObject(obj){
-        for (var att in obj){
-            if (booleanSmtpAtts.indexOf(att) < 0)
-                continue;
-            if (obj[att] === "true"){
-                obj[att] = true;
-            } else if (obj[att] === "false"){
-                obj[att] = false;
-            }
-        }
-
-        obj['port'] = parseInt(obj['port']);
-
-        return obj;
-    }
-
-    /* Convert all non-string values to strings to invert changes caused by the typeObject function. */
-    function detypeObject(obj){
-        for (var att in obj){
-            if (booleanSmtpAtts.indexOf(att) < 0)
-                continue;
-            if (obj[att] === true){
-                obj[att] = "true";
-            } else if (obj[att] === false){
-                obj[att] = "false"
-            }
-        }
-
-        obj['port'] = obj['port'].toString();
-
-        return obj;
-    }
-});
-
-module.controller('RealmEventsConfigCtrl', function($scope, eventsConfig, RealmEventsConfig, RealmEvents, RealmAdminEvents, realm, serverInfo, $location, Notifications, TimeUnit, Dialog) {
-    $scope.realm = realm;
-
-    $scope.eventsConfig = eventsConfig;
-
-    $scope.eventsConfig.expirationUnit = TimeUnit.autoUnit(eventsConfig.eventsExpiration);
-    $scope.eventsConfig.eventsExpiration = TimeUnit.toUnit(eventsConfig.eventsExpiration, $scope.eventsConfig.expirationUnit);
-    $scope.$watch('eventsConfig.expirationUnit', function(to, from) {
-        if ($scope.eventsConfig.eventsExpiration) {
-            $scope.eventsConfig.eventsExpiration = TimeUnit.convert($scope.eventsConfig.eventsExpiration, from, to);
-        }
-    });
-
-    $scope.eventListeners = serverInfo.eventListeners;
-
-    $scope.eventSelectOptions = {
-        'multiple': true,
-        'simple_tags': true,
-        'tags': serverInfo.enums['eventType']
-    };
-
-    var oldCopy = angular.copy($scope.eventsConfig);
-    $scope.changed = false;
-
-    $scope.$watch('eventsConfig', function() {
-        if (!angular.equals($scope.eventsConfig, oldCopy)) {
-            $scope.changed = true;
-        }
-    }, true);
-
-    $scope.save = function() {
-        $scope.changed = false;
-
-        var copy = angular.copy($scope.eventsConfig)
-        delete copy['expirationUnit'];
-
-        copy.eventsExpiration = TimeUnit.toSeconds($scope.eventsConfig.eventsExpiration, $scope.eventsConfig.expirationUnit);
-
-        RealmEventsConfig.update({
-            id : realm.realm
-        }, copy, function () {
-            $location.url("/realms/" + realm.realm + "/events-settings");
-            Notifications.success("Your changes have been saved to the realm.");
-        });
-    };
-
-    $scope.reset = function() {
-        $scope.eventsConfig = angular.copy(oldCopy);
-        $scope.changed = false;
-    };
-
-    $scope.clearEvents = function() {
-        Dialog.confirmDelete($scope.realm.realm, 'events', function() {
-            RealmEvents.remove({ id : $scope.realm.realm }, function() {
-                Notifications.success("The events has been cleared.");
-            });
-        });
-    };
-    
-    $scope.clearAdminEvents = function() {
-        Dialog.confirmDelete($scope.realm.realm, 'admin-events', function() {
-            RealmAdminEvents.remove({ id : $scope.realm.realm }, function() {
-                Notifications.success("The admin events has been cleared.");
-            });
-        });
-    };
-});
-
-module.controller('RealmEventsCtrl', function($scope, RealmEvents, realm, serverInfo) {
-    $scope.realm = realm;
-    $scope.page = 0;
-    
-    $scope.eventSelectOptions = {
-        'multiple': true,
-        'simple_tags': true,
-        'tags': serverInfo.enums['eventType']
-    };
-
-    $scope.query = {
-        id : realm.realm,
-        max : 5,
-        first : 0
-    }
-
-    $scope.update = function() {
-    	$scope.query.first = 0;
-        for (var i in $scope.query) {
-            if ($scope.query[i] === '') {
-                delete $scope.query[i];
-           }
-        }
-        $scope.events = RealmEvents.query($scope.query);
-    }
-    
-    $scope.reset = function() {
-    	$scope.query.first = 0;
-    	$scope.query.max = 5;
-    	$scope.query.type = '';
-    	$scope.query.client = '';
-    	$scope.query.user = '';
-    	$scope.query.dateFrom = '';
-    	$scope.query.dateTo = '';
-    	
-    	$scope.update();
-    }
-    
-    $scope.queryUpdate = function() {
-        for (var i in $scope.query) {
-            if ($scope.query[i] === '') {
-                delete $scope.query[i];
-           }
-        }
-        $scope.events = RealmEvents.query($scope.query);
-    }
-    
-    $scope.firstPage = function() {
-        $scope.query.first = 0;
-        $scope.queryUpdate();
-    }
-
-    $scope.previousPage = function() {
-        $scope.query.first -= parseInt($scope.query.max);
-        if ($scope.query.first < 0) {
-            $scope.query.first = 0;
-        }
-        $scope.queryUpdate();
-    }
-
-    $scope.nextPage = function() {
-        $scope.query.first += parseInt($scope.query.max);
-        $scope.queryUpdate();
-    }
-
-    $scope.update();
-});
-
-module.controller('RealmAdminEventsCtrl', function($scope, RealmAdminEvents, realm, serverInfo, $modal, $filter) {
-    $scope.realm = realm;
-    $scope.page = 0;
-
-    $scope.query = {
-    	id : realm.realm,
-        max : 5,
-        first : 0
-    }
-
-    $scope.adminEnabledEventOperationsOptions = {
-        'multiple': true,
-        'simple_tags': true,
-        'tags': serverInfo.enums['operationType']
-    };
-    
-    $scope.update = function() {
-    	$scope.query.first = 0;
-        for (var i in $scope.query) {
-            if ($scope.query[i] === '') {
-                delete $scope.query[i];
-           }
-        }
-        $scope.events = RealmAdminEvents.query($scope.query);
-    }
-    
-    $scope.reset = function() {
-    	$scope.query.first = 0;
-    	$scope.query.max = 5;
-    	$scope.query.operationTypes = '';
-    	$scope.query.resourcePath = '';
-    	$scope.query.authRealm = '';
-    	$scope.query.authClient = '';
-    	$scope.query.authUser = '';
-    	$scope.query.authIpAddress = '';
-    	$scope.query.dateFrom = '';
-    	$scope.query.dateTo = '';
-    	
-    	$scope.update();
-    }
-    
-    $scope.queryUpdate = function() {
-        for (var i in $scope.query) {
-            if ($scope.query[i] === '') {
-                delete $scope.query[i];
-           }
-        }
-        $scope.events = RealmAdminEvents.query($scope.query);
-    }
-    
-    $scope.firstPage = function() {
-        $scope.query.first = 0;
-        $scope.queryUpdate();
-    }
-
-    $scope.previousPage = function() {
-        $scope.query.first -= parseInt($scope.query.max);
-        if ($scope.query.first < 0) {
-            $scope.query.first = 0;
-        }
-        $scope.queryUpdate();
-    }
-
-    $scope.nextPage = function() {
-        $scope.query.first += parseInt($scope.query.max);
-        $scope.queryUpdate();
-    }
-
-    $scope.update();
-    
-    $scope.viewRepresentation = function(event) {
-        $modal.open({
-            templateUrl: resourceUrl + '/partials/modal/realm-events-admin-representation.html',
-            controller: 'RealmAdminEventsModalCtrl',
-            resolve: {
-                event: function () {
-                    return event;
-                }
-            }
-        })
-    }
-
-    $scope.viewAuth = function(event) {
-        $modal.open({
-            templateUrl: resourceUrl + '/partials/modal/realm-events-admin-auth.html',
-            controller: 'RealmAdminEventsModalCtrl',
-            resolve: {
-                event: function () {
-                    return event;
-                }
-            }
-        })
-    }
-});
-
-module.controller('RealmAdminEventsModalCtrl', function($scope, $filter, event) {
-    $scope.event = event;
-});
-
-module.controller('RealmBruteForceCtrl', function($scope, Realm, realm, $http, $location, Dialog, Notifications, TimeUnit) {
-    console.log('RealmBruteForceCtrl');
-
-    $scope.realm = realm;
-
-    $scope.realm.waitIncrementUnit = TimeUnit.autoUnit(realm.waitIncrementSeconds);
-    $scope.realm.waitIncrement = TimeUnit.toUnit(realm.waitIncrementSeconds, $scope.realm.waitIncrementUnit);
-    $scope.$watch('realm.waitIncrementUnit', function(to, from) {
-        $scope.realm.waitIncrement = TimeUnit.convert($scope.realm.waitIncrement, from, to);
-    });
-
-    $scope.realm.minimumQuickLoginWaitUnit = TimeUnit.autoUnit(realm.minimumQuickLoginWaitSeconds);
-    $scope.realm.minimumQuickLoginWait = TimeUnit.toUnit(realm.minimumQuickLoginWaitSeconds, $scope.realm.minimumQuickLoginWaitUnit);
-    $scope.$watch('realm.minimumQuickLoginWaitUnit', function(to, from) {
-        $scope.realm.minimumQuickLoginWait = TimeUnit.convert($scope.realm.minimumQuickLoginWait, from, to);
-    });
-
-    $scope.realm.maxFailureWaitUnit = TimeUnit.autoUnit(realm.maxFailureWaitSeconds);
-    $scope.realm.maxFailureWait = TimeUnit.toUnit(realm.maxFailureWaitSeconds, $scope.realm.maxFailureWaitUnit);
-    $scope.$watch('realm.maxFailureWaitUnit', function(to, from) {
-        $scope.realm.maxFailureWait = TimeUnit.convert($scope.realm.maxFailureWait, from, to);
-    });
-
-    $scope.realm.maxDeltaTimeUnit = TimeUnit.autoUnit(realm.maxDeltaTimeSeconds);
-    $scope.realm.maxDeltaTime = TimeUnit.toUnit(realm.maxDeltaTimeSeconds, $scope.realm.maxDeltaTimeUnit);
-    $scope.$watch('realm.maxDeltaTimeUnit', function(to, from) {
-        $scope.realm.maxDeltaTime = TimeUnit.convert($scope.realm.maxDeltaTime, from, to);
-    });
-
-    var oldCopy = angular.copy($scope.realm);
-    $scope.changed = false;
-
-    $scope.$watch('realm', function() {
-        if (!angular.equals($scope.realm, oldCopy)) {
-            $scope.changed = true;
-        }
-    }, true);
-
-    $scope.save = function() {
-        var realmCopy = angular.copy($scope.realm);
-        delete realmCopy["waitIncrementUnit"];
-        delete realmCopy["waitIncrement"];
-        delete realmCopy["minimumQuickLoginWaitUnit"];
-        delete realmCopy["minimumQuickLoginWait"];
-        delete realmCopy["maxFailureWaitUnit"];
-        delete realmCopy["maxFailureWait"];
-        delete realmCopy["maxDeltaTimeUnit"];
-        delete realmCopy["maxDeltaTime"];
-
-        realmCopy.waitIncrementSeconds = TimeUnit.toSeconds($scope.realm.waitIncrement, $scope.realm.waitIncrementUnit)
-        realmCopy.minimumQuickLoginWaitSeconds = TimeUnit.toSeconds($scope.realm.minimumQuickLoginWait, $scope.realm.minimumQuickLoginWaitUnit)
-        realmCopy.maxFailureWaitSeconds = TimeUnit.toSeconds($scope.realm.maxFailureWait, $scope.realm.maxFailureWaitUnit)
-        realmCopy.maxDeltaTimeSeconds = TimeUnit.toSeconds($scope.realm.maxDeltaTime, $scope.realm.maxDeltaTimeUnit)
-
-        $scope.changed = false;
-        Realm.update(realmCopy, function () {
-            $location.url("/realms/" + realm.realm + "/defense/brute-force");
-            Notifications.success("Your changes have been saved to the realm.");
-        });
-    };
-
-    $scope.reset = function() {
-        $scope.realm = angular.copy(oldCopy);
-        $scope.changed = false;
-    };
-});
-
-
-module.controller('IdentityProviderMapperListCtrl', function($scope, realm, identityProvider, mapperTypes, mappers) {
-    $scope.realm = realm;
-    $scope.identityProvider = identityProvider;
-    $scope.mapperTypes = mapperTypes;
-    $scope.mappers = mappers;
-});
-
-module.controller('IdentityProviderMapperCtrl', function($scope, realm,  identityProvider, mapperTypes, mapper, IdentityProviderMapper, Notifications, Dialog, $location) {
-    $scope.realm = realm;
-    $scope.identityProvider = identityProvider;
-    $scope.create = false;
-    $scope.mapper = angular.copy(mapper);
-    $scope.changed = false;
-    $scope.mapperType = mapperTypes[mapper.identityProviderMapper];
-    $scope.$watch(function() {
-        return $location.path();
-    }, function() {
-        $scope.path = $location.path().substring(1).split("/");
-    });
-
-    $scope.$watch('mapper', function() {
-        if (!angular.equals($scope.mapper, mapper)) {
-            $scope.changed = true;
-        }
-    }, true);
-
-    $scope.save = function() {
-        IdentityProviderMapper.update({
-            realm : realm.realm,
-            alias: identityProvider.alias,
-            mapperId : mapper.id
-        }, $scope.mapper, function() {
-            $scope.changed = false;
-            mapper = angular.copy($scope.mapper);
-            $location.url("/realms/" + realm.realm + '/identity-provider-mappers/' + identityProvider.alias + "/mappers/" + mapper.id);
-            Notifications.success("Your changes have been saved.");
-        });
-    };
-
-    $scope.reset = function() {
-        $scope.mapper = angular.copy(mapper);
-        $scope.changed = false;
-    };
-
-    $scope.cancel = function() {
-        //$location.url("/realms");
-        window.history.back();
-    };
-
-    $scope.remove = function() {
-        Dialog.confirmDelete($scope.mapper.name, 'mapper', function() {
-            IdentityProviderMapper.remove({ realm: realm.realm, alias: mapper.identityProviderAlias, mapperId : $scope.mapper.id }, function() {
-                Notifications.success("The mapper has been deleted.");
-                $location.url("/realms/" + realm.realm + '/identity-provider-mappers/' + identityProvider.alias + "/mappers");
-            });
-        });
-    };
-
-});
-
-module.controller('IdentityProviderMapperCreateCtrl', function($scope, realm, identityProvider, mapperTypes, IdentityProviderMapper, Notifications, Dialog, $location) {
-    $scope.realm = realm;
-    $scope.identityProvider = identityProvider;
-    $scope.create = true;
-    $scope.mapper = { identityProviderAlias: identityProvider.alias, config: {}};
-    $scope.mapperTypes = mapperTypes;
-
-    $scope.$watch(function() {
-        return $location.path();
-    }, function() {
-        $scope.path = $location.path().substring(1).split("/");
-    });
-
-    $scope.save = function() {
-        $scope.mapper.identityProviderMapper = $scope.mapperType.id;
-        IdentityProviderMapper.save({
-            realm : realm.realm, alias: identityProvider.alias
-        }, $scope.mapper, function(data, headers) {
-            var l = headers().location;
-            var id = l.substring(l.lastIndexOf("/") + 1);
-            $location.url("/realms/" + realm.realm + '/identity-provider-mappers/' + identityProvider.alias + "/mappers/" + id);
-            Notifications.success("Mapper has been created.");
-        });
-    };
-
-    $scope.cancel = function() {
-        //$location.url("/realms");
-        window.history.back();
-    };
-
-
-});
-
 module.controller('AuthenticationFlowsCtrl', function($scope, realm, flows, AuthenticationExecutions, Notifications, Dialog, $location) {
     $scope.realm = realm;
     $scope.flows = flows;
@@ -3384,4 +1744,3 @@
 
 
 
->>>>>>> af2e3de9
