--- conflicted
+++ resolved
@@ -18,7 +18,11 @@
 package org.keycloak.models.utils;
 
 import org.keycloak.authorization.AuthorizationProvider;
-import org.keycloak.authorization.model.*;
+import org.keycloak.authorization.model.PermissionTicket;
+import org.keycloak.authorization.model.Policy;
+import org.keycloak.authorization.model.Resource;
+import org.keycloak.authorization.model.ResourceServer;
+import org.keycloak.authorization.model.Scope;
 import org.keycloak.authorization.policy.provider.PolicyProviderFactory;
 import org.keycloak.common.util.MultivaluedHashMap;
 import org.keycloak.common.util.Time;
@@ -34,7 +38,16 @@
 import org.keycloak.representations.idm.authorization.*;
 import org.keycloak.storage.StorageId;
 
-import java.util.*;
+import java.util.ArrayList;
+import java.util.Collections;
+import java.util.Comparator;
+import java.util.HashMap;
+import java.util.HashSet;
+import java.util.LinkedList;
+import java.util.List;
+import java.util.Map;
+import java.util.Objects;
+import java.util.Set;
 import java.util.stream.Collectors;
 
 /**
@@ -55,204 +68,12 @@
         return sb.toString();
     }
 
-    public static void exportAuthenticationFlows(RealmModel realm, RealmRepresentation rep) {
-        rep.setAuthenticationFlows(new LinkedList<AuthenticationFlowRepresentation>());
-        rep.setAuthenticatorConfig(new LinkedList<AuthenticatorConfigRepresentation>());
-
-        List<AuthenticationFlowModel> authenticationFlows = new ArrayList<>(realm.getAuthenticationFlows());
-        //ensure consistent ordering of authenticationFlows.
-        Collections.sort(authenticationFlows, new Comparator<AuthenticationFlowModel>() {
-            @Override
-            public int compare(AuthenticationFlowModel left, AuthenticationFlowModel right) {
-                String l = left.getAlias() != null ? left.getAlias() : "\0";
-                String r = right.getAlias() != null ? right.getAlias() : "\0";
-                return l.compareTo(r);
-            }
-        });
-
-        for (AuthenticationFlowModel model : authenticationFlows) {
-            AuthenticationFlowRepresentation flowRep = toRepresentation(realm, model);
-            rep.getAuthenticationFlows().add(flowRep);
-        }
-
-        List<AuthenticatorConfigModel> authenticatorConfigs = new ArrayList<>(realm.getAuthenticatorConfigs());
-        //ensure consistent ordering of authenticatorConfigs.
-        Collections.sort(authenticatorConfigs, new Comparator<AuthenticatorConfigModel>() {
-            @Override
-            public int compare(AuthenticatorConfigModel left, AuthenticatorConfigModel right) {
-                String l = left.getAlias() != null ? left.getAlias() : "\0";
-                String r = right.getAlias() != null ? right.getAlias() : "\0";
-                return l.compareTo(r);
-            }
-        });
-
-        for (AuthenticatorConfigModel model : authenticatorConfigs) {
-            rep.getAuthenticatorConfig().add(toRepresentation(model));
-        }
-
-    }
-
-    public static void exportGroups(RealmModel realm, RealmRepresentation rep) {
-        List<GroupRepresentation> groups = toGroupHierarchy(realm, true);
-        rep.setGroups(groups);
-    }
-
-    public static void exportRequiredActions(RealmModel realm, RealmRepresentation rep) {
-
-        rep.setRequiredActions(new LinkedList<>());
-
-        realm.getRequiredActionProviders().forEach(action -> rep.getRequiredActions().add(toRepresentation(action)));
-    }
-
-    public static List<GroupRepresentation> searchForGroupByName(RealmModel realm, boolean full, String search, Integer first, Integer max) {
-        List<GroupRepresentation> result = new LinkedList<>();
-        List<GroupModel> groups = realm.searchForGroupByName(search, first, max);
-        if (Objects.isNull(groups)) return result;
-        for (GroupModel group : groups) {
-            GroupRepresentation rep = toGroupHierarchy(group, full);
-            result.add(rep);
-        }
-        return result;
-    }
-
-    public static List<GroupRepresentation> searchForGroupByName(UserModel user, boolean full, String search, Integer first, Integer max) {
-        return user.getGroups(search, first, max).stream()
-                .map(group -> toRepresentation(group, full))
-                .collect(Collectors.toList());
-    }
-
-    public static List<GroupRepresentation> searchForGroupByName(RealmModel realm, String search, Integer first, Integer max, boolean full) {
-        List<GroupRepresentation> result = new LinkedList<>();
-        List<GroupModel> groups = realm.searchForGroupByName(search, first, max);
-        if (Objects.isNull(groups)) return result;
-        for (GroupModel group : groups) {
-            result.add(toRepresentation(group, true));
-        }
-        return result;
-    }
-
-
-    public static List<GroupRepresentation> searchForGroupByAttribute(RealmModel realm, String attrName, String attrValue, Integer first, Integer max, boolean full) {
-        List<GroupRepresentation> result = new LinkedList<>();
-        List<GroupModel> groups = realm.searchGroupByAttributeNameAndValue(attrName, attrValue, first, max);
-        if (Objects.isNull(groups)) return result;
-        for (GroupModel group : groups) {
-            result.add(toRepresentation(group, true));
-        }
-        return result;
-    }
-
-    public static UserRepresentation toBriefRepresentation(UserModel user) {
-        UserRepresentation rep = new UserRepresentation();
-        rep.setId(user.getId());
-        rep.setUsername(user.getUsername());
-        rep.setCreatedTimestamp(user.getCreatedTimestamp());
-        rep.setLastName(user.getLastName());
-        rep.setFirstName(user.getFirstName());
-        rep.setEmail(user.getEmail());
-        rep.setEnabled(user.isEnabled());
-        rep.setEmailVerified(user.isEmailVerified());
-        rep.setFederationLink(user.getFederationLink());
-        rep.setIdcard(user.getIdcard());
-        List<GroupRepresentation> groups = new LinkedList<>();
-        if (user.getAttributes() != null && !user.getAttributes().isEmpty()) {
-            Map<String, List<String>> attrs = new HashMap<>();
-            attrs.putAll(user.getAttributes());
-            rep.setAttributes(attrs);
-        }
-        for (GroupModel group : user.getGroups()) {
-            groups.add(toRepresentation(group, false));
-        }
-        rep.setGroups(groups);
-        return rep;
-    }
-
-    public static RoleRepresentation toBriefRepresentation(RoleModel role) {
-        RoleRepresentation rep = new RoleRepresentation();
-        rep.setId(role.getId());
-        rep.setName(role.getName());
-        rep.setDescription(role.getDescription());
-        rep.setComposite(role.isComposite());
-        rep.setClientRole(role.isClientRole());
-        rep.setContainerId(role.getContainerId());
-        return rep;
-    }
-
-    public static RealmEventsConfigRepresentation toEventsConfigReprensetation(RealmModel realm) {
-        RealmEventsConfigRepresentation rep = new RealmEventsConfigRepresentation();
-        rep.setEventsEnabled(realm.isEventsEnabled());
-
-        if (realm.getEventsExpiration() != 0) {
-            rep.setEventsExpiration(realm.getEventsExpiration());
-        }
-
-        if (realm.getEventsListeners() != null) {
-            rep.setEventsListeners(new LinkedList<>(realm.getEventsListeners()));
-        }
-
-        if (realm.getEnabledEventTypes() != null) {
-            rep.setEnabledEventTypes(new LinkedList<>(realm.getEnabledEventTypes()));
-        }
-
-        rep.setAdminEventsEnabled(realm.isAdminEventsEnabled());
-
-        rep.setAdminEventsDetailsEnabled(realm.isAdminEventsDetailsEnabled());
-
-        return rep;
-    }
-
-    public static List<GroupRepresentation> toGroupHierarchy(RealmModel realm, boolean full, Integer first, Integer max) {
-        List<GroupRepresentation> hierarchy = new LinkedList<>();
-        List<GroupModel> groups = realm.getTopLevelGroups(first, max);
-        if (Objects.isNull(groups)) return hierarchy;
-        for (GroupModel group : groups) {
-            GroupRepresentation rep = toGroupHierarchy(group, full);
-            hierarchy.add(rep);
-        }
-        return hierarchy;
-    }
-
-    public static List<GroupRepresentation> toGroupHierarchy(UserModel user, boolean full, Integer first, Integer max) {
-        return user.getGroups(first, max).stream()
-                .map(group -> toRepresentation(group, full))
-                .collect(Collectors.toList());
-    }
-
-    public static List<GroupRepresentation> toGroupHierarchy(RealmModel realm, boolean full) {
-        List<GroupRepresentation> hierarchy = new LinkedList<>();
-        List<GroupModel> groups = realm.getTopLevelGroups();
-        if (Objects.isNull(groups)) return hierarchy;
-        for (GroupModel group : groups) {
-            GroupRepresentation rep = toGroupHierarchy(group, full);
-            hierarchy.add(rep);
-        }
-        return hierarchy;
-    }
-
-    public static List<GroupRepresentation> toGroupHierarchy(UserModel user, boolean full) {
-        return user.getGroups().stream()
-                .map(group -> toRepresentation(group, full))
-                .collect(Collectors.toList());
-    }
-
-    public static GroupRepresentation toGroupHierarchy(GroupModel group, boolean full) {
-        GroupRepresentation rep = toRepresentation(group, full);
-        List<GroupRepresentation> subGroups = new LinkedList<>();
-        for (GroupModel subGroup : group.getSubGroups()) {
-            subGroups.add(toGroupHierarchy(subGroup, full));
-        }
-        rep.setSubGroups(subGroups);
-        return rep;
-    }
 
     public static GroupRepresentation toRepresentation(GroupModel group, boolean full) {
         GroupRepresentation rep = new GroupRepresentation();
         rep.setId(group.getId());
         rep.setName(group.getName());
         rep.setPath(buildGroupPath(group));
-        rep.setHasChild(group.isHasChild());
-        rep.setAttributes(group.getAttributes());
-        rep.setUserCount(group.getUserCount());
         if (!full) return rep;
         // Role mappings
         Set<RoleModel> roles = group.getRoleMappings();
@@ -262,7 +83,7 @@
             if (role.getContainer() instanceof RealmModel) {
                 realmRoleNames.add(role.getName());
             } else {
-                ClientModel client = (ClientModel) role.getContainer();
+                ClientModel client = (ClientModel)role.getContainer();
                 String clientId = client.getClientId();
                 List<String> currentClientRoles = clientRoleNames.computeIfAbsent(clientId, k -> new ArrayList<>());
                 currentClientRoles.add(role.getName());
@@ -272,6 +93,67 @@
         rep.setClientRoles(clientRoleNames);
         Map<String, List<String>> attributes = group.getAttributes();
         rep.setAttributes(attributes);
+        return rep;
+    }
+
+    public static List<GroupRepresentation> searchForGroupByName(RealmModel realm, boolean full, String search, Integer first, Integer max) {
+        List<GroupRepresentation> result = new LinkedList<>();
+        List<GroupModel> groups = realm.searchForGroupByName(search, first, max);
+        if (Objects.isNull(groups)) return result;
+        for (GroupModel group : groups) {
+            GroupRepresentation rep = toGroupHierarchy(group, full);
+            result.add(rep);
+        }
+        return result;
+    }
+
+    public static List<GroupRepresentation> searchForGroupByName(UserModel user, boolean full, String search, Integer first, Integer max) {
+        return user.getGroups(search, first, max).stream()
+                .map(group -> toRepresentation(group, full))
+                .collect(Collectors.toList());
+    }
+
+    public static List<GroupRepresentation> toGroupHierarchy(RealmModel realm, boolean full, Integer first, Integer max) {
+        List<GroupRepresentation> hierarchy = new LinkedList<>();
+        List<GroupModel> groups = realm.getTopLevelGroups(first, max);
+        if (Objects.isNull(groups)) return hierarchy;
+        for (GroupModel group : groups) {
+            GroupRepresentation rep = toGroupHierarchy(group, full);
+            hierarchy.add(rep);
+        }
+        return hierarchy;
+    }
+
+    public static List<GroupRepresentation> toGroupHierarchy(UserModel user, boolean full, Integer first, Integer max) {
+        return user.getGroups(first, max).stream()
+                .map(group -> toRepresentation(group, full))
+                .collect(Collectors.toList());
+    }
+
+    public static List<GroupRepresentation> toGroupHierarchy(RealmModel realm, boolean full) {
+        List<GroupRepresentation> hierarchy = new LinkedList<>();
+        List<GroupModel> groups = realm.getTopLevelGroups();
+        if (Objects.isNull(groups)) return hierarchy;
+        for (GroupModel group : groups) {
+            GroupRepresentation rep = toGroupHierarchy(group, full);
+            hierarchy.add(rep);
+        }
+        return hierarchy;
+    }
+
+    public static List<GroupRepresentation> toGroupHierarchy(UserModel user, boolean full) {
+        return user.getGroups().stream()
+                .map(group -> toRepresentation(group, full))
+                .collect(Collectors.toList());
+    }
+
+    public static GroupRepresentation toGroupHierarchy(GroupModel group, boolean full) {
+        GroupRepresentation rep = toRepresentation(group, full);
+        List<GroupRepresentation> subGroups = new LinkedList<>();
+        for (GroupModel subGroup : group.getSubGroups()) {
+            subGroups.add(toGroupHierarchy(subGroup, full));
+        }
+        rep.setSubGroups(subGroups);
         return rep;
     }
 
@@ -303,18 +185,21 @@
             Map<String, List<String>> attrs = new HashMap<>(user.getAttributes());
             rep.setAttributes(attrs);
         }
-<<<<<<< HEAD
-=======
-
-        return rep;
-    }
->>>>>>> 0219d62f
-
-        List<GroupRepresentation> groups = new LinkedList<>();
-        for (GroupModel group : user.getGroups()) {
-            groups.add(toRepresentation(group, false));
-        }
-        rep.setGroups(groups);
+
+        return rep;
+    }
+
+    public static UserRepresentation toBriefRepresentation(UserModel user) {
+        UserRepresentation rep = new UserRepresentation();
+        rep.setId(user.getId());
+        rep.setUsername(user.getUsername());
+        rep.setCreatedTimestamp(user.getCreatedTimestamp());
+        rep.setLastName(user.getLastName());
+        rep.setFirstName(user.getFirstName());
+        rep.setEmail(user.getEmail());
+        rep.setEnabled(user.isEnabled());
+        rep.setEmailVerified(user.isEmailVerified());
+        rep.setFederationLink(user.getFederationLink());
 
         return rep;
     }
@@ -330,9 +215,6 @@
         rep.setIpAddress(event.getIpAddress());
         rep.setError(event.getError());
         rep.setDetails(event.getDetails());
-        if (event.getUser() != null) {
-            rep.setUser(toBriefRepresentation(event.getUser()));
-        }
         return rep;
     }
 
@@ -372,6 +254,17 @@
         rep.setClientRole(role.isClientRole());
         rep.setContainerId(role.getContainerId());
         rep.setAttributes(role.getAttributes());
+        return rep;
+    }
+
+    public static RoleRepresentation toBriefRepresentation(RoleModel role) {
+        RoleRepresentation rep = new RoleRepresentation();
+        rep.setId(role.getId());
+        rep.setName(role.getName());
+        rep.setDescription(role.getDescription());
+        rep.setComposite(role.isComposite());
+        rep.setClientRole(role.isClientRole());
+        rep.setContainerId(role.getContainerId());
         return rep;
     }
 
@@ -465,12 +358,9 @@
         if (realm.getBrowserFlow() != null) rep.setBrowserFlow(realm.getBrowserFlow().getAlias());
         if (realm.getRegistrationFlow() != null) rep.setRegistrationFlow(realm.getRegistrationFlow().getAlias());
         if (realm.getDirectGrantFlow() != null) rep.setDirectGrantFlow(realm.getDirectGrantFlow().getAlias());
-        if (realm.getResetCredentialsFlow() != null)
-            rep.setResetCredentialsFlow(realm.getResetCredentialsFlow().getAlias());
-        if (realm.getClientAuthenticationFlow() != null)
-            rep.setClientAuthenticationFlow(realm.getClientAuthenticationFlow().getAlias());
-        if (realm.getDockerAuthenticationFlow() != null)
-            rep.setDockerAuthenticationFlow(realm.getDockerAuthenticationFlow().getAlias());
+        if (realm.getResetCredentialsFlow() != null) rep.setResetCredentialsFlow(realm.getResetCredentialsFlow().getAlias());
+        if (realm.getClientAuthenticationFlow() != null) rep.setClientAuthenticationFlow(realm.getClientAuthenticationFlow().getAlias());
+        if (realm.getDockerAuthenticationFlow() != null) rep.setDockerAuthenticationFlow(realm.getDockerAuthenticationFlow().getAlias());
 
         List<String> defaultRoles = realm.getDefaultRoles();
         if (!defaultRoles.isEmpty()) {
@@ -524,8 +414,6 @@
         return rep;
     }
 
-<<<<<<< HEAD
-=======
     public static void exportGroups(RealmModel realm, RealmRepresentation rep) {
         List<GroupRepresentation> groups = toGroupHierarchy(realm, true);
         rep.setGroups(groups);
@@ -598,7 +486,6 @@
         return rep;
     }
 
->>>>>>> 0219d62f
     public static CredentialRepresentation toRepresentation(UserCredentialModel cred) {
         CredentialRepresentation rep = new CredentialRepresentation();
         rep.setType(CredentialRepresentation.SECRET);
@@ -659,17 +546,6 @@
         return rep;
     }
 
-    public static ProtocolMapperRepresentation toRepresentation(ProtocolMapperModel model) {
-        ProtocolMapperRepresentation rep = new ProtocolMapperRepresentation();
-        rep.setId(model.getId());
-        rep.setProtocol(model.getProtocol());
-        Map<String, String> config = new HashMap<String, String>();
-        config.putAll(model.getConfig());
-        rep.setConfig(config);
-        rep.setName(model.getName());
-        rep.setProtocolMapper(model.getProtocolMapper());
-        return rep;
-    }
 
     public static ClientRepresentation toRepresentation(ClientModel clientModel, KeycloakSession session) {
         ClientRepresentation rep = new ClientRepresentation();
@@ -782,8 +658,6 @@
         return providerRep;
     }
 
-<<<<<<< HEAD
-=======
     public static ProtocolMapperRepresentation toRepresentation(ProtocolMapperModel model) {
         ProtocolMapperRepresentation rep = new ProtocolMapperRepresentation();
         rep.setId(model.getId());
@@ -795,7 +669,6 @@
         return rep;
     }
 
->>>>>>> 0219d62f
     public static IdentityProviderMapperRepresentation toRepresentation(IdentityProviderMapperModel model) {
         IdentityProviderMapperRepresentation rep = new IdentityProviderMapperRepresentation();
         rep.setId(model.getId());
@@ -1018,7 +891,7 @@
         }
 
         resource.setOwner(owner);
-        resource.setAttributes(new HashMap<>(model.getAttributes()));
+
         if (deep) {
             resource.setScopes(model.getScopes().stream().map(model1 -> {
                 ScopeRepresentation scope = new ScopeRepresentation();
@@ -1030,11 +903,12 @@
                 }
                 return scope;
             }).collect(Collectors.toSet()));
+
+            resource.setAttributes(new HashMap<>(model.getAttributes()));
         }
 
         return resource;
     }
-
 
     public static PermissionTicketRepresentation toRepresentation(PermissionTicket ticket, AuthorizationProvider authorization) {
         return toRepresentation(ticket, authorization, false);
