--- conflicted
+++ resolved
@@ -731,12 +731,7 @@
 
         if (Profile.isFeatureEnabled(Profile.Feature.AUTHORIZATION)) {
             AuthorizationProvider authorization = session.getProvider(AuthorizationProvider.class);
-<<<<<<< HEAD
-            ResourceServer resourceServer = authorization.getStoreFactory().getResourceServerStore()
-                    .findById(clientModel.getId());
-=======
             ResourceServer resourceServer = authorization.getStoreFactory().getResourceServerStore().findByClient(clientModel);
->>>>>>> f6aa2556
 
             if (resourceServer != null) {
                 rep.setAuthorizationServicesEnabled(true);
@@ -981,37 +976,20 @@
 
         if (allFields) {
             representation.setResourcesData(policy.getResources().stream()
-<<<<<<< HEAD
-                    .map(resource -> toRepresentation(resource, resource.getResourceServer(), authorization, true))
-                    .collect(Collectors.toSet()));
-            representation.setScopesData(policy.getScopes().stream().map(resource -> toRepresentation(resource))
-                    .collect(Collectors.toSet()));
-=======
                     .map(resource -> toRepresentation(resource, policy.getResourceServer(), authorization, true))
                     .collect(Collectors.toSet()));
             representation.setScopesData(policy.getScopes().stream().map(
                     resource -> toRepresentation(resource)).collect(Collectors.toSet()));
->>>>>>> f6aa2556
         }
 
         return representation;
     }
 
-<<<<<<< HEAD
-    public static ResourceRepresentation toRepresentation(Resource model, String resourceServer,
-            AuthorizationProvider authorization) {
-        return toRepresentation(model, resourceServer, authorization, true);
-    }
-
-    public static ResourceRepresentation toRepresentation(Resource model, String resourceServer,
-            AuthorizationProvider authorization, Boolean deep) {
-=======
     public static ResourceRepresentation toRepresentation(Resource model, ResourceServer resourceServer, AuthorizationProvider authorization) {
         return toRepresentation(model, resourceServer, authorization, true);
     }
 
     public static ResourceRepresentation toRepresentation(Resource model, ResourceServer resourceServer, AuthorizationProvider authorization, Boolean deep) {
->>>>>>> f6aa2556
         ResourceRepresentation resource = new ResourceRepresentation();
 
         resource.setId(model.getId());
