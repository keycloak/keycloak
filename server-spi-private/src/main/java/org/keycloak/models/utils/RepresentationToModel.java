--- conflicted
+++ resolved
@@ -164,8 +164,7 @@
         if (rep.getDisplayName() != null) newRealm.setDisplayName(rep.getDisplayName());
         if (rep.getDisplayNameHtml() != null) newRealm.setDisplayNameHtml(rep.getDisplayNameHtml());
         if (rep.isEnabled() != null) newRealm.setEnabled(rep.isEnabled());
-        if (rep.isUserManagedAccessAllowed() != null)
-            newRealm.setUserManagedAccessAllowed(rep.isUserManagedAccessAllowed());
+        if (rep.isUserManagedAccessAllowed() != null) newRealm.setUserManagedAccessAllowed(rep.isUserManagedAccessAllowed());
         if (rep.isBruteForceProtected() != null) newRealm.setBruteForceProtected(rep.isBruteForceProtected());
         if (rep.isPermanentLockout() != null) newRealm.setPermanentLockout(rep.isPermanentLockout());
         if (rep.getMaxFailureWaitSeconds() != null) newRealm.setMaxFailureWaitSeconds(rep.getMaxFailureWaitSeconds());
@@ -187,8 +186,7 @@
 
         if (rep.getNotBefore() != null) newRealm.setNotBefore(rep.getNotBefore());
 
-        if (rep.getDefaultSignatureAlgorithm() != null)
-            newRealm.setDefaultSignatureAlgorithm(rep.getDefaultSignatureAlgorithm());
+        if (rep.getDefaultSignatureAlgorithm() != null) newRealm.setDefaultSignatureAlgorithm(rep.getDefaultSignatureAlgorithm());
 
         if (rep.getRevokeRefreshToken() != null) newRealm.setRevokeRefreshToken(rep.getRevokeRefreshToken());
         else newRealm.setRevokeRefreshToken(false);
@@ -208,17 +206,14 @@
         else newRealm.setSsoSessionIdleTimeout(1800);
         if (rep.getSsoSessionMaxLifespan() != null) newRealm.setSsoSessionMaxLifespan(rep.getSsoSessionMaxLifespan());
         else newRealm.setSsoSessionMaxLifespan(36000);
-        if (rep.getSsoSessionMaxLifespanRememberMe() != null)
-            newRealm.setSsoSessionMaxLifespanRememberMe(rep.getSsoSessionMaxLifespanRememberMe());
-        if (rep.getSsoSessionIdleTimeoutRememberMe() != null)
-            newRealm.setSsoSessionIdleTimeoutRememberMe(rep.getSsoSessionIdleTimeoutRememberMe());
+        if (rep.getSsoSessionMaxLifespanRememberMe() != null) newRealm.setSsoSessionMaxLifespanRememberMe(rep.getSsoSessionMaxLifespanRememberMe());
+        if (rep.getSsoSessionIdleTimeoutRememberMe() != null) newRealm.setSsoSessionIdleTimeoutRememberMe(rep.getSsoSessionIdleTimeoutRememberMe());
         if (rep.getOfflineSessionIdleTimeout() != null)
             newRealm.setOfflineSessionIdleTimeout(rep.getOfflineSessionIdleTimeout());
         else newRealm.setOfflineSessionIdleTimeout(Constants.DEFAULT_OFFLINE_SESSION_IDLE_TIMEOUT);
 
         // KEYCLOAK-7688 Offline Session Max for Offline Token
-        if (rep.getOfflineSessionMaxLifespanEnabled() != null)
-            newRealm.setOfflineSessionMaxLifespanEnabled(rep.getOfflineSessionMaxLifespanEnabled());
+        if (rep.getOfflineSessionMaxLifespanEnabled() != null) newRealm.setOfflineSessionMaxLifespanEnabled(rep.getOfflineSessionMaxLifespanEnabled());
         else newRealm.setOfflineSessionMaxLifespanEnabled(false);
 
         if (rep.getOfflineSessionMaxLifespan() != null)
@@ -274,59 +269,7 @@
         if (rep.getOtpPolicyType() != null) newRealm.setOTPPolicy(toPolicy(rep));
         else newRealm.setOTPPolicy(OTPPolicy.DEFAULT_POLICY);
 
-<<<<<<< HEAD
-        WebAuthnPolicy webAuthnPolicy = new WebAuthnPolicy();
-
-        String webAuthnPolicyRpEntityName = rep.getWebAuthnPolicyRpEntityName();
-        if (webAuthnPolicyRpEntityName == null || webAuthnPolicyRpEntityName.isEmpty())
-            webAuthnPolicyRpEntityName = Constants.DEFAULT_WEBAUTHN_POLICY_RP_ENTITY_NAME;
-        webAuthnPolicy.setRpEntityName(webAuthnPolicyRpEntityName);
-
-        List<String> webAuthnPolicySignatureAlgorithms = rep.getWebAuthnPolicySignatureAlgorithms();
-        if (webAuthnPolicySignatureAlgorithms == null || webAuthnPolicySignatureAlgorithms.isEmpty())
-            webAuthnPolicySignatureAlgorithms = Arrays.asList(Constants.DEFAULT_WEBAUTHN_POLICY_SIGNATURE_ALGORITHMS.split(","));
-        webAuthnPolicy.setSignatureAlgorithm(webAuthnPolicySignatureAlgorithms);
-
-        String webAuthnPolicyRpId = rep.getWebAuthnPolicyRpId();
-        if (webAuthnPolicyRpId == null || webAuthnPolicyRpId.isEmpty())
-            webAuthnPolicyRpId = "";
-        webAuthnPolicy.setRpId(webAuthnPolicyRpId);
-
-        String webAuthnPolicyAttestationConveyancePreference = rep.getWebAuthnPolicyAttestationConveyancePreference();
-        if (webAuthnPolicyAttestationConveyancePreference == null || webAuthnPolicyAttestationConveyancePreference.isEmpty())
-            webAuthnPolicyAttestationConveyancePreference = Constants.DEFAULT_WEBAUTHN_POLICY_NOT_SPECIFIED;
-        webAuthnPolicy.setAttestationConveyancePreference(webAuthnPolicyAttestationConveyancePreference);
-
-        String webAuthnPolicyAuthenticatorAttachment = rep.getWebAuthnPolicyAuthenticatorAttachment();
-        if (webAuthnPolicyAuthenticatorAttachment == null || webAuthnPolicyAuthenticatorAttachment.isEmpty())
-            webAuthnPolicyAuthenticatorAttachment = Constants.DEFAULT_WEBAUTHN_POLICY_NOT_SPECIFIED;
-        webAuthnPolicy.setAuthenticatorAttachment(webAuthnPolicyAuthenticatorAttachment);
-
-        String webAuthnPolicyRequireResidentKey = rep.getWebAuthnPolicyRequireResidentKey();
-        if (webAuthnPolicyRequireResidentKey == null || webAuthnPolicyRequireResidentKey.isEmpty())
-            webAuthnPolicyRequireResidentKey = Constants.DEFAULT_WEBAUTHN_POLICY_NOT_SPECIFIED;
-        webAuthnPolicy.setRequireResidentKey(webAuthnPolicyRequireResidentKey);
-
-        String webAuthnPolicyUserVerificationRequirement = rep.getWebAuthnPolicyUserVerificationRequirement();
-        if (webAuthnPolicyUserVerificationRequirement == null || webAuthnPolicyUserVerificationRequirement.isEmpty())
-            webAuthnPolicyUserVerificationRequirement = Constants.DEFAULT_WEBAUTHN_POLICY_NOT_SPECIFIED;
-        webAuthnPolicy.setUserVerificationRequirement(webAuthnPolicyUserVerificationRequirement);
-
-        Integer webAuthnPolicyCreateTimeout = rep.getWebAuthnPolicyCreateTimeout();
-        if (webAuthnPolicyCreateTimeout != null) webAuthnPolicy.setCreateTimeout(webAuthnPolicyCreateTimeout);
-        else webAuthnPolicy.setCreateTimeout(0);
-
-        Boolean webAuthnPolicyAvoidSameAuthenticatorRegister = rep.isWebAuthnPolicyAvoidSameAuthenticatorRegister();
-        if (webAuthnPolicyAvoidSameAuthenticatorRegister != null)
-            webAuthnPolicy.setAvoidSameAuthenticatorRegister(webAuthnPolicyAvoidSameAuthenticatorRegister);
-
-        List<String> webAuthnPolicyAcceptableAaguids = rep.getWebAuthnPolicyAcceptableAaguids();
-        if (webAuthnPolicyAcceptableAaguids != null)
-            webAuthnPolicy.setAcceptableAaguids(webAuthnPolicyAcceptableAaguids);
-
-=======
         WebAuthnPolicy webAuthnPolicy = getWebAuthnPolicyTwoFactor(rep);
->>>>>>> 52b67f61
         newRealm.setWebAuthnPolicy(webAuthnPolicy);
 
         webAuthnPolicy = getWebAuthnPolicyPasswordless(rep);
@@ -730,7 +673,6 @@
                 newGroup.setAttribute(attr.getKey(), attr.getValue());
             }
         }
-<<<<<<< HEAD
         if (parent == null) {
             String path = group.getPath();
             if (path != null) {
@@ -752,8 +694,6 @@
             }
         }
         realm.moveGroup(newGroup, parent);
-=======
->>>>>>> 52b67f61
 
         if (group.getRealmRoles() != null) {
             for (String roleString : group.getRealmRoles()) {
@@ -1117,8 +1057,7 @@
         if (rep.getDisplayName() != null) realm.setDisplayName(rep.getDisplayName());
         if (rep.getDisplayNameHtml() != null) realm.setDisplayNameHtml(rep.getDisplayNameHtml());
         if (rep.isEnabled() != null) realm.setEnabled(rep.isEnabled());
-        if (rep.isUserManagedAccessAllowed() != null)
-            realm.setUserManagedAccessAllowed(rep.isUserManagedAccessAllowed());
+        if (rep.isUserManagedAccessAllowed() != null) realm.setUserManagedAccessAllowed(rep.isUserManagedAccessAllowed());
         if (rep.isBruteForceProtected() != null) realm.setBruteForceProtected(rep.isBruteForceProtected());
         if (rep.isPermanentLockout() != null) realm.setPermanentLockout(rep.isPermanentLockout());
         if (rep.getMaxFailureWaitSeconds() != null) realm.setMaxFailureWaitSeconds(rep.getMaxFailureWaitSeconds());
@@ -1149,8 +1088,7 @@
         if (rep.getActionTokenGeneratedByUserLifespan() != null)
             realm.setActionTokenGeneratedByUserLifespan(rep.getActionTokenGeneratedByUserLifespan());
         if (rep.getNotBefore() != null) realm.setNotBefore(rep.getNotBefore());
-        if (rep.getDefaultSignatureAlgorithm() != null)
-            realm.setDefaultSignatureAlgorithm(rep.getDefaultSignatureAlgorithm());
+        if (rep.getDefaultSignatureAlgorithm() != null) realm.setDefaultSignatureAlgorithm(rep.getDefaultSignatureAlgorithm());
         if (rep.getRevokeRefreshToken() != null) realm.setRevokeRefreshToken(rep.getRevokeRefreshToken());
         if (rep.getRefreshTokenMaxReuse() != null) realm.setRefreshTokenMaxReuse(rep.getRefreshTokenMaxReuse());
         if (rep.getAccessTokenLifespan() != null) realm.setAccessTokenLifespan(rep.getAccessTokenLifespan());
@@ -1158,15 +1096,12 @@
             realm.setAccessTokenLifespanForImplicitFlow(rep.getAccessTokenLifespanForImplicitFlow());
         if (rep.getSsoSessionIdleTimeout() != null) realm.setSsoSessionIdleTimeout(rep.getSsoSessionIdleTimeout());
         if (rep.getSsoSessionMaxLifespan() != null) realm.setSsoSessionMaxLifespan(rep.getSsoSessionMaxLifespan());
-        if (rep.getSsoSessionIdleTimeoutRememberMe() != null)
-            realm.setSsoSessionIdleTimeoutRememberMe(rep.getSsoSessionIdleTimeoutRememberMe());
-        if (rep.getSsoSessionMaxLifespanRememberMe() != null)
-            realm.setSsoSessionMaxLifespanRememberMe(rep.getSsoSessionMaxLifespanRememberMe());
+        if (rep.getSsoSessionIdleTimeoutRememberMe() != null) realm.setSsoSessionIdleTimeoutRememberMe(rep.getSsoSessionIdleTimeoutRememberMe());
+        if (rep.getSsoSessionMaxLifespanRememberMe() != null) realm.setSsoSessionMaxLifespanRememberMe(rep.getSsoSessionMaxLifespanRememberMe());
         if (rep.getOfflineSessionIdleTimeout() != null)
             realm.setOfflineSessionIdleTimeout(rep.getOfflineSessionIdleTimeout());
         // KEYCLOAK-7688 Offline Session Max for Offline Token
-        if (rep.getOfflineSessionMaxLifespanEnabled() != null)
-            realm.setOfflineSessionMaxLifespanEnabled(rep.getOfflineSessionMaxLifespanEnabled());
+        if (rep.getOfflineSessionMaxLifespanEnabled() != null) realm.setOfflineSessionMaxLifespanEnabled(rep.getOfflineSessionMaxLifespanEnabled());
         if (rep.getOfflineSessionMaxLifespan() != null)
             realm.setOfflineSessionMaxLifespan(rep.getOfflineSessionMaxLifespan());
         if (rep.getRequiredCredentials() != null) {
@@ -1195,58 +1130,7 @@
             realm.updateDefaultRoles(rep.getDefaultRoles().toArray(new String[rep.getDefaultRoles().size()]));
         }
 
-<<<<<<< HEAD
-        WebAuthnPolicy webAuthnPolicy = new WebAuthnPolicy();
-
-        String webAuthnPolicyRpEntityName = rep.getWebAuthnPolicyRpEntityName();
-        if (webAuthnPolicyRpEntityName == null || webAuthnPolicyRpEntityName.isEmpty())
-            webAuthnPolicyRpEntityName = Constants.DEFAULT_WEBAUTHN_POLICY_RP_ENTITY_NAME;
-        webAuthnPolicy.setRpEntityName(webAuthnPolicyRpEntityName);
-
-        List<String> webAuthnPolicySignatureAlgorithms = rep.getWebAuthnPolicySignatureAlgorithms();
-        if (webAuthnPolicySignatureAlgorithms == null || webAuthnPolicySignatureAlgorithms.isEmpty())
-            webAuthnPolicySignatureAlgorithms = Arrays.asList(Constants.DEFAULT_WEBAUTHN_POLICY_SIGNATURE_ALGORITHMS.split(","));
-        webAuthnPolicy.setSignatureAlgorithm(webAuthnPolicySignatureAlgorithms);
-
-        String webAuthnPolicyRpId = rep.getWebAuthnPolicyRpId();
-        if (webAuthnPolicyRpId == null || webAuthnPolicyRpId.isEmpty())
-            webAuthnPolicyRpId = "";
-        webAuthnPolicy.setRpId(webAuthnPolicyRpId);
-
-        String webAuthnPolicyAttestationConveyancePreference = rep.getWebAuthnPolicyAttestationConveyancePreference();
-        if (webAuthnPolicyAttestationConveyancePreference == null || webAuthnPolicyAttestationConveyancePreference.isEmpty())
-            webAuthnPolicyAttestationConveyancePreference = Constants.DEFAULT_WEBAUTHN_POLICY_NOT_SPECIFIED;
-        webAuthnPolicy.setAttestationConveyancePreference(webAuthnPolicyAttestationConveyancePreference);
-
-        String webAuthnPolicyAuthenticatorAttachment = rep.getWebAuthnPolicyAuthenticatorAttachment();
-        if (webAuthnPolicyAuthenticatorAttachment == null || webAuthnPolicyAuthenticatorAttachment.isEmpty())
-            webAuthnPolicyAuthenticatorAttachment = Constants.DEFAULT_WEBAUTHN_POLICY_NOT_SPECIFIED;
-        webAuthnPolicy.setAuthenticatorAttachment(webAuthnPolicyAuthenticatorAttachment);
-
-        String webAuthnPolicyRequireResidentKey = rep.getWebAuthnPolicyRequireResidentKey();
-        if (webAuthnPolicyRequireResidentKey == null || webAuthnPolicyRequireResidentKey.isEmpty())
-            webAuthnPolicyRequireResidentKey = Constants.DEFAULT_WEBAUTHN_POLICY_NOT_SPECIFIED;
-        webAuthnPolicy.setRequireResidentKey(webAuthnPolicyRequireResidentKey);
-
-        String webAuthnPolicyUserVerificationRequirement = rep.getWebAuthnPolicyUserVerificationRequirement();
-        if (webAuthnPolicyUserVerificationRequirement == null || webAuthnPolicyUserVerificationRequirement.isEmpty())
-            webAuthnPolicyUserVerificationRequirement = Constants.DEFAULT_WEBAUTHN_POLICY_NOT_SPECIFIED;
-        webAuthnPolicy.setUserVerificationRequirement(webAuthnPolicyUserVerificationRequirement);
-
-        Integer webAuthnPolicyCreateTimeout = rep.getWebAuthnPolicyCreateTimeout();
-        if (webAuthnPolicyCreateTimeout != null) webAuthnPolicy.setCreateTimeout(webAuthnPolicyCreateTimeout);
-        else webAuthnPolicy.setCreateTimeout(0);
-
-        Boolean webAuthnPolicyAvoidSameAuthenticatorRegister = rep.isWebAuthnPolicyAvoidSameAuthenticatorRegister();
-        if (webAuthnPolicyAvoidSameAuthenticatorRegister != null)
-            webAuthnPolicy.setAvoidSameAuthenticatorRegister(webAuthnPolicyAvoidSameAuthenticatorRegister);
-
-        List<String> webAuthnPolicyAcceptableAaguids = rep.getWebAuthnPolicyAcceptableAaguids();
-        webAuthnPolicy.setAcceptableAaguids(webAuthnPolicyAcceptableAaguids);
-
-=======
         WebAuthnPolicy webAuthnPolicy = getWebAuthnPolicyTwoFactor(rep);
->>>>>>> 52b67f61
         realm.setWebAuthnPolicy(webAuthnPolicy);
 
         webAuthnPolicy = getWebAuthnPolicyPasswordless(rep);
@@ -1404,8 +1288,7 @@
         if (resourceRep.getName() != null) client.setName(resourceRep.getName());
         if (resourceRep.getDescription() != null) client.setDescription(resourceRep.getDescription());
         if (resourceRep.isEnabled() != null) client.setEnabled(resourceRep.isEnabled());
-        if (resourceRep.isAlwaysDisplayInConsole() != null)
-            client.setAlwaysDisplayInConsole(resourceRep.isAlwaysDisplayInConsole());
+        if (resourceRep.isAlwaysDisplayInConsole() != null) client.setAlwaysDisplayInConsole(resourceRep.isAlwaysDisplayInConsole());
         client.setManagementUrl(resourceRep.getAdminUrl());
         if (resourceRep.isSurrogateAuthRequired() != null)
             client.setSurrogateAuthRequired(resourceRep.isSurrogateAuthRequired());
@@ -1675,7 +1558,7 @@
     public static void updateClientProtocolMappers(ClientRepresentation rep, ClientModel resource) {
 
         if (rep.getProtocolMappers() != null) {
-            Map<String, ProtocolMapperModel> existingProtocolMappers = new HashMap<>();
+            Map<String,ProtocolMapperModel> existingProtocolMappers = new HashMap<>();
             for (ProtocolMapperModel existingProtocolMapper : resource.getProtocolMappers()) {
                 existingProtocolMappers.put(generateProtocolNameKey(existingProtocolMapper.getProtocol(), existingProtocolMapper.getName()), existingProtocolMapper);
             }
@@ -1683,12 +1566,12 @@
             for (ProtocolMapperRepresentation protocolMapperRepresentation : rep.getProtocolMappers()) {
                 String protocolNameKey = generateProtocolNameKey(protocolMapperRepresentation.getProtocol(), protocolMapperRepresentation.getName());
                 ProtocolMapperModel existingMapper = existingProtocolMappers.get(protocolNameKey);
-                if (existingMapper != null) {
-                    ProtocolMapperModel updatedProtocolMapperModel = toModel(protocolMapperRepresentation);
-                    updatedProtocolMapperModel.setId(existingMapper.getId());
-                    resource.updateProtocolMapper(updatedProtocolMapperModel);
-
-                    existingProtocolMappers.remove(protocolNameKey);
+                    if (existingMapper != null) {
+                        ProtocolMapperModel updatedProtocolMapperModel = toModel(protocolMapperRepresentation);
+                        updatedProtocolMapperModel.setId(existingMapper.getId());
+                        resource.updateProtocolMapper(updatedProtocolMapperModel);
+
+                        existingProtocolMappers.remove(protocolNameKey);
 
                 } else {
                     resource.addProtocolMapper(toModel(protocolMapperRepresentation));
@@ -2028,16 +1911,16 @@
     public static IdentityProviderModel toModel(RealmModel realm, IdentityProviderRepresentation representation, KeycloakSession session) {
         IdentityProviderFactory providerFactory = (IdentityProviderFactory) session.getKeycloakSessionFactory().getProviderFactory(
                 IdentityProvider.class, representation.getProviderId());
-        
+
         if (providerFactory == null) {
             providerFactory = (IdentityProviderFactory) session.getKeycloakSessionFactory().getProviderFactory(
                     SocialIdentityProvider.class, representation.getProviderId());
         }
-        
+
         if (providerFactory == null) {
             throw new IllegalArgumentException("Invalid identity provider id [" + representation.getProviderId() + "]");
         }
-        
+
         IdentityProviderModel identityProviderModel = providerFactory.createConfig();
 
         identityProviderModel.setInternalId(representation.getInternalId());
@@ -2073,7 +1956,7 @@
             }
             identityProviderModel.setPostBrokerLoginFlowId(flowModel.getId());
         }
-        
+
         identityProviderModel.validate(realm);
 
         return identityProviderModel;
@@ -2163,7 +2046,7 @@
             model.setParentFlow(parentFlow.getId());
         } catch (IllegalArgumentException iae) {
             //retro-compatible for previous OPTIONAL being changed to CONDITIONAL
-            if ("OPTIONAL".equals(rep.getRequirement())) {
+            if ("OPTIONAL".equals(rep.getRequirement())){
                 MigrateTo8_0_0.migrateOptionalAuthenticationExecution(realm, parentFlow, model, false);
             }
         }
@@ -2340,11 +2223,11 @@
         resourceServer.setAllowRemoteResourceManagement(rep.isAllowRemoteResourceManagement());
 
         DecisionStrategy decisionStrategy = rep.getDecisionStrategy();
-
+        
         if (decisionStrategy == null) {
             decisionStrategy = DecisionStrategy.UNANIMOUS;
         }
-
+        
         resourceServer.setDecisionStrategy(decisionStrategy);
 
         for (ScopeRepresentation scope : rep.getScopes()) {
@@ -2564,7 +2447,7 @@
 
         if (policyIds != null) {
             if (policyIds.isEmpty()) {
-                for (Policy associated : new HashSet<Policy>(policy.getAssociatedPolicies())) {
+                for (Policy associated: new HashSet<Policy>(policy.getAssociatedPolicies())) {
                     policy.removeAssociatedPolicy(associated);
                 }
                 return;
