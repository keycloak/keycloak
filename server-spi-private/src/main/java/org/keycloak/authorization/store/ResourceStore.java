--- conflicted
+++ resolved
@@ -34,9 +34,9 @@
     /**
      * <p>Creates a {@link Resource} instance backed by this persistent storage implementation.
      *
-     * @param name           the name of this resource. It must be unique.
+     * @param name the name of this resource. It must be unique.
      * @param resourceServer the resource server to where the given resource belongs to
-     * @param owner          the owner of this resource or null if the resource server is the owner
+     * @param owner the owner of this resource or null if the resource server is the owner
      * @return an instance backed by the underlying storage implementation
      */
     Resource create(String name, ResourceServer resourceServer, String owner);
@@ -44,10 +44,10 @@
     /**
      * <p>Creates a {@link Resource} instance backed by this persistent storage implementation.
      *
-     * @param id             the id of this resource. It must be unique.
-     * @param name           the name of this resource. It must be unique.
+     * @param id the id of this resource. It must be unique.
+     * @param name the name of this resource. It must be unique.
      * @param resourceServer the resource server to where the given resource belongs to
-     * @param owner          the owner of this resource or null if the resource server is the owner
+     * @param owner the owner of this resource or null if the resource server is the owner
      * @return an instance backed by the underlying storage implementation
      */
     Resource create(String id, String name, ResourceServer resourceServer, String owner);
@@ -108,7 +108,7 @@
     /**
      * Finds all {@link Resource} instances associated with a given resource server.
      *
-     * @param attributes       a map holding the attributes that will be used as a filter
+     * @param attributes a map holding the attributes that will be used as a filter
      * @param resourceServerId the identifier of the resource server
      * @return a list with all resources associated with the given resource server
      */
@@ -127,7 +127,7 @@
     /**
      * Find a {@link Resource} by its name where the owner is the resource server itself.
      *
-     * @param name             the name of the resource
+     * @param name the name of the resource
      * @param resourceServerId the identifier of the resource server
      * @return a resource with the given name
      */
@@ -136,8 +136,8 @@
     /**
      * Find a {@link Resource} by its name where the owner is the given <code>ownerId</code>.
      *
-     * @param name             the name of the resource
-     * @param ownerId          the owner id
+     * @param name the name of the resource
+     * @param ownerId the owner id
      * @param resourceServerId the identifier of the resource server
      * @return a resource with the given name
      */
@@ -154,9 +154,6 @@
     /**
      * Finds all {@link Resource} with the given type.
      *
-<<<<<<< HEAD
-     * @param type             the type of the resource
-=======
      * @param type the type of the resource
      * @param owner the resource owner or null for any resource with a given type
      * @return a list of resources with the given type
@@ -167,15 +164,28 @@
      * Finds all {@link Resource} with the given type.
      *
      * @param type the type of the resource
->>>>>>> e7393445
      * @param resourceServerId the resource server id
-     * @param consumer         the result consumer
+     * @param consumer the result consumer
      * @return a list of resources with the given type
      */
     void findByType(String type, String resourceServerId, Consumer<Resource> consumer);
 
     /**
-<<<<<<< HEAD
+     * Finds all {@link Resource} with the given type.
+     *
+     * @param type the type of the resource
+     * @param owner the resource owner or null for any resource with a given type
+     * @param resourceServerId the resource server id
+     * @param consumer the result consumer
+     * @return a list of resources with the given type
+     */
+    void findByType(String type, String owner, String resourceServerId, Consumer<Resource> consumer);
+
+    List<Resource> findByTypeInstance(String type, String resourceServerId);
+
+    void findByTypeInstance(String type, String resourceServerId, Consumer<Resource> consumer);
+
+    /**
      * Finds by  parent
      *
      * @param resourceServerId
@@ -205,19 +215,4 @@
 
 
 
-=======
-     * Finds all {@link Resource} with the given type.
-     *
-     * @param type the type of the resource
-     * @param owner the resource owner or null for any resource with a given type
-     * @param resourceServerId the resource server id
-     * @param consumer the result consumer
-     * @return a list of resources with the given type
-     */
-    void findByType(String type, String owner, String resourceServerId, Consumer<Resource> consumer);
-
-    List<Resource> findByTypeInstance(String type, String resourceServerId);
-
-    void findByTypeInstance(String type, String resourceServerId, Consumer<Resource> consumer);
->>>>>>> e7393445
 }