/*
 * JBoss, Home of Professional Open Source.
 * Copyright 2016 Red Hat, Inc., and individual contributors
 * as indicated by the @author tags.
 *
 * Licensed under the Apache License, Version 2.0 (the "License");
 * you may not use this file except in compliance with the License.
 * You may obtain a copy of the License at
 *
 *     http://www.apache.org/licenses/LICENSE-2.0
 *
 * Unless required by applicable law or agreed to in writing, software
 * distributed under the License is distributed on an "AS IS" BASIS,
 * WITHOUT WARRANTIES OR CONDITIONS OF ANY KIND, either express or implied.
 * See the License for the specific language governing permissions and
 * limitations under the License.
 */

package org.keycloak.authorization;

import java.util.Collection;
import java.util.List;
import java.util.Map;
import java.util.Set;
import java.util.function.Consumer;
import java.util.stream.Collectors;

import org.keycloak.authorization.model.PermissionTicket;
import org.keycloak.authorization.model.Policy;
import org.keycloak.authorization.model.Resource;
import org.keycloak.authorization.model.ResourceServer;
import org.keycloak.authorization.model.Scope;
import org.keycloak.authorization.permission.evaluator.Evaluators;
import org.keycloak.authorization.policy.evaluation.PolicyEvaluator;
import org.keycloak.authorization.policy.provider.PolicyProvider;
import org.keycloak.authorization.policy.provider.PolicyProviderFactory;
import org.keycloak.authorization.store.PermissionTicketStore;
import org.keycloak.authorization.store.PolicyStore;
import org.keycloak.authorization.store.ResourceServerStore;
import org.keycloak.authorization.store.ResourceStore;
import org.keycloak.authorization.store.ScopeStore;
import org.keycloak.authorization.store.StoreFactory;
import org.keycloak.models.KeycloakSession;
import org.keycloak.models.RealmModel;
import org.keycloak.models.cache.authorization.CachedStoreFactoryProvider;
import org.keycloak.models.utils.RepresentationToModel;
import org.keycloak.provider.Provider;
import org.keycloak.representations.idm.authorization.AbstractPolicyRepresentation;

/**
 * <p>The main contract here is the creation of {@link org.keycloak.authorization.permission.evaluator.PermissionEvaluator} instances.  Usually
 * an application has a single {@link AuthorizationProvider} instance and threads servicing client requests obtain {@link org.keycloak.authorization.permission.evaluator.PermissionEvaluator}
 * from the {@link #evaluators()} method.
 *
 * <p>The internal state of a {@link AuthorizationProvider} is immutable.  This internal state includes all of the metadata
 * used during the evaluation of policies.
 *
 * <p>Once created, {@link org.keycloak.authorization.permission.evaluator.PermissionEvaluator} instances can be obtained from the {@link #evaluators()} method:
 *
 * <pre>
 *     List<ResourcePermission> permissionsToEvaluate = getPermissions(); // the permissions to evaluate
 *     EvaluationContext evaluationContext = createEvaluationContext(); // the context with runtime environment information
 *     PermissionEvaluator evaluator = authorization.evaluators().from(permissionsToEvaluate, context);
 *
 *     evaluator.evaluate(new Decision() {
 *
 *         public void onDecision(Evaluation evaluation) {
 *              // do something on grant
 *         }
 *
 *     });
 * </pre>
 *
 * @author <a href="mailto:psilva@redhat.com">Pedro Igor</a>
 */
public final class AuthorizationProvider implements Provider {

    private final PolicyEvaluator policyEvaluator;
    private StoreFactory storeFactory;
    private StoreFactory storeFactoryDelegate;
    private final Map<String, PolicyProviderFactory> policyProviderFactories;
    private final KeycloakSession keycloakSession;
    private final RealmModel realm;

    public AuthorizationProvider(KeycloakSession session, RealmModel realm, Map<String, PolicyProviderFactory> policyProviderFactories, PolicyEvaluator policyEvaluator) {
        this.keycloakSession = session;
        this.realm = realm;
        this.policyProviderFactories = policyProviderFactories;
        this.policyEvaluator = policyEvaluator;
    }

    /**
     * Returns a {@link Evaluators} instance from where {@link org.keycloak.authorization.policy.evaluation.PolicyEvaluator} instances
     * can be obtained.
     *
     * @return a {@link Evaluators} instance
     */
    public Evaluators evaluators() {
        return new Evaluators(this);
    }

    /**
     * Cache sits in front of this
     * <p>
     * Returns a {@link StoreFactory}.
     *
     * @return the {@link StoreFactory}
     */
    public StoreFactory getStoreFactory() {
        if (storeFactory != null) return storeFactory;
        storeFactory = keycloakSession.getProvider(CachedStoreFactoryProvider.class);
        if (storeFactory == null) storeFactory = getLocalStoreFactory();
        storeFactory = createStoreFactory(storeFactory);
        return storeFactory;
    }

    /**
     * No cache sits in front of this
     *
     * @return
     */
    public StoreFactory getLocalStoreFactory() {
        if (storeFactoryDelegate != null) return storeFactoryDelegate;
        storeFactoryDelegate = keycloakSession.getProvider(StoreFactory.class);
        return storeFactoryDelegate;
    }

    /**
     * Returns the registered {@link PolicyProviderFactory}.
     *
     * @return a {@link List} containing all registered {@link PolicyProviderFactory}
     */
    public Collection<PolicyProviderFactory> getProviderFactories() {
        return this.policyProviderFactories.values();
    }

    /**
     * Returns a {@link PolicyProviderFactory} given a <code>type</code>.
     *
     * @param type the type of the policy provider
     * @param <F>  the expected type of the provider
     * @return a {@link PolicyProviderFactory} with the given <code>type</code>
     */
    public <F extends PolicyProviderFactory> F getProviderFactory(String type) {
        return (F) policyProviderFactories.get(type);
    }

    /**
     * Returns a {@link PolicyProviderFactory} given a <code>type</code>.
     *
     * @param type the type of the policy provider
     * @param <P>  the expected type of the provider
     * @return a {@link PolicyProvider} with the given <code>type</code>
     */
    public <P extends PolicyProvider> P getProvider(String type) {
        PolicyProviderFactory policyProviderFactory = policyProviderFactories.get(type);

        if (policyProviderFactory == null) {
            return null;
        }

        return (P) policyProviderFactory.create(this);
    }

    public KeycloakSession getKeycloakSession() {
        return this.keycloakSession;
    }

    public RealmModel getRealm() {
        return realm;
    }

    public PolicyEvaluator getPolicyEvaluator() {
        return policyEvaluator;
    }

    @Override
    public void close() {

    }

    private StoreFactory createStoreFactory(StoreFactory storeFactory) {
        return new StoreFactory() {

            ResourceStore resourceStore;
            ScopeStore scopeStore;
            PolicyStore policyStore;

            @Override
            public ResourceStore getResourceStore() {
                if (resourceStore == null) {
                    resourceStore = createResourceStoreWrapper(storeFactory);
                }
                return resourceStore;
            }

            @Override
            public ResourceServerStore getResourceServerStore() {
                return storeFactory.getResourceServerStore();
            }

            @Override
            public ScopeStore getScopeStore() {
                if (scopeStore == null) {
                    scopeStore = createScopeWrapper(storeFactory);
                }
                return scopeStore;
            }

            @Override
            public PolicyStore getPolicyStore() {
                if (policyStore == null) {
                    policyStore = createPolicyWrapper(storeFactory);
                }
                return policyStore;
            }

            @Override
            public PermissionTicketStore getPermissionTicketStore() {
                return storeFactory.getPermissionTicketStore();
            }

            @Override
            public void close() {
                storeFactory.close();
            }

            @Override
            public void setReadOnly(boolean readOnly) {
                storeFactory.setReadOnly(readOnly);
            }

            @Override
            public boolean isReadOnly() {
                return storeFactory.isReadOnly();
            }
        };
    }

    private ScopeStore createScopeWrapper(StoreFactory storeFactory) {
        return new ScopeStore() {

            ScopeStore delegate = storeFactory.getScopeStore();

            @Override
            public Scope create(String name, ResourceServer resourceServer) {
                return delegate.create(name, resourceServer);
            }

            @Override
            public Scope create(String id, String name, ResourceServer resourceServer) {
                return delegate.create(id, name, resourceServer);
            }

            @Override
            public void delete(String id) {
                Scope scope = findById(id, null);
                PermissionTicketStore ticketStore = AuthorizationProvider.this.getStoreFactory().getPermissionTicketStore();
                List<PermissionTicket> permissions = ticketStore.findByScope(id, scope.getResourceServer().getId());

                for (PermissionTicket permission : permissions) {
                    ticketStore.delete(permission.getId());
                }

                delegate.delete(id);
            }

            @Override
            public Scope findById(String id, String resourceServerId) {
                return delegate.findById(id, resourceServerId);
            }

            @Override
            public Scope findByName(String name, String resourceServerId) {
                return delegate.findByName(name, resourceServerId);
            }

            @Override
            public List<Scope> findByResourceServer(String id) {
                return delegate.findByResourceServer(id);
            }

            @Override
            public List<Scope> findByResourceServer(Map<String, String[]> attributes, String resourceServerId, int firstResult, int maxResult) {
                return delegate.findByResourceServer(attributes, resourceServerId, firstResult, maxResult);
            }
        };
    }

    private PolicyStore createPolicyWrapper(StoreFactory storeFactory) {
        return new PolicyStore() {

            PolicyStore policyStore = storeFactory.getPolicyStore();

            @Override
            public Policy create(AbstractPolicyRepresentation representation, ResourceServer resourceServer) {
                Set<String> resources = representation.getResources();

                if (resources != null) {
                    representation.setResources(resources.stream().map(id -> {
                        Resource resource = storeFactory.getResourceStore().findById(id, resourceServer.getId());

                        if (resource == null) {
                            resource = storeFactory.getResourceStore().findByName(id, resourceServer.getId());
                        }

                        if (resource == null) {
                            throw new RuntimeException("Resource [" + id + "] does not exist or is not owned by the resource server.");
                        }

                        return resource.getId();
                    }).collect(Collectors.toSet()));
                }

                Set<String> scopes = representation.getScopes();

                if (scopes != null) {
                    representation.setScopes(scopes.stream().map(id -> {
                        Scope scope = storeFactory.getScopeStore().findById(id, resourceServer.getId());

                        if (scope == null) {
                            scope = storeFactory.getScopeStore().findByName(id, resourceServer.getId());
                        }

                        if (scope == null) {
                            throw new RuntimeException("Scope [" + id + "] does not exist");
                        }

                        return scope.getId();
                    }).collect(Collectors.toSet()));
                }


                Set<String> policies = representation.getPolicies();

                if (policies != null) {
                    representation.setPolicies(policies.stream().map(id -> {
                        Policy policy = storeFactory.getPolicyStore().findById(id, resourceServer.getId());

                        if (policy == null) {
                            policy = storeFactory.getPolicyStore().findByName(id, resourceServer.getId());
                        }

                        if (policy == null) {
                            throw new RuntimeException("Policy [" + id + "] does not exist");
                        }

                        return policy.getId();
                    }).collect(Collectors.toSet()));
                }

                return RepresentationToModel.toModel(representation, AuthorizationProvider.this, policyStore.create(representation, resourceServer));
            }

            @Override
            public void delete(String id) {
                Policy policy = findById(id, null);

                if (policy != null) {
                    ResourceServer resourceServer = policy.getResourceServer();

                    findDependentPolicies(policy.getId(), resourceServer.getId()).forEach(dependentPolicy -> {
                        dependentPolicy.removeAssociatedPolicy(policy);
                        if (dependentPolicy.getAssociatedPolicies().isEmpty()) {
                            delete(dependentPolicy.getId());
                        }
                    });

                    policyStore.delete(id);
                }
            }

            @Override
            public Policy findById(String id, String resourceServerId) {
                return policyStore.findById(id, resourceServerId);
            }

            @Override
            public Policy findByName(String name, String resourceServerId) {
                return policyStore.findByName(name, resourceServerId);
            }

            @Override
            public List<Policy> findByResourceServer(String resourceServerId) {
                return policyStore.findByResourceServer(resourceServerId);
            }

            @Override
            public List<Policy> findByResourceServer(Map<String, String[]> attributes, String resourceServerId, int firstResult, int maxResult) {
                return policyStore.findByResourceServer(attributes, resourceServerId, firstResult, maxResult);
            }

            @Override
            public List<Policy> findByResource(String resourceId, String resourceServerId) {
                return policyStore.findByResource(resourceId, resourceServerId);
            }

            @Override
            public void findByResource(String resourceId, String resourceServerId, Consumer<Policy> consumer) {
                policyStore.findByResource(resourceId, resourceServerId, consumer);
            }

            @Override
            public List<Policy> findByResourceType(String resourceType, String resourceServerId) {
                return policyStore.findByResourceType(resourceType, resourceServerId);
            }

            @Override
            public List<Policy> findByScopeIds(List<String> scopeIds, String resourceServerId) {
                return policyStore.findByScopeIds(scopeIds, resourceServerId);
            }

            @Override
            public List<Policy> findByScopeIds(List<String> scopeIds, String resourceId, String resourceServerId) {
                return policyStore.findByScopeIds(scopeIds, resourceId, resourceServerId);
            }

            @Override
            public void findByScopeIds(List<String> scopeIds, String resourceId, String resourceServerId, Consumer<Policy> consumer) {
                policyStore.findByScopeIds(scopeIds, resourceId, resourceServerId, consumer);
            }

            @Override
            public List<Policy> findByType(String type, String resourceServerId) {
                return policyStore.findByType(type, resourceServerId);
            }

            @Override
            public List<Policy> findDependentPolicies(String id, String resourceServerId) {
                return policyStore.findDependentPolicies(id, resourceServerId);
            }

            @Override
            public void findByResourceType(String type, String id, Consumer<Policy> policyConsumer) {
                policyStore.findByResourceType(type, id, policyConsumer);
            }
        };
    }

    private ResourceStore createResourceStoreWrapper(StoreFactory storeFactory) {
        return new ResourceStore() {
            ResourceStore delegate = storeFactory.getResourceStore();

            @Override
            public Resource create(String name, ResourceServer resourceServer, String owner) {
                return delegate.create(name, resourceServer, owner);
            }

            @Override
            public Resource create(String id, String name, ResourceServer resourceServer, String owner) {
                return delegate.create(id, name, resourceServer, owner);
            }

            @Override
            public Resource create(String id, String name, Resource parent, ResourceServer resourceServer, String owner) {
                return delegate.create(id, name, parent, resourceServer, owner);
            }

            @Override
            public void delete(String id) {
                Resource resource = findById(id, null);
                StoreFactory storeFactory = AuthorizationProvider.this.getStoreFactory();
                PermissionTicketStore ticketStore = storeFactory.getPermissionTicketStore();
                List<PermissionTicket> permissions = ticketStore.findByResource(id, resource.getResourceServer().getId());

                for (PermissionTicket permission : permissions) {
                    ticketStore.delete(permission.getId());
                }

                PolicyStore policyStore = storeFactory.getPolicyStore();
                List<Policy> policies = policyStore.findByResource(id, resource.getResourceServer().getId());

                for (Policy policyModel : policies) {
                    if (policyModel.getResources().size() == 1) {
                        policyStore.delete(policyModel.getId());
                    } else {
                        policyModel.removeResource(resource);
                    }
                }

                delegate.delete(id);
            }

            @Override
            public Resource findById(String id, String resourceServerId) {
                return delegate.findById(id, resourceServerId);
            }

            @Override
            public List<Resource> findByOwner(String ownerId, String resourceServerId) {
                return delegate.findByOwner(ownerId, resourceServerId);
            }

            @Override
            public void findByOwner(String ownerId, String resourceServerId, Consumer<Resource> consumer) {
                delegate.findByOwner(ownerId, resourceServerId, consumer);
            }

            @Override
            public List<Resource> findByUri(String uri, String resourceServerId) {
                return delegate.findByUri(uri, resourceServerId);
            }

            @Override
            public List<Resource> findByResourceServer(String resourceServerId) {
                return delegate.findByResourceServer(resourceServerId);
            }

            @Override
            public List<Resource> findByResourceServer(Map<String, String[]> attributes, String resourceServerId, int firstResult, int maxResult) {
                return delegate.findByResourceServer(attributes, resourceServerId, firstResult, maxResult);
            }

            @Override
            public List<Resource> findByScope(List<String> id, String resourceServerId) {
                return delegate.findByScope(id, resourceServerId);
            }

            @Override
            public void findByScope(List<String> scopes, String resourceServerId, Consumer<Resource> consumer) {
                delegate.findByScope(scopes, resourceServerId, consumer);
            }

            @Override
            public Resource findByName(String name, String resourceServerId) {
                return delegate.findByName(name, resourceServerId);
            }

            @Override
            public Resource findByName(String name, String ownerId, String resourceServerId) {
                return delegate.findByName(name, ownerId, resourceServerId);
            }

            @Override
            public List<Resource> findByType(String type, String resourceServerId) {
                return delegate.findByType(type, resourceServerId);
            }

            @Override
            public void findByType(String type, String resourceServerId, Consumer<Resource> consumer) {
                delegate.findByType(type, resourceServerId, consumer);
            }

            @Override
<<<<<<< HEAD
            public List<Resource> findByParent(String resourceServerId, String parent) {
                return delegate.findByParent(resourceServerId, parent);
            }

            @Override
            public void findByParent(String resourceServerId, String parent, Consumer<Resource> consumer) {
                delegate.findByParent(resourceServerId, parent, consumer);
            }

            @Override
            public List<Resource> findTopLevel(String resourceServerId, int firstResult, int maxResult) {
                return delegate.findTopLevel(resourceServerId, firstResult, maxResult);
            }

=======
            public void findByType(String type, String owner, String resourceServerId, Consumer<Resource> consumer) {
                delegate.findByType(type, owner, resourceServerId, consumer);
            }

            @Override
            public List<Resource> findByType(String type, String owner, String resourceServerId) {
                return delegate.findByType(type, resourceServerId);
            }

            @Override
            public List<Resource> findByTypeInstance(String type, String resourceServerId) {
                return delegate.findByTypeInstance(type, resourceServerId);
            }

            @Override
            public void findByTypeInstance(String type, String resourceServerId, Consumer<Resource> consumer) {
                delegate.findByTypeInstance(type, resourceServerId, consumer);
            }
>>>>>>> e7393445
        };
    }
}<|MERGE_RESOLUTION|>--- conflicted
+++ resolved
@@ -101,7 +101,7 @@
 
     /**
      * Cache sits in front of this
-     * <p>
+     *
      * Returns a {@link StoreFactory}.
      *
      * @return the {@link StoreFactory}
@@ -138,7 +138,7 @@
      * Returns a {@link PolicyProviderFactory} given a <code>type</code>.
      *
      * @param type the type of the policy provider
-     * @param <F>  the expected type of the provider
+     * @param <F> the expected type of the provider
      * @return a {@link PolicyProviderFactory} with the given <code>type</code>
      */
     public <F extends PolicyProviderFactory> F getProviderFactory(String type) {
@@ -149,7 +149,7 @@
      * Returns a {@link PolicyProviderFactory} given a <code>type</code>.
      *
      * @param type the type of the policy provider
-     * @param <P>  the expected type of the provider
+     * @param <P> the expected type of the provider
      * @return a {@link PolicyProvider} with the given <code>type</code>
      */
     public <P extends PolicyProvider> P getProvider(String type) {
@@ -542,7 +542,26 @@
             }
 
             @Override
-<<<<<<< HEAD
+            public void findByType(String type, String owner, String resourceServerId, Consumer<Resource> consumer) {
+                delegate.findByType(type, owner, resourceServerId, consumer);
+            }
+
+            @Override
+            public List<Resource> findByType(String type, String owner, String resourceServerId) {
+                return delegate.findByType(type, resourceServerId);
+            }
+
+            @Override
+            public List<Resource> findByTypeInstance(String type, String resourceServerId) {
+                return delegate.findByTypeInstance(type, resourceServerId);
+            }
+
+            @Override
+            public void findByTypeInstance(String type, String resourceServerId, Consumer<Resource> consumer) {
+                delegate.findByTypeInstance(type, resourceServerId, consumer);
+            }
+
+            @Override
             public List<Resource> findByParent(String resourceServerId, String parent) {
                 return delegate.findByParent(resourceServerId, parent);
             }
@@ -557,26 +576,6 @@
                 return delegate.findTopLevel(resourceServerId, firstResult, maxResult);
             }
 
-=======
-            public void findByType(String type, String owner, String resourceServerId, Consumer<Resource> consumer) {
-                delegate.findByType(type, owner, resourceServerId, consumer);
-            }
-
-            @Override
-            public List<Resource> findByType(String type, String owner, String resourceServerId) {
-                return delegate.findByType(type, resourceServerId);
-            }
-
-            @Override
-            public List<Resource> findByTypeInstance(String type, String resourceServerId) {
-                return delegate.findByTypeInstance(type, resourceServerId);
-            }
-
-            @Override
-            public void findByTypeInstance(String type, String resourceServerId, Consumer<Resource> consumer) {
-                delegate.findByTypeInstance(type, resourceServerId, consumer);
-            }
->>>>>>> e7393445
         };
     }
 }