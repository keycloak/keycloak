/*
 * Copyright 2016 Red Hat, Inc. and/or its affiliates
 * and other contributors as indicated by the @author tags.
 *
 * Licensed under the Apache License, Version 2.0 (the "License");
 * you may not use this file except in compliance with the License.
 * You may obtain a copy of the License at
 *
 * http://www.apache.org/licenses/LICENSE-2.0
 *
 * Unless required by applicable law or agreed to in writing, software
 * distributed under the License is distributed on an "AS IS" BASIS,
 * WITHOUT WARRANTIES OR CONDITIONS OF ANY KIND, either express or implied.
 * See the License for the specific language governing permissions and
 * limitations under the License.
 */

package org.keycloak.forms.login;

/**
 * @author <a href="mailto:sthorger@redhat.com">Stian Thorgersen</a>
 */
public enum LoginFormsPages {

    LOGIN, LOGIN_USERNAME, LOGIN_PASSWORD, LOGIN_TOTP, LOGIN_CONFIG_TOTP, LOGIN_WEBAUTHN, LOGIN_VERIFY_EMAIL,
    LOGIN_IDP_LINK_CONFIRM, LOGIN_IDP_LINK_EMAIL,
    OAUTH_GRANT, LOGIN_RESET_PASSWORD, LOGIN_UPDATE_PASSWORD, LOGIN_SELECT_AUTHENTICATOR, REGISTER, REGISTER_USER_PROFILE, INFO, ERROR, ERROR_WEBAUTHN, LOGIN_UPDATE_PROFILE,
    LOGIN_PAGE_EXPIRED, CODE, X509_CONFIRM, SAML_POST_FORM,
    LOGIN_OAUTH2_DEVICE_VERIFY_USER_CODE, UPDATE_USER_PROFILE, IDP_REVIEW_USER_PROFILE,
<<<<<<< HEAD
    FRONTCHANNEL_LOGOUT, UPDATE_EMAIL;
=======
    LOGIN_RECOVERY_AUTHN_CODES_INPUT, LOGIN_RECOVERY_AUTHN_CODES_CONFIG,
    FRONTCHANNEL_LOGOUT;
>>>>>>> 6ebad269

}<|MERGE_RESOLUTION|>--- conflicted
+++ resolved
@@ -27,11 +27,7 @@
     OAUTH_GRANT, LOGIN_RESET_PASSWORD, LOGIN_UPDATE_PASSWORD, LOGIN_SELECT_AUTHENTICATOR, REGISTER, REGISTER_USER_PROFILE, INFO, ERROR, ERROR_WEBAUTHN, LOGIN_UPDATE_PROFILE,
     LOGIN_PAGE_EXPIRED, CODE, X509_CONFIRM, SAML_POST_FORM,
     LOGIN_OAUTH2_DEVICE_VERIFY_USER_CODE, UPDATE_USER_PROFILE, IDP_REVIEW_USER_PROFILE,
-<<<<<<< HEAD
+    LOGIN_RECOVERY_AUTHN_CODES_INPUT, LOGIN_RECOVERY_AUTHN_CODES_CONFIG,
     FRONTCHANNEL_LOGOUT, UPDATE_EMAIL;
-=======
-    LOGIN_RECOVERY_AUTHN_CODES_INPUT, LOGIN_RECOVERY_AUTHN_CODES_CONFIG,
-    FRONTCHANNEL_LOGOUT;
->>>>>>> 6ebad269
 
 }