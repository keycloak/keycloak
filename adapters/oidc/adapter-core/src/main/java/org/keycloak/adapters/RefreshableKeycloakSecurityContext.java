/*
 * Copyright 2016 Red Hat, Inc. and/or its affiliates
 * and other contributors as indicated by the @author tags.
 *
 * Licensed under the Apache License, Version 2.0 (the "License");
 * you may not use this file except in compliance with the License.
 * You may obtain a copy of the License at
 *
 * http://www.apache.org/licenses/LICENSE-2.0
 *
 * Unless required by applicable law or agreed to in writing, software
 * distributed under the License is distributed on an "AS IS" BASIS,
 * WITHOUT WARRANTIES OR CONDITIONS OF ANY KIND, either express or implied.
 * See the License for the specific language governing permissions and
 * limitations under the License.
 */

package org.keycloak.adapters;

import org.jboss.logging.Logger;
import org.keycloak.AuthorizationContext;
import org.keycloak.KeycloakSecurityContext;
import org.keycloak.adapters.exception.RefreshTokenException;
import org.keycloak.adapters.rotation.AdapterRSATokenVerifier;
import org.keycloak.common.VerificationException;
import org.keycloak.common.util.Time;
import org.keycloak.representations.AccessToken;
import org.keycloak.representations.AccessTokenResponse;
import org.keycloak.representations.IDToken;

import java.io.IOException;

/**
 * @author <a href="mailto:bill@burkecentral.com">Bill Burke</a>
 * @version $Revision: 1 $
 */
public class RefreshableKeycloakSecurityContext extends KeycloakSecurityContext {

    protected static Logger log = Logger.getLogger(RefreshableKeycloakSecurityContext.class);

    protected transient KeycloakDeployment deployment;
    protected transient AdapterTokenStore tokenStore;
    protected String refreshToken;

    public RefreshableKeycloakSecurityContext() {
    }

    public RefreshableKeycloakSecurityContext(KeycloakDeployment deployment, AdapterTokenStore tokenStore, String tokenString, AccessToken token, String idTokenString, IDToken idToken, String refreshToken) {
        super(tokenString, token, idTokenString, idToken);
        this.deployment = deployment;
        this.tokenStore = tokenStore;
        this.refreshToken = refreshToken;
    }

    @Override
    public AccessToken getToken() {
        refreshExpiredToken(true);
        return super.getToken();
    }

    @Override
    public String getTokenString() {
        refreshExpiredToken(true);
        return super.getTokenString();
    }

    public String getRefreshToken() {
        return refreshToken;
    }

    public void logout(KeycloakDeployment deployment) {
        try {
            ServerRequest.invokeLogout(deployment, refreshToken);
        } catch (Exception e) {
            log.error("failed to invoke remote logout", e);
        }
    }

    public boolean isActive() {
        return token != null && this.token.isActive() && deployment!=null && this.token.getIssuedAt() > deployment.getNotBefore();
    }

    public boolean isTokenTimeToLiveSufficient(AccessToken token) {
        return token != null && (token.getExpiration() - this.deployment.getTokenMinimumTimeToLive()) > Time.currentTime();
    }

    public KeycloakDeployment getDeployment() {
        return deployment;
    }

    public void setCurrentRequestInfo(KeycloakDeployment deployment, AdapterTokenStore tokenStore) {
        this.deployment = deployment;
        this.tokenStore = tokenStore;
    }

    /**
     * @param checkActive if true, then we won't send refresh request if current accessToken is still active.
     * @throws RefreshTokenException refreshing the token failed, check the error code for why
     */
    public void refreshExpiredToken(boolean checkActive) throws RefreshTokenException {
        if (checkActive) {
            if (log.isTraceEnabled()) {
                log.trace("checking whether to refresh.");
            }
            if (isActive() && isTokenTimeToLiveSufficient(this.token)) return;
        }

        if (this.deployment == null || refreshToken == null) throw new RefreshTokenException(RefreshTokenError.UNEXPECTED); // Might be serialized in HttpSession?

        if (!this.getRealm().equals(this.deployment.getRealm())) {
            // this should not happen, but let's check it anyway
            throw new RefreshTokenException(RefreshTokenError.UNEXPECTED);
        }

        if (log.isTraceEnabled()) {
            log.trace("Doing refresh");
        }
        AccessTokenResponse response = null;
        try {
            response = ServerRequest.invokeRefresh(deployment, refreshToken);
        } catch (IOException e) {
            log.error("Refresh token failure", e);
            throw new RefreshTokenException(RefreshTokenError.UNEXPECTED);
        } catch (ServerRequest.HttpFailure httpFailure) {
            log.error("Refresh token failure status: " + httpFailure.getStatus() + " " + httpFailure.getError());
            throw new RefreshTokenException(RefreshTokenError.convert(httpFailure));
        }
        if (log.isTraceEnabled()) {
            log.trace("received refresh response");
        }
        String tokenString = response.getToken();
        AccessToken token = null;
        try {
            token = AdapterRSATokenVerifier.verifyToken(tokenString, deployment);
            log.debug("Token Verification succeeded!");
        } catch (VerificationException e) {
            log.error("failed verification of token");
            throw new RefreshTokenException(RefreshTokenError.VERIFICATION_FAILED);
        }

        // If the TTL is greater-or-equal to the expire time on the refreshed token, have to abort or go into an infinite refresh loop
        if (!isTokenTimeToLiveSufficient(token)) {
            log.error("failed to refresh the token with a longer time-to-live than the minimum");
            throw new RefreshTokenException(RefreshTokenError.TOKEN_TTL_INSUFFICIENT);
        }

        if (response.getNotBeforePolicy() > deployment.getNotBefore()) {
            deployment.updateNotBefore(response.getNotBeforePolicy());
        }

        this.token = token;
        if (response.getRefreshToken() != null) {
            if (log.isTraceEnabled()) {
                log.trace("Setup new refresh token to the security context");
            }
            this.refreshToken = response.getRefreshToken();
        }
        this.tokenString = tokenString;
<<<<<<< HEAD
        tokenStore.refreshCallback(this);
=======
        if (tokenStore != null) {
            tokenStore.refreshCallback(this);
        }
        return true;
>>>>>>> 5fbb3627
    }

    public void setAuthorizationContext(AuthorizationContext authorizationContext) {
        this.authorizationContext = authorizationContext;
    }
}<|MERGE_RESOLUTION|>--- conflicted
+++ resolved
@@ -156,14 +156,10 @@
             this.refreshToken = response.getRefreshToken();
         }
         this.tokenString = tokenString;
-<<<<<<< HEAD
-        tokenStore.refreshCallback(this);
-=======
         if (tokenStore != null) {
             tokenStore.refreshCallback(this);
         }
         return true;
->>>>>>> 5fbb3627
     }
 
     public void setAuthorizationContext(AuthorizationContext authorizationContext) {
