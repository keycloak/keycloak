--- conflicted
+++ resolved
@@ -195,7 +195,7 @@
         CallbackListener callback = new CallbackListener(getLoginResponseWriter());
         String redirectUri = "http://localhost:" + callback.server.getLocalPort();
         String state = UUID.randomUUID().toString();
-<<<<<<< HEAD
+        Pkce pkce = deployment.isPkce() ? generatePkce() : null;
         final CompletableFuture<Void> future = callback.runAsync().thenCompose((Void dummy) ->
         {
             final CompletableFuture<Void> statusFuture = new CompletableFuture<>();
@@ -209,7 +209,7 @@
             }
             else {
                 try {
-                    processCode(callback.code, redirectUri);
+                    processCode(callback.code, redirectUri, pkce);
                     status = Status.LOGGED_DESKTOP;
                     statusFuture.complete(null);
                 } catch (IOException | ServerRequest.HttpFailure | VerificationException | RuntimeException e) {
@@ -222,15 +222,11 @@
             callback.closeSockets();
         });
 
-=======
-        Pkce pkce = deployment.isPkce() ? generatePkce() : null;
->>>>>>> b2664c7e
-
         String authUrl = createAuthUrl(redirectUri, state, pkce);
 
         Desktop.getDesktop().browse(new URI(authUrl));
 
-		return future;
+        return future;
     }
 
     private void logoutDesktop() throws IOException, URISyntaxException, InterruptedException {
@@ -249,15 +245,25 @@
                 throw new IllegalStateException(e);
             }
         }
-<<<<<<< HEAD
     }
 
     private CompletableFuture<Void> logoutDesktopAsync() throws IOException, URISyntaxException {
-=======
-
-        processCode(callback.code, redirectUri, pkce);
-
-        status = Status.LOGGED_DESKTOP;
+        CallbackListener callback = new CallbackListener(getLogoutResponseWriter());
+        final CompletableFuture<Void> future = callback.runAsync();
+
+        String redirectUri = "http://localhost:" + callback.server.getLocalPort();
+
+        String logoutUrl = deployment.getLogoutUrl()
+                .queryParam(OAuth2Constants.REDIRECT_URI, redirectUri)
+                .build().toString();
+
+        Desktop.getDesktop().browse(new URI(logoutUrl));
+        future.whenComplete((x, y) -> {
+            callback.closeSockets();
+            if(y == null)
+                removeTokens();
+        });
+        return future;
     }
 
     protected String createAuthUrl(String redirectUri, String state, Pkce pkce) {
@@ -286,26 +292,6 @@
 
     protected Pkce generatePkce(){
         return Pkce.generatePkce();
-    }
-
-    private void logoutDesktop() throws IOException, URISyntaxException, InterruptedException {
->>>>>>> b2664c7e
-        CallbackListener callback = new CallbackListener(getLogoutResponseWriter());
-        final CompletableFuture<Void> future = callback.runAsync();
-
-        String redirectUri = "http://localhost:" + callback.server.getLocalPort();
-
-        String logoutUrl = deployment.getLogoutUrl()
-                .queryParam(OAuth2Constants.REDIRECT_URI, redirectUri)
-                .build().toString();
-
-        Desktop.getDesktop().browse(new URI(logoutUrl));
-        future.whenComplete((x, y) -> {
-        	callback.closeSockets();
-        	if(y == null)
-        		removeTokens();
-        });
-        return future;
     }
 
     public void loginManual() throws IOException, ServerRequest.HttpFailure, VerificationException {
@@ -781,8 +767,6 @@
             }
         }
     }
-<<<<<<< HEAD
-=======
 
     public static class Pkce {
 
@@ -822,5 +806,4 @@
             return Base64Url.encode(md.digest());
         }
     }
->>>>>>> b2664c7e
 }