--- conflicted
+++ resolved
@@ -25,11 +25,7 @@
     <parent>
         <groupId>org.keycloak</groupId>
         <artifactId>keycloak-authz-provider-parent</artifactId>
-<<<<<<< HEAD
-        <version>26.1.0</version>
-=======
         <version>26.1.4</version>
->>>>>>> b281b5f0
         <relativePath>../pom.xml</relativePath>
     </parent>
 
