--- conflicted
+++ resolved
@@ -70,11 +70,7 @@
                     .filter(group -> canViewGlobal || groupsEvaluator.canView(group))
                     .skip(first).limit(max);
         }
-<<<<<<< HEAD
-        return GroupUtils.toAncestorsLine(groupsEvaluator, stream, false);
-=======
         return GroupUtils.toAncestorsLine(session, realm, groupsEvaluator, stream, false);
->>>>>>> a8a863e3
     }
 
     @GET
