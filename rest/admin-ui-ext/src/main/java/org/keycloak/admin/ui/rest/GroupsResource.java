package org.keycloak.admin.ui.rest;


import jakarta.ws.rs.Consumes;
import jakarta.ws.rs.DefaultValue;
import jakarta.ws.rs.GET;
import jakarta.ws.rs.Path;
import jakarta.ws.rs.PathParam;
import jakarta.ws.rs.Produces;
import jakarta.ws.rs.QueryParam;
import java.util.stream.Stream;
import org.eclipse.microprofile.openapi.annotations.Operation;
import org.eclipse.microprofile.openapi.annotations.enums.SchemaType;
import org.eclipse.microprofile.openapi.annotations.media.Content;
import org.eclipse.microprofile.openapi.annotations.media.Schema;
import org.eclipse.microprofile.openapi.annotations.responses.APIResponse;
import org.keycloak.models.GroupModel;
import org.keycloak.models.KeycloakSession;
import org.keycloak.models.RealmModel;
import org.keycloak.representations.idm.GroupRepresentation;
import org.keycloak.services.resources.admin.permissions.AdminPermissionEvaluator;
import org.keycloak.services.resources.admin.permissions.GroupPermissionEvaluator;
import org.keycloak.utils.GroupUtils;


import static org.keycloak.models.utils.ModelToRepresentation.toRepresentation;

public class GroupsResource {
    private final KeycloakSession session;
    private final RealmModel realm;
    private final AdminPermissionEvaluator auth;

    public GroupsResource(KeycloakSession session, RealmModel realm, AdminPermissionEvaluator auth) {
        super();
        this.realm = realm;
        this.auth = auth;
        this.session = session;
    }

    @GET
    @Consumes({"application/json"})
    @Produces({"application/json"})
    @Operation(
            summary = "List all groups with fine grained authorisation",
            description = "This endpoint returns a list of groups with fine grained authorisation"
    )
    @APIResponse(
            responseCode = "200",
            description = "",
            content = {@Content(
                    schema = @Schema(
                            implementation = GroupRepresentation.class,
                            type = SchemaType.ARRAY
                    )
            )}
    )
    public final Stream<GroupRepresentation> listGroups(@QueryParam("search") @DefaultValue("") final String search, @QueryParam("first")
    @DefaultValue("0") int first, @QueryParam("max") @DefaultValue("10") int max, @QueryParam("global") @DefaultValue("true") boolean global,
                                                        @QueryParam("exact") @DefaultValue("false") boolean exact) {
        GroupPermissionEvaluator groupsEvaluator = auth.groups();
        groupsEvaluator.requireList();
        final Stream<GroupModel> stream;
        final boolean canViewGlobal = groupsEvaluator.canView();

        if (global) {
            stream = session.groups().searchForGroupByNameNoAncestryStream(realm, search.trim(), exact, first, max)
                    .filter(group -> canViewGlobal || groupsEvaluator.canView(group));
        } else {
<<<<<<< HEAD
            stream = this.realm.getTopLevelGroupsStream().filter(g -> g.getName().contains(search))
                    .filter(group -> canViewGlobal || groupsEvaluator.canView(group))
                    .skip(first).limit(max);
        }
        return GroupUtils.toAncestorsLine(session, realm, groupsEvaluator, stream, false);
=======
            stream = this.realm.getTopLevelGroupsStream(search, first, max);
        }
        if("".equals(search)) {
            return stream.filter(g -> groupsEvaluator.canView() || groupsEvaluator.canView(g)).map(g -> GroupUtils.toRepresentation(groupsEvaluator, g, false)).map(g -> GroupUtils.populateSubGroupCount(realm, session, g));
        }
        return GroupUtils.populateGroupHierarchyFromSubGroups(session, realm, stream, false, groupsEvaluator)
            .map(g -> GroupUtils.populateSubGroupCount(realm, session, g));
>>>>>>> 8c9f7f0d
    }

    @GET
    @Path("/subgroup")
    @Consumes({"application/json"})
    @Produces({"application/json"})
    @Operation(
            summary = "List all sub groups with fine grained authorisation and pagination",
            description = "This endpoint returns a list of groups with fine grained authorisation"
    )
    @APIResponse(
            responseCode = "200",
            description = "",
            content = {@Content(
                    schema = @Schema(
                            implementation = GroupRepresentation.class,
                            type = SchemaType.ARRAY
                    )
            )}
    )
    public final Stream<GroupRepresentation> subgroups(@QueryParam("id") final String groupId, @QueryParam("search")
    @DefaultValue("") final String search, @QueryParam("first") @DefaultValue("0") int first, @QueryParam("max") @DefaultValue("10") int max) {
        GroupPermissionEvaluator groupsEvaluator = auth.groups();
        groupsEvaluator.requireList();
        GroupModel group = realm.getGroupById(groupId);
        if (group == null) {
            return Stream.empty();
        }

        return group.getSubGroupsStream(search, first, max)
<<<<<<< HEAD
            .map(g -> toRepresentation(g, false))
=======
            .filter(g -> groupsEvaluator.canView() || groupsEvaluator.canView(g))
            .map(g -> GroupUtils.toRepresentation(groupsEvaluator, g, false))
>>>>>>> 8c9f7f0d
            .map(g -> GroupUtils.populateSubGroupCount(realm, session, g));
    }

    @GET
    @Path("{id}")
    @Consumes({"application/json"})
    @Produces({"application/json"})
    @Operation(
            summary = "Find a specific group with no subgroups",
            description = "This endpoint returns a group by id with no subgroups"
    )
    @APIResponse(
            responseCode = "200",
            description = "",
            content = {@Content(
                    schema = @Schema(
                            implementation = GroupRepresentation.class,
                            type = SchemaType.OBJECT
                    )
            )}
    )
    public GroupRepresentation findGroupById(@PathParam("id") String id) {
        GroupModel group = realm.getGroupById(id);
        this.auth.groups().requireView(group);

        GroupRepresentation rep = toRepresentation(group, true);
        GroupUtils.populateSubGroupCount(realm, session, rep);

        rep.setAccess(auth.groups().getAccess(group));

        return rep;
    }
}<|MERGE_RESOLUTION|>--- conflicted
+++ resolved
@@ -66,21 +66,11 @@
             stream = session.groups().searchForGroupByNameNoAncestryStream(realm, search.trim(), exact, first, max)
                     .filter(group -> canViewGlobal || groupsEvaluator.canView(group));
         } else {
-<<<<<<< HEAD
             stream = this.realm.getTopLevelGroupsStream().filter(g -> g.getName().contains(search))
                     .filter(group -> canViewGlobal || groupsEvaluator.canView(group))
                     .skip(first).limit(max);
         }
         return GroupUtils.toAncestorsLine(session, realm, groupsEvaluator, stream, false);
-=======
-            stream = this.realm.getTopLevelGroupsStream(search, first, max);
-        }
-        if("".equals(search)) {
-            return stream.filter(g -> groupsEvaluator.canView() || groupsEvaluator.canView(g)).map(g -> GroupUtils.toRepresentation(groupsEvaluator, g, false)).map(g -> GroupUtils.populateSubGroupCount(realm, session, g));
-        }
-        return GroupUtils.populateGroupHierarchyFromSubGroups(session, realm, stream, false, groupsEvaluator)
-            .map(g -> GroupUtils.populateSubGroupCount(realm, session, g));
->>>>>>> 8c9f7f0d
     }
 
     @GET
@@ -111,12 +101,8 @@
         }
 
         return group.getSubGroupsStream(search, first, max)
-<<<<<<< HEAD
-            .map(g -> toRepresentation(g, false))
-=======
             .filter(g -> groupsEvaluator.canView() || groupsEvaluator.canView(g))
             .map(g -> GroupUtils.toRepresentation(groupsEvaluator, g, false))
->>>>>>> 8c9f7f0d
             .map(g -> GroupUtils.populateSubGroupCount(realm, session, g));
     }
 
