--- conflicted
+++ resolved
@@ -24,11 +24,7 @@
     <parent>
         <groupId>org.keycloak</groupId>
         <artifactId>keycloak-authz-example-parent</artifactId>
-<<<<<<< HEAD
-        <version>3.0.0.Final</version>
-=======
         <version>3.1.0.CR1-SNAPSHOT</version>
->>>>>>> 38ae6c98
         <relativePath>../pom.xml</relativePath>
     </parent>
 
