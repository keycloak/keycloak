<?xml version="1.0" encoding="UTF-8"?>
<project xmlns="http://maven.apache.org/POM/4.0.0" xmlns:xsi="http://www.w3.org/2001/XMLSchema-instance"
         xsi:schemaLocation="http://maven.apache.org/POM/4.0.0 http://maven.apache.org/maven-v4_0_0.xsd">
    <parent>
        <artifactId>keycloak-examples-demo-parent</artifactId>
        <groupId>org.keycloak</groupId>
<<<<<<< HEAD
        <version>1.3.1.Final</version>
=======
        <version>1.4.0.Final-SNAPSHOT</version>
>>>>>>> 2d7f232c
    </parent>

    <modelVersion>4.0.0</modelVersion>
    <groupId>org.keycloak.example.demo</groupId>
    <artifactId>oauth-client-example</artifactId>
    <packaging>war</packaging>
    <name>Simple OAuth Client</name>
    <description/>

    <dependencies>
        <dependency>
            <groupId>org.jboss.spec.javax.servlet</groupId>
            <artifactId>jboss-servlet-api_3.0_spec</artifactId>
            <version>1.0.1.Final</version>
            <scope>provided</scope>
        </dependency>
        <dependency>
            <groupId>org.keycloak</groupId>
            <artifactId>keycloak-core</artifactId>
            <scope>provided</scope>
        </dependency>
        <dependency>
            <groupId>org.keycloak</groupId>
            <artifactId>keycloak-adapter-core</artifactId>
            <scope>provided</scope>
        </dependency>
        <dependency>
            <groupId>org.keycloak</groupId>
            <artifactId>keycloak-servlet-oauth-client</artifactId>
            <scope>provided</scope>
        </dependency>
        <dependency>
            <groupId>org.apache.httpcomponents</groupId>
            <artifactId>httpclient</artifactId>
            <scope>provided</scope>
        </dependency>
    </dependencies>

    <build>
        <finalName>oauth-client</finalName>
        <plugins>
            <plugin>
                <groupId>org.jboss.as.plugins</groupId>
                <artifactId>jboss-as-maven-plugin</artifactId>
                <configuration>
                    <skip>false</skip>
                </configuration>
            </plugin>
            <plugin>
                <groupId>org.wildfly.plugins</groupId>
                <artifactId>wildfly-maven-plugin</artifactId>
                <configuration>
                    <skip>false</skip>
                </configuration>
            </plugin>
        </plugins>
    </build>
</project>
<|MERGE_RESOLUTION|>--- conflicted
+++ resolved
@@ -4,11 +4,7 @@
     <parent>
         <artifactId>keycloak-examples-demo-parent</artifactId>
         <groupId>org.keycloak</groupId>
-<<<<<<< HEAD
-        <version>1.3.1.Final</version>
-=======
         <version>1.4.0.Final-SNAPSHOT</version>
->>>>>>> 2d7f232c
     </parent>
 
     <modelVersion>4.0.0</modelVersion>
@@ -66,4 +62,4 @@
             </plugin>
         </plugins>
     </build>
-</project>
+</project>