<project xmlns="http://maven.apache.org/POM/4.0.0" xmlns:xsi="http://www.w3.org/2001/XMLSchema-instance"
         xsi:schemaLocation="http://maven.apache.org/POM/4.0.0 http://maven.apache.org/maven-v4_0_0.xsd">
    <modelVersion>4.0.0</modelVersion>
    <parent>
        <artifactId>keycloak-parent</artifactId>
        <groupId>org.keycloak</groupId>
<<<<<<< HEAD
        <version>1.3.1.Final</version>
=======
        <version>1.4.0.Final-SNAPSHOT</version>
>>>>>>> 2d7f232c
        <relativePath>../../../../pom.xml</relativePath>
    </parent>

    <artifactId>keycloak-wf9-adapter-dist</artifactId>
    <packaging>pom</packaging>
    <name>Keycloak Wildfly 9 Adapter Distro</name>
    <description/>

    <dependencies>
        <dependency>
            <groupId>org.keycloak</groupId>
            <artifactId>keycloak-wf9-modules</artifactId>
            <type>zip</type>
        </dependency>
    </dependencies>

    <build>
        <plugins>
            <plugin>
                <groupId>org.apache.maven.plugins</groupId>
                <artifactId>maven-dependency-plugin</artifactId>
                <executions>
                    <execution>
                        <id>unpack</id>
                        <phase>prepare-package</phase>
                        <goals>
                            <goal>unpack</goal>
                        </goals>
                        <configuration>
                            <artifactItems>
                                <artifactItem>
                                    <groupId>org.keycloak</groupId>
                                    <artifactId>keycloak-wf9-modules</artifactId>
                                    <type>zip</type>
                                    <outputDirectory>${project.build.directory}/unpacked</outputDirectory>
                                </artifactItem>
                            </artifactItems>
                        </configuration>
                    </execution>
                </executions>
            </plugin>
            <plugin>
                <artifactId>maven-assembly-plugin</artifactId>
                <executions>
                    <execution>
                        <id>assemble</id>
                        <phase>package</phase>
                        <goals>
                            <goal>single</goal>
                        </goals>
                        <configuration>
                            <descriptors>
                                <descriptor>assembly.xml</descriptor>
                            </descriptors>
                            <outputDirectory>
                                target
                            </outputDirectory>
                            <workDirectory>
                                target/assembly/work
                            </workDirectory>
                            <appendAssemblyId>false</appendAssemblyId>
                        </configuration>
                    </execution>
                </executions>
            </plugin>
        </plugins>
    </build>

</project><|MERGE_RESOLUTION|>--- conflicted
+++ resolved
@@ -4,11 +4,7 @@
     <parent>
         <artifactId>keycloak-parent</artifactId>
         <groupId>org.keycloak</groupId>
-<<<<<<< HEAD
-        <version>1.3.1.Final</version>
-=======
         <version>1.4.0.Final-SNAPSHOT</version>
->>>>>>> 2d7f232c
         <relativePath>../../../../pom.xml</relativePath>
     </parent>
 
