<?xml version="1.0"?>
<!--
  ~ Copyright 2016 Red Hat, Inc. and/or its affiliates
  ~ and other contributors as indicated by the @author tags.
  ~
  ~ Licensed under the Apache License, Version 2.0 (the "License");
  ~ you may not use this file except in compliance with the License.
  ~ You may obtain a copy of the License at
  ~
  ~ http://www.apache.org/licenses/LICENSE-2.0
  ~
  ~ Unless required by applicable law or agreed to in writing, software
  ~ distributed under the License is distributed on an "AS IS" BASIS,
  ~ WITHOUT WARRANTIES OR CONDITIONS OF ANY KIND, either express or implied.
  ~ See the License for the specific language governing permissions and
  ~ limitations under the License.
  -->

<project xmlns="http://maven.apache.org/POM/4.0.0" xmlns:xsi="http://www.w3.org/2001/XMLSchema-instance"
         xsi:schemaLocation="http://maven.apache.org/POM/4.0.0 http://maven.apache.org/maven-v4_0_0.xsd">
    <parent>
        <artifactId>keycloak-parent</artifactId>
        <groupId>org.keycloak</groupId>
<<<<<<< HEAD
        <version>15.0.3</version>
=======
        <version>16.0.0-SNAPSHOT</version>
>>>>>>> 35bc1c67
        <relativePath>../../../../pom.xml</relativePath>
    </parent>
    <name>Keycloak OSGI Features</name>
    <description/>
    <modelVersion>4.0.0</modelVersion>

    <artifactId>keycloak-osgi-features</artifactId>

    <build>
        <resources>
            <resource>
                <directory>src/main/resources</directory>
                <filtering>true</filtering>
            </resource>
        </resources>
        <plugins>
            <plugin>
                <groupId>org.apache.maven.plugins</groupId>
                <artifactId>maven-resources-plugin</artifactId>
                <executions>
                    <execution>
                        <id>filter</id>
                        <phase>generate-resources</phase>
                        <goals>
                            <goal>resources</goal>
                        </goals>
                    </execution>
                </executions>
            </plugin>
            <plugin>
                <groupId>org.codehaus.mojo</groupId>
                <artifactId>build-helper-maven-plugin</artifactId>
                <executions>
                    <execution>
                        <id>attach-artifacts</id>
                        <phase>package</phase>
                        <goals>
                            <goal>attach-artifact</goal>
                        </goals>
                        <configuration>
                            <artifacts>
                                <artifact>
                                    <file>target/classes/features.xml</file>
                                    <type>xml</type>
                                    <classifier>features</classifier>
                                </artifact>
                            </artifacts>
                        </configuration>
                    </execution>
                </executions>
            </plugin>
        </plugins>
    </build>

</project><|MERGE_RESOLUTION|>--- conflicted
+++ resolved
@@ -21,11 +21,7 @@
     <parent>
         <artifactId>keycloak-parent</artifactId>
         <groupId>org.keycloak</groupId>
-<<<<<<< HEAD
-        <version>15.0.3</version>
-=======
         <version>16.0.0-SNAPSHOT</version>
->>>>>>> 35bc1c67
         <relativePath>../../../../pom.xml</relativePath>
     </parent>
     <name>Keycloak OSGI Features</name>
