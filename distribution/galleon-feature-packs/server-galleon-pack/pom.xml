--- conflicted
+++ resolved
@@ -27,11 +27,7 @@
     <parent>
         <groupId>org.keycloak</groupId>
         <artifactId>galleon-feature-packs-parent</artifactId>
-<<<<<<< HEAD
-        <version>15.0.3</version>
-=======
         <version>16.0.0-SNAPSHOT</version>
->>>>>>> 35bc1c67
     </parent>
 
     <groupId>org.keycloak</groupId>
