--- conflicted
+++ resolved
@@ -19,11 +19,7 @@
     <parent>
         <groupId>org.keycloak</groupId>
         <artifactId>feature-packs-parent</artifactId>
-<<<<<<< HEAD
-        <version>3.0.0.Final</version>
-=======
         <version>3.1.0.CR1-SNAPSHOT</version>
->>>>>>> 38ae6c98
         <relativePath>../pom.xml</relativePath>
     </parent>
     <modelVersion>4.0.0</modelVersion>
